--- conflicted
+++ resolved
@@ -112,13 +112,11 @@
     given-names: Hardik
     affiliation: "Indian Institute of Technology Roorkee"
   -
-<<<<<<< HEAD
+    family-names: Bhardwaj
+    given-names: Yash
+    affiliation: "Birla Institute of Technology and Science, Pilani - Goa Campus"
+  -
     family-names: Dice
     given-names: Jacob
     orcid: "https://orcid.org/0000-0002-9479-1661"
-=======
-    family-names: Bhardwaj
-    given-names: Yash
-    affiliation: "Birla Institute of Technology and Science, Pilani - Goa Campus"
->>>>>>> ce0df532
 ...