--- conflicted
+++ resolved
@@ -8,12 +8,8 @@
 
 .. _signac: https://signac.io/
 """
-<<<<<<< HEAD
 from . import environment, errors, hooks, scheduling, testing
-=======
-from . import environment, errors, scheduling, testing
 from .aggregates import aggregator, get_aggregate_id
->>>>>>> b9b38730
 from .environment import get_environment
 from .operations import cmd, directives, with_job
 from .project import FlowProject, IgnoreConditions, classlabel, label, staticlabel
