# Copyright (c) 2017 The Regents of the University of Michigan
# All rights reserved.
# This software is licensed under the BSD 3-Clause License.
"""Workflow management based on the signac framework.

The signac-flow package provides the basic infrastructure to easily
configure and implement a workflow to operate on a signac_ data space.

.. _signac: https://signac.io/
"""
<<<<<<< HEAD
from . import environment
from . import scheduling
from . import errors
from . import testing
from .aggregates import get_aggregate_id
from .project import IgnoreConditions
from .project import FlowProject
from .project import JobOperation
from .project import label
from .project import classlabel
from .project import staticlabel
from .operations import cmd
from .operations import directives
from .operations import run
=======
from . import environment, errors, scheduling, testing
>>>>>>> bd2cc898
from .environment import get_environment
from .operations import cmd, directives, run, with_job
from .project import (
    FlowProject,
    IgnoreConditions,
    JobOperation,
    classlabel,
    label,
    staticlabel,
)
from .template import init

# Import packaged environments unless disabled in config:
from .util.config import get_config_value
from .util.misc import redirect_log
from .version import __version__

if get_config_value("import_packaged_environments", default=True):
    from . import environments  # noqa: F401


__all__ = [
<<<<<<< HEAD
    'environment',
    'scheduling',
    'errors',
    'testing',
    'get_aggregate_id',
    'IgnoreConditions',
    'FlowProject',
    'JobOperation',
    'label',
    'classlabel',
    'staticlabel',
    'cmd',
    'directives',
    'run',
    'get_environment',
    'init',
    'redirect_log',
    'with_job',
    '__version__',
    ]
=======
    "environment",
    "scheduling",
    "errors",
    "testing",
    "IgnoreConditions",
    "FlowProject",
    "JobOperation",
    "label",
    "classlabel",
    "staticlabel",
    "cmd",
    "directives",
    "run",
    "get_environment",
    "init",
    "redirect_log",
    "with_job",
    "__version__",
]
>>>>>>> bd2cc898
<|MERGE_RESOLUTION|>--- conflicted
+++ resolved
@@ -8,24 +8,8 @@
 
 .. _signac: https://signac.io/
 """
-<<<<<<< HEAD
-from . import environment
-from . import scheduling
-from . import errors
-from . import testing
+from . import environment, errors, scheduling, testing
 from .aggregates import get_aggregate_id
-from .project import IgnoreConditions
-from .project import FlowProject
-from .project import JobOperation
-from .project import label
-from .project import classlabel
-from .project import staticlabel
-from .operations import cmd
-from .operations import directives
-from .operations import run
-=======
-from . import environment, errors, scheduling, testing
->>>>>>> bd2cc898
 from .environment import get_environment
 from .operations import cmd, directives, run, with_job
 from .project import (
@@ -48,32 +32,11 @@
 
 
 __all__ = [
-<<<<<<< HEAD
-    'environment',
-    'scheduling',
-    'errors',
-    'testing',
-    'get_aggregate_id',
-    'IgnoreConditions',
-    'FlowProject',
-    'JobOperation',
-    'label',
-    'classlabel',
-    'staticlabel',
-    'cmd',
-    'directives',
-    'run',
-    'get_environment',
-    'init',
-    'redirect_log',
-    'with_job',
-    '__version__',
-    ]
-=======
     "environment",
+    "errors",
     "scheduling",
-    "errors",
     "testing",
+    "get_aggregate_id",
     "IgnoreConditions",
     "FlowProject",
     "JobOperation",
@@ -88,5 +51,4 @@
     "redirect_log",
     "with_job",
     "__version__",
-]
->>>>>>> bd2cc898
+]