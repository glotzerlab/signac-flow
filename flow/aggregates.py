--- conflicted
+++ resolved
@@ -298,13 +298,8 @@
                               'the FlowProject')
 
     def __contains__(self, id):
-<<<<<<< HEAD
         """Return whether an aggregate is stored in this instance of
         :py:class:`_AggregateStore`.
-=======
-        """Return whether an aggregate is stored in this
-        instance of :py:class:`_AggregateStore`
->>>>>>> 4c8c1180
 
         :param id:
             The id of an aggregate of jobs.
