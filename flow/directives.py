import functools
import operator
import sys
from collections.abc import MutableMapping

from flow.errors import DirectivesError


class _Directive:
    """The definition of a single directive.

    Logic for validation of values when setting, defaults, and the ability
    for directives to inspect other directives (such as using ``nranks`` and
    ``omp_num_threads`` for computing ``np``). This is only meant to work
    with the internals of signac-flow.

    The validation of a directive occurs before the call to ``finalize``. It is
    the caller's responsibility to ensure that finalized values are still valid.

    Since directive values can be dependent on jobs we allow all directives to
    be set to a callable which is lazily validated.

    Parameters
    ----------
    name : str
        The name of the directive.
    validator : callable, optional
        A callable that accepts inputs and attempts to convert the input to a
        valid value for the directive. If it fails, it should raise an
        appropriate error. If not provided or ``None``, the validator
        callable directly returns the passed value. Defaults to ``None``.
    default : any, optional
        Sets the default for the directive, defaults to ``None``.
    serial : callable, optional
        A callable that takes two inputs for the directive and returns the
        appropriate value for these operations running in serial. If ``None`` or
        not provided, the ``max`` function is used. Defaults to ``None``.
    parallel : callable, optional
        A callable that takes two inputs for the directive and returns the
        appropriate value for these operations running in parallel. If ``None``
        or not provided, the ``operator.add`` function is used. Defaults to
        ``None``.  Defaults to ``None``.
    finalize : callable, optional
        A callable that takes the set value of the directive and the
        :class:`~._Directives` object it is a child of and outputs the finalized
        value for that directive. This is useful if some directives have
        multiple ways to be set or are dependent in some way on other
        directives. If ``None`` or not provided, the set value is returned.
        Defaults to ``None``.
    """

    def __init__(
        self,
        name,
        *,
        validator=None,
        default=None,
        serial=max,
        parallel=operator.add,
        finalize=None,
    ):
        self._name = name
        self._default = default
        self._serial = serial
        self._parallel = parallel

        def identity(value):
            return value

        def default_finalize(value, directives):
            return value

        self._validator = identity if validator is None else validator
        self._finalize = default_finalize if finalize is None else finalize

    def __call__(self, value):
        """Return a validated value for the given directive.

        Parameters
        ----------
        value : any
            The value to be validated by the :class:`~._Directive`. Accepted
            values depend on the given instance. All `~._Directive`
            instances support lazily validating callables of single (or multiple) jobs
            that return an acceptable value for the given `~._Directive`
            instance.

        Returns
        -------
        any
            Returns a immediately validated value for the given directive, or if
            a callable was passed, a new callable is returned that wraps the
            given callable with a validator.
        """
        if callable(value):

            @functools.wraps(value)
            def validate_callable(*jobs):
                return self._validator(value(*jobs))

            return validate_callable
        return self._validator(value)


class _Directives(MutableMapping):
    """Class that maps environment and user specified objects for execution.

    Resource request and execution style directives are the primary purpose for
    this class. Examples include the number of processes expected to run or the
    time to request to run.

    Parameters
    ----------
    environment_directives : sequence of _Directive
        The sequence of all environment-specified directives. All other
        directives are user-specified and not validated. All environment
        directives must be specified at initialization.
    """

    def __init__(self, environment_directives):
        self._directive_definitions = {}
        self._defined_directives = {}
        self._user_directives = {}

        for directive in environment_directives:
            self._add_directive(directive)

    def _add_directive(self, directive):
        if not isinstance(directive, _Directive):
            raise TypeError(
                f"Expected a _Directive object. Received {type(directive)}."
            )
        if directive._name in self._directive_definitions:
            raise ValueError(f"Cannot redefine directive name {directive._name}.")
        self._directive_definitions[directive._name] = directive
        self._defined_directives[directive._name] = directive._default

    def _set_defined_directive(self, key, value):
        try:
            self._defined_directives[key] = self._directive_definitions[key](value)
        except (KeyError, ValueError, TypeError) as error:
            raise DirectivesError(f"Error setting directive {key}") from error

    def __getitem__(self, key):
        if key in self._defined_directives and key in self._directive_definitions:
            value = self._defined_directives[key]
            return self._directive_definitions[key]._finalize(value, self)
        if key in self._user_directives:
            return self._user_directives[key]
        raise KeyError(f"{key} not in directives.")

    def __setitem__(self, key, value):
        if key in self._directive_definitions:
            self._set_defined_directive(key, value)
        else:
            self._user_directives[key] = value

    def __delitem__(self, key):
        if key in self._directive_definitions:
            self._defined_directives[key] = self._directive_definitions[key]._default
        else:
            del self._user_directives[key]

    def __iter__(self):
        yield from self._defined_directives
        yield from self._user_directives

    def __len__(self):
        return len(self._defined_directives) + len(self._user_directives)

    def __str__(self):
        return str(dict(self))

    def __repr__(self):
        return f"_Directives({str(self)})"

    def update(self, other, aggregate=False, jobs=None, parallel=False):
        """Update directives with another set of directives.

        This method accounts for serial/parallel behavior and aggregation.

        Parameters
        ----------
        other : :class:`~._Directives`
            The other set of directives.
        aggregate : bool
            Whether to combine directives according to serial/parallel rules.
        jobs :
            The jobs used to evaluate directives.
        parallel : bool
            Whether to aggregate according to parallel rules.
        """
        if aggregate:
            self._aggregate(other, jobs=jobs, parallel=parallel)
        else:
            super().update(other)

    def evaluate(self, jobs):
        """Evaluate directives for the provided jobs.

        This method updates the directives in place, replacing callable
        directives with their evaluated values.

        Parameters
        ----------
        jobs :
            The jobs used to evaluate directives.
        """
        for key, value in self.items():
            self[key] = _evaluate(value, jobs)

    def _aggregate(self, other, jobs=None, parallel=False):
        self.evaluate(jobs)
        other.evaluate(jobs)
        agg_func_attr = "_parallel" if parallel else "_serial"
        for name in self._defined_directives:
            agg_func = getattr(self._directive_definitions[name], agg_func_attr)
            default_value = self._directive_definitions[name]._default
            other_directive = other.get(name, default_value)
            directive = self[name]
            if other_directive is not None:
                self._defined_directives[name] = agg_func(directive, other_directive)


def _evaluate(value, jobs):
    if callable(value):
        if jobs is None:
            raise RuntimeError(
                "jobs must be specified when evaluating a callable directive."
            )
        return value(*jobs)
    return value


class _OnlyType:
    def __init__(self, type_, preprocess=None, postprocess=None):
        def identity(value):
            return value

        self.type = type_
        self.preprocess = identity if preprocess is None else preprocess
        self.postprocess = identity if postprocess is None else postprocess

    def __call__(self, value):
        return self.postprocess(self._validate(self.preprocess(value)))

    def _validate(self, value):
        if isinstance(value, self.type):
            return value
        try:
            return self.type(value)
        except Exception:
            raise TypeError(
                f"Expected an object of type {self.type}. "
                f"Received {value} of type {type(value)}."
            )


def _raise_below(threshold):
    def is_greater_or_equal(value):
        try:
            if value < threshold:
                raise ValueError
        except (TypeError, ValueError):
            raise ValueError(
                f"Expected a number greater than or equal to {threshold}. Received {value}."
            )
        return value

    return is_greater_or_equal


_NP_DEFAULT = 1


def _finalize_np(np, directives):
    """Return the actual number of processes/threads to use.

    We check the default np because when aggregation occurs we multiply the
    number of MPI ranks and OMP_NUM_THREADS. If we always took the greater of
    the given NP and ranks * threads then after aggregating we will inflate the
    number of processors needed as (r1 * t1) + (r2 * t2) <= (r1 + r2) * (t1 + t2)
    for numbers greater than one.
    """
    if callable(np) or np != _NP_DEFAULT:
        return np
    nranks = directives.get("nranks", 1)
    omp_num_threads = directives.get("omp_num_threads", 1)
    if callable(nranks) or callable(omp_num_threads):
        return np
    return max(np, max(1, nranks) * max(1, omp_num_threads))


# Helper validators for defining _Directive
<<<<<<< HEAD
def _no_aggregation(value, _):
    """Returns its first argument.

    This is used for directives that ignore aggregation rules.
    """
=======
def _no_aggregation(value, other):
>>>>>>> 52054333
    return value


def _is_fraction(value):
    if 0 <= value <= 1:
        return value
    raise ValueError("Value must be between 0 and 1.")


_natural_number = _OnlyType(int, postprocess=_raise_below(1))
_nonnegative_int = _OnlyType(int, postprocess=_raise_below(0))
_nonnegative_real = _OnlyType(float, postprocess=_raise_below(0))
_positive_real = _OnlyType(float, postprocess=_raise_below(1e-12))

# Common directives and their instantiation as _Directive
_NP = _Directive(
    "np", validator=_natural_number, default=_NP_DEFAULT, finalize=_finalize_np
)
"""The number of tasks to launch for a given operation i.e., the number of CPU
cores to be requested for a given operation.

Expects a natural number (i.e. an integer >= 1). This directive introspects into
the "nranks" or "omp_num_threads" directives and uses their product if it is
greater than the current set value. Defaults to 1.
"""

_NGPU = _Directive("ngpu", validator=_nonnegative_int, default=0)
"""The number of GPUs to use for this operation.

Expects a nonnegative integer. Defaults to 0.
"""

_NRANKS = _Directive("nranks", validator=_nonnegative_int, default=0)
"""The number of MPI ranks to use for this operation. Defaults to 0.

Expects a nonnegative integer.
"""

_OMP_NUM_THREADS = _Directive("omp_num_threads", validator=_nonnegative_int, default=0)
"""The number of OpenMP threads to use for this operation. Defaults to 0.

Expects a nonnegative integer.
"""

_EXECUTABLE = _Directive(
    "executable",
    validator=_OnlyType(str),
    default=sys.executable,
    serial=_no_aggregation,
    parallel=_no_aggregation,
)
"""The path to the executable to be used for this operation.

Expects a string pointing to a valid executable file in the
current file system.

By default this should point to a Python executable (interpreter); however, if
the :py:class:`FlowProject` path is an empty string, the executable can be a
path to an executable Python script. Defaults to ``sys.executable``.
"""

_WALLTIME = _Directive(
    "walltime",
    validator=_nonnegative_real,
    default=12.0,
    serial=operator.add,
    parallel=max,
)
"""The number of hours to request for executing this job.

This directive expects a float representing the walltime in hours. Fractional
values are supported. For example, a value of 0.5 will request 30 minutes of
walltime. Defaults to 12 hours.
"""

_MEMORY = _Directive("memory", validator=_positive_real, default=4)
"""The number of gigabytes of memory to request for this operation.

Expects a real number greater than zero.
"""

_PROCESSOR_FRACTION = _Directive(
    "processor_fraction",
    validator=_OnlyType(float, postprocess=_is_fraction),
    default=1.0,
    serial=_no_aggregation,
    parallel=_no_aggregation,
)
"""Fraction of a resource to use on a single operation.

If set to 0.5 for a bundled job with 20 operations (all with 'np' set to 1), 10
CPUs will be used. Defaults to 1.

.. note::

    This can be particularly useful on Stampede2's launcher.
"""<|MERGE_RESOLUTION|>--- conflicted
+++ resolved
@@ -292,15 +292,11 @@
 
 
 # Helper validators for defining _Directive
-<<<<<<< HEAD
-def _no_aggregation(value, _):
+def _no_aggregation(value, other):
     """Returns its first argument.
 
     This is used for directives that ignore aggregation rules.
     """
-=======
-def _no_aggregation(value, other):
->>>>>>> 52054333
     return value
 
 
