# Copyright (c) 2018 The Regents of the University of Michigan
# All rights reserved.
# This software is licensed under the BSD 3-Clause License.
"""Detection of compute environments.

This module provides the ComputeEnvironment class, which can be
subclassed to automatically detect specific computational environments.

This enables the user to adjust their workflow based on the present
environment, e.g. for the adjustment of scheduler submission scripts.
"""
import os
import re
import socket
import logging
import importlib
from collections import OrderedDict
import importlib.machinery

from signac.common import config

from .scheduling.base import JobStatus
from .scheduling.lsf import LSFScheduler
from .scheduling.slurm import SlurmScheduler
from .scheduling.torque import TorqueScheduler
from .scheduling.simple_scheduler import SimpleScheduler
from .scheduling.fakescheduler import FakeScheduler
from .util import config as flow_config
from .errors import NoSchedulerError

logger = logging.getLogger(__name__)


def setup(py_modules, **attrs):
    """Setup function for environment modules.

    Use this function in place of setuptools.setup to not only install
    an environment's module, but also register it with the global signac
    configuration. Once registered, the environment is automatically
    imported when the :py:meth:`~.get_environment` function is called.
    """
    import setuptools
    from setuptools.command.install import install

    class InstallAndConfig(install):

        def run(self):
            super(InstallAndConfig, self).run()
            cfg = config.read_config_file(config.FN_CONFIG)
            try:
                envs = cfg['flow'].as_list('environment_modules')
            except KeyError:
                envs = []
            new = set(py_modules).difference(envs)
            if new:
                for name in new:
                    self.announce(
                        msg="registering module '{}' in global signac configuration".format(name),
                        level=2)
                cfg.setdefault('flow', dict())
                cfg['flow']['environment_modules'] = envs + list(new)
                cfg.write()

    return setuptools.setup(
        py_modules=py_modules,
        cmdclass={'install': InstallAndConfig},
        **attrs)


class ComputeEnvironmentType(type):
    """Metaclass for the definition of ComputeEnvironments.

    This metaclass automatically registers ComputeEnvironment definitions,
    which enables the automatic determination of the present environment.
    """

    def __init__(cls, name, bases, dct):
        if not hasattr(cls, 'registry'):
            cls.registry = OrderedDict()
        else:
            cls.registry[name] = cls
        return super(ComputeEnvironmentType, cls).__init__(name, bases, dct)


def template_filter(func):
    "Mark the function as a ComputeEnvironment template filter."
    setattr(func, '_flow_template_filter', True)
    return classmethod(func)


class ComputeEnvironment(metaclass=ComputeEnvironmentType):
    """Define computational environments.

    The ComputeEnvironment class allows us to automatically determine
    specific environments in order to programmatically adjust workflows
    in different environments.

    The default method for the detection of a specific environment is to
    provide a regular expression matching the environment's hostname.
    For example, if the hostname is my-server.com, one could identify the
    environment by setting the hostname_pattern to 'my-server'.
    """
    scheduler_type = None
    hostname_pattern = None
    submit_flags = None
    template = 'base_script.sh'
    mpi_cmd = 'mpiexec'

    @classmethod
    def is_present(cls):
        """Determine whether this specific compute environment is present.

        The default method for environment detection is trying to match a
        hostname pattern or delegate the environment check to the associated
        scheduler type.
        """
        if cls.hostname_pattern is None:
            if cls.scheduler_type is None:
                return False
            else:
                return cls.scheduler_type.is_present()
        else:
            return re.match(
                cls.hostname_pattern, socket.getfqdn()) is not None

    @classmethod
    def get_scheduler(cls):
        """Return an environment-specific scheduler driver.

        The returned scheduler class provides a standardized interface to
        different scheduler implementations.
        """
        try:
            return getattr(cls, 'scheduler_type')()
        except (AttributeError, TypeError):
            raise NoSchedulerError(
                "No scheduler defined for environment '{}'.".format(cls.__name__))

    @classmethod
    def submit(cls, script, flags=None, *args, **kwargs):
        """Submit a job submission script to the environment's scheduler.

        Scripts should be submitted to the environment, instead of directly
        to the scheduler to allow for environment specific post-processing.
        """
        if flags is None:
            flags = []
        env_flags = getattr(cls, 'submit_flags', [])
        if env_flags:
            flags.extend(env_flags)
        # parse the flag to check for --job-name
        for flagi in flags:
            if '--job-name' in flagi:
                raise ValueError('Assignment of "--job-name" is not supported.')
        # Hand off the actual submission to the scheduler
        if cls.get_scheduler().submit(script, flags=flags, *args, **kwargs):
            return JobStatus.submitted

    @classmethod
    def add_args(cls, parser):
        """Add arguments related to this compute environment to an argument parser.

        :param parser:
            The argument parser to add arguments to.
        :type parser:
            :class:`argparse.ArgumentParser`
        """
        return

    @classmethod
    def get_config_value(cls, key, default=flow_config._GET_CONFIG_VALUE_NONE):
        """Request a value from the user's configuration.

        This method should be used whenever values need to be provided
        that are specific to a user's environment, e.g. account names.

        When a key is not configured and no default value is provided,
        a :py:class:`~.errors.SubmitError` will be raised and the user will
        be prompted to add the missing key to their configuration.

        Please note, that the key will be automatically expanded to
        be specific to this environment definition. For example, a
        key should be ``'account'``, not ``'MyEnvironment.account'``.

        :param key: The environment specific configuration key.
        :type key: str
        :param default: A default value in case the key cannot be found
            within the user's configuration.
        :type default: str
        :return: The value or default value.
        :raises SubmitError: If the key is not in the user's configuration
            and no default value is provided.
        """
        return flow_config.require_config_value(key, ns=cls.__name__, default=default)

    @classmethod
    def _get_omp_prefix(cls, operation):
        """Get the OpenMP prefix based on the `omp_num_threads` directive.

        :param operation:
            The operation for which to add prefix.
        :return omp_prefix:
            The prefix should be added for the operation.
        :type omp_prefix:
            str
        """
        return 'export OMP_NUM_THREADS={}\n'.format(operation.directives['omp_num_threads'])

    @classmethod
    def _get_mpi_prefix(cls, operation, parallel):
        """Get the mpi prefix based on proper directives.

        :param operation:
            The operation for which to add prefix.
        :param parallel:
            If True, operations are assumed to be executed in parallel, which means
            that the number of total tasks is the sum of all tasks instead of the
            maximum number of tasks. Default is set to False.
        :return mpi_prefix:
            The prefix should be added for the operation.
        :type mpi_prefix:
            str
        """
        if operation.directives.get('nranks'):
            return '{} -n {} '.format(cls.mpi_cmd, operation.directives['nranks'])
        else:
            return ''

    @template_filter
    def get_prefix(cls, operation, parallel=False, mpi_prefix=None, cmd_prefix=None):
        """Template filter for getting the prefix based on proper directives.

        :param operation:
            The operation for which to add prefix.
        :param parallel:
            If True, operations are assumed to be executed in parallel, which means
            that the number of total tasks is the sum of all tasks instead of the
            maximum number of tasks. Default is set to False.
        :param mpi_prefix:
            User defined mpi_prefix string. Default is set to None.
            This will be deprecated and removed in the future.
        :param cmd_prefix:
            User defined cmd_prefix string. Default is set to None.
            This will be deprecated and removed in the future.
        :return prefix:
            The prefix should be added for the operation.
        :type prefix:
            str
        """
        prefix = ''
        if operation.directives.get('omp_num_threads'):
            prefix += cls._get_omp_prefix(operation)
        if mpi_prefix:
            prefix += mpi_prefix
        else:
            prefix += cls._get_mpi_prefix(operation, parallel)
        if cmd_prefix:
            prefix += cmd_prefix
        # if cmd_prefix and if mpi_prefix for backwards compatibility
        # Can change to get them from directives for future
        return prefix


class StandardEnvironment(ComputeEnvironment):
    "This is a default environment, which is always present."

    @classmethod
    def is_present(cls):
        return True


class TestEnvironment(ComputeEnvironment):
    """This is a test environment.

    The test environment will print a mocked submission script
    and submission commands to screen. This enables testing of
    the job submission script generation in environments without
    a real scheduler.
    """
    scheduler_type = FakeScheduler


class SimpleSchedulerEnvironment(ComputeEnvironment):
    "An environment for the simple-scheduler scheduler."
    scheduler_type = SimpleScheduler
    template = 'simple_scheduler.sh'


class TorqueEnvironment(ComputeEnvironment):
    "An environment with TORQUE scheduler."
    scheduler_type = TorqueScheduler
    template = 'torque.sh'


class SlurmEnvironment(ComputeEnvironment):
    "An environment with SLURM scheduler."
    scheduler_type = SlurmScheduler
    template = 'slurm.sh'


class LSFEnvironment(ComputeEnvironment):
    "An environment with LSF scheduler."
    scheduler_type = LSFScheduler
    template = 'lsf.sh'


class NodesEnvironment(ComputeEnvironment):
    """A compute environment consisting of multiple compute nodes.

    Each compute node is assumed to have a specific number of compute units, e.g., CPUs.
    """


class DefaultTorqueEnvironment(NodesEnvironment, TorqueEnvironment):
    "A default environment for environments with TORQUE scheduler."

    @classmethod
    def add_args(cls, parser):
        super(DefaultTorqueEnvironment, cls).add_args(parser)
        parser.add_argument(
            '-w', '--walltime',
            type=float,
            help="The wallclock time in hours.")
        parser.add_argument(
            '--hold',
            action='store_true',
            help="Submit jobs, but put them on hold.")
        parser.add_argument(
            '--after',
            type=str,
            help="Schedule this job to be executed after "
                 "completion of a cluster job with this id.")
        parser.add_argument(
            '--no-copy-env',
            action='store_true',
            help="Do not copy current environment variables into compute node environment.")


class DefaultSlurmEnvironment(NodesEnvironment, SlurmEnvironment):
    "A default environment for environments with SLURM scheduler."

    @classmethod
    def add_args(cls, parser):
        super(DefaultSlurmEnvironment, cls).add_args(parser)
        parser.add_argument(
            '--memory',
<<<<<<< HEAD
            help=("Specify how much memory to reserve per node, e.g. \"4g\" for 4 gigabytes. "
=======
            help=("Specify how much memory to reserve per node in GB. "
>>>>>>> d8376b46
                  "Only relevant for shared queue jobs."))
        parser.add_argument(
            '-w', '--walltime',
            type=float,
            default=12,
            help="The wallclock time in hours.")
        parser.add_argument(
            '--hold',
            action='store_true',
            help="Submit jobs, but put them on hold.")
        parser.add_argument(
            '--after',
            type=str,
            help="Schedule this job to be executed after "
                 "completion of a cluster job with this id.")


class DefaultLSFEnvironment(NodesEnvironment, LSFEnvironment):
    "A default environment for environments with LSF scheduler."

    @classmethod
    def add_args(cls, parser):
        super(DefaultLSFEnvironment, cls).add_args(parser)
        parser.add_argument(
            '-w', '--walltime',
            type=float,
            default=12,
            help="The wallclock time in hours.")
        parser.add_argument(
            '--hold',
            action='store_true',
            help="Submit jobs, but put them on hold.")
        parser.add_argument(
            '--after',
            type=str,
            help="Schedule this job to be executed after "
                 "completion of a cluster job with this id.")


class CPUEnvironment(ComputeEnvironment):
    "An environment with CPUs."
    pass


class GPUEnvironment(ComputeEnvironment):
    "An environment with GPUs."
    pass


def _import_module(fn):
    return importlib.machinery.SourceFileLoader(fn, fn).load_module()


def _import_modules(prefix):
    for fn in os.path.listdir(prefix):
        if os.path.isfile(fn) and os.path.splitext(fn)[1] == '.py':
            _import_module(os.path.join(prefix, fn))


def _import_configured_environments():
    cfg = config.load_config(config.FN_CONFIG)
    try:
        for name in cfg['flow'].as_list('environment_modules'):
            try:
                importlib.import_module(name)
            except ImportError as e:
                logger.warning(e)
    except KeyError:
        pass


def registered_environments(import_configured=True):
    if import_configured:
        _import_configured_environments()
    return list(ComputeEnvironment.registry.values())


def get_environment(test=False, import_configured=True):
    """Attempt to detect the present environment.

    This function iterates through all defined :py:class:`~.ComputeEnvironment`
    classes in reversed order of definition and returns the first
    environment where the :py:meth:`~.ComputeEnvironment.is_present` method
    returns True.

    :param test:
        Whether to return the TestEnvironment.
    :type test:
        bool
    :returns:
        The detected environment class.
    """
    if test:
        return TestEnvironment
    else:
        # Obtain a list of all registered environments
        env_types = registered_environments(import_configured=import_configured)
        logger.debug(
            "List of registered environments:\n\t{}".format(
                '\n\t'.join((str(env.__name__) for env in env_types))))

        # Select environment based on environment variable if set.
        env_from_env_var = os.environ.get('SIGNAC_FLOW_ENVIRONMENT')
        if env_from_env_var:
            for env_type in env_types:
                if env_type.__name__ == env_from_env_var:
                    return env_type
            else:
                raise ValueError("Unknown environment '{}'.".format(env_from_env_var))

        # Select based on DEBUG flag:
        for env_type in env_types:
            if getattr(env_type, 'DEBUG', False):
                logger.debug("Select environment '{}'; DEBUG=True.".format(env_type.__name__))
                return env_type

        # Default selection:
        for env_type in reversed(env_types):
            if env_type.is_present():
                logger.debug("Select environment '{}'; is present.".format(env_type.__name__))
                return env_type

        # Otherwise, just return a standard environment
        return StandardEnvironment<|MERGE_RESOLUTION|>--- conflicted
+++ resolved
@@ -344,11 +344,7 @@
         super(DefaultSlurmEnvironment, cls).add_args(parser)
         parser.add_argument(
             '--memory',
-<<<<<<< HEAD
             help=("Specify how much memory to reserve per node, e.g. \"4g\" for 4 gigabytes. "
-=======
-            help=("Specify how much memory to reserve per node in GB. "
->>>>>>> d8376b46
                   "Only relevant for shared queue jobs."))
         parser.add_argument(
             '-w', '--walltime',
