--- conflicted
+++ resolved
@@ -5,12 +5,8 @@
 
 http://www.doeleadershipcomputing.org/
 """
-<<<<<<< HEAD
-from ..environment import DefaultLSFEnvironment, DefaultTorqueEnvironment
+from ..environment import DefaultLSFEnvironment
 from ..environment import template_filter
-=======
-from ..environment import DefaultLSFEnvironment
->>>>>>> d2c7033a
 
 from fractions import gcd
 
@@ -106,30 +102,4 @@
         return mpi_prefix
 
 
-<<<<<<< HEAD
-class TitanEnvironment(DefaultTorqueEnvironment):
-    """Environment profile for the titan super computer.
-
-    https://www.olcf.ornl.gov/titan/
-    """
-    hostname_pattern = 'titan'
-    template = 'titan.sh'
-    cores_per_node = 16
-    mpi_cmd = 'aprun'
-
-
-class EosEnvironment(DefaultTorqueEnvironment):
-    """Environment profile for the eos super computer.
-
-    https://www.olcf.ornl.gov/computing-resources/eos/
-    """
-    hostname_pattern = 'eos'
-    template = 'eos.sh'
-    cores_per_node = 32
-    mpi_cmd = 'aprun'
-
-
-__all__ = ['TitanEnvironment', 'EosEnvironment']
-=======
-__all__ = ['SummitEnvironment']
->>>>>>> d2c7033a
+__all__ = ['SummitEnvironment']