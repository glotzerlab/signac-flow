# Copyright (c) 2017 The Regents of the University of Michigan
# All rights reserved.
# This software is licensed under the BSD 3-Clause License.
"""Environments for XSEDE supercomputers."""
import logging
import os

from ..environment import DefaultSlurmEnvironment, template_filter

logger = logging.getLogger(__name__)


<<<<<<< HEAD
class CometEnvironment(DefaultSlurmEnvironment):
    """Environment profile for the Comet supercomputer.

    https://www.sdsc.edu/services/hpc/hpc_systems.html#comet
    """

    hostname_pattern = "comet"
    template = "comet.sh"
    cores_per_node = 24
    mpi_cmd = "ibrun"

    @classmethod
    def add_args(cls, parser):
        """Add arguments to parser.

        Parameters
        ----------
        parser : :class:`argparse.ArgumentParser`
            The argument parser where arguments will be added.

        """
        super().add_args(parser)

        parser.add_argument(
            "--partition",
            choices=["compute", "gpu", "gpu-shared", "shared", "large-shared", "debug"],
            default="shared",
            help="Specify the partition to submit to.",
        )


=======
>>>>>>> f5d6cbf3
_STAMPEDE_OFFSET = os.environ.get("_FLOW_STAMPEDE_OFFSET_`", 0)


class Stampede2Environment(DefaultSlurmEnvironment):
    """Environment profile for the Stampede2 supercomputer.

    https://www.tacc.utexas.edu/systems/stampede2
    """

    hostname_pattern = ".*stampede2"
    template = "stampede2.sh"
    cores_per_node = 48
    mpi_cmd = "ibrun"
    offset_counter = 0
    base_offset = _STAMPEDE_OFFSET

    @template_filter
    def return_and_increment(cls, increment):
        """Increment the base offset, then return the prior value.

        Note that this filter is designed for use at submission time, and the
        environment variable will be used upon script generation. At run time,
        the base offset will be set only once (when run initializes the
        environment).

        Parameters
        ----------
        increment : int
            The increment to apply to the base offset.

        Returns
        -------
        int
            The value of the base offset before incrementing.

        """
        cls.base_offset += increment
        return cls.base_offset - increment

    @template_filter
    def decrement_offset(cls, decrement):
        """Decrement the offset value.

        This function is a hackish solution to get around the fact that Jinja
        has very limited support for direct modification of Python objects, and
        we need to be able to reset the offset between bundles.

        Parameters
        ----------
        decrement : int
            The decrement to apply to the base offset.

        Returns
        -------
        str
            Empty string (to render nothing in the jinja template).

        """
        cls.base_offset -= int(decrement)
        return ""

    @classmethod
    def add_args(cls, parser):
        """Add arguments to parser.

        Parameters
        ----------
        parser : :class:`argparse.ArgumentParser`
            The argument parser where arguments will be added.

        """
        super().add_args(parser)
        parser.add_argument(
            "--partition",
            choices=[
                "development",
                "normal",
                "large",
                "flat-quadrant",
                "skx-dev",
                "skx-normal",
                "skx-large",
                "long",
            ],
            default="skx-normal",
            help="Specify the partition to submit to.",
        )

    @classmethod
    def _get_mpi_prefix(cls, operation, parallel):
        """Get the MPI prefix based on directives and an offset.

        Parameters
        ----------
        operation : :class:`flow.project._JobOperation`
            The operation to be prefixed.
        parallel : bool
            If True, operations are assumed to be executed in parallel, which
            means that the number of total tasks is the sum of all tasks
            instead of the maximum number of tasks. Default is set to False.

        Returns
        -------
        str
            The prefix to be added to the operation's command.

        """
        if operation.directives.get("nranks"):
            prefix = "{} -n {} -o {} task_affinity ".format(
                cls.mpi_cmd,
                operation.directives["nranks"],
                cls.base_offset + cls.offset_counter,
            )
            if parallel:
                cls.offset_counter += operation.directives["nranks"]
        else:
            prefix = ""
        return prefix


class Bridges2Environment(DefaultSlurmEnvironment):
    """Environment profile for the Bridges-2 supercomputer.

    https://www.psc.edu/resources/bridges-2/user-guide
    """

    hostname_pattern = r".*\.bridges2\.psc\.edu$"
    template = "bridges2.sh"
    cores_per_node = 128
    mpi_cmd = "mpirun"

    @classmethod
    def add_args(cls, parser):
        """Add arguments to parser.

        Parameters
        ----------
        parser : :class:`argparse.ArgumentParser`
            The argument parser where arguments will be added.

        """
        super().add_args(parser)
        parser.add_argument(
            "--partition",
            choices=[
                "RM",
                "RM-shared",
                "RM-small",
                "EM",
                "GPU",
                "GPU-shared",
            ],
            default="RM-shared",
            help="Specify the partition to submit to.",
        )


class ExpanseEnvironment(DefaultSlurmEnvironment):
    """Environment profile for the Expanse supercomputer.

    https://www.sdsc.edu/support/user_guides/expanse.html
    """

    hostname_pattern = r".*\.expanse\.sdsc\.edu$"
    template = "expanse.sh"
    cores_per_node = 128
    gpus_per_node = 4

    @classmethod
    def add_args(cls, parser):
        """Add arguments to parser.

        Parameters
        ----------
        parser : :class:`argparse.ArgumentParser`
            The argument parser where arguments will be added.

        """
        super().add_args(parser)
        parser.add_argument(
            "--partition",
            choices=[
                "compute",
                "shared",
                "large-shared",
                "gpu",
                "gpu-shared",
                "debug",
            ],
            default="compute",
            help="Specify the partition to submit to.",
        )


__all__ = [
    "Stampede2Environment",
    "Bridges2Environment",
    "ExpanseEnvironment",
]<|MERGE_RESOLUTION|>--- conflicted
+++ resolved
@@ -10,40 +10,6 @@
 logger = logging.getLogger(__name__)
 
 
-<<<<<<< HEAD
-class CometEnvironment(DefaultSlurmEnvironment):
-    """Environment profile for the Comet supercomputer.
-
-    https://www.sdsc.edu/services/hpc/hpc_systems.html#comet
-    """
-
-    hostname_pattern = "comet"
-    template = "comet.sh"
-    cores_per_node = 24
-    mpi_cmd = "ibrun"
-
-    @classmethod
-    def add_args(cls, parser):
-        """Add arguments to parser.
-
-        Parameters
-        ----------
-        parser : :class:`argparse.ArgumentParser`
-            The argument parser where arguments will be added.
-
-        """
-        super().add_args(parser)
-
-        parser.add_argument(
-            "--partition",
-            choices=["compute", "gpu", "gpu-shared", "shared", "large-shared", "debug"],
-            default="shared",
-            help="Specify the partition to submit to.",
-        )
-
-
-=======
->>>>>>> f5d6cbf3
 _STAMPEDE_OFFSET = os.environ.get("_FLOW_STAMPEDE_OFFSET_`", 0)
 
 
