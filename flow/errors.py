# Copyright (c) 2018 The Regents of the University of Michigan
# All rights reserved.
# This software is licensed under the BSD 3-Clause License.
"""Definitions of Exception classes used in this package."""

import jinja2
from jinja2.ext import Extension as Jinja2Extension


class ConfigKeyError(KeyError):
    """Indicates that a config key was not found."""

    pass


class DirectivesError(ValueError):
    """Indicates that a directive was incorrectly set."""

    pass


class SubmitError(RuntimeError):
    """Indicates an error during cluster job submission."""

    pass


class NoSchedulerError(AttributeError):
    """Indicates that there is no scheduler type defined for an environment class."""

    pass


class UserConditionError(RuntimeError):
    """Indicates an error during evaluation of a condition."""

    pass


class UserOperationError(RuntimeError):
    """Indicates an error during execution of a :class:`~.BaseFlowOperation`."""

    pass


class TemplateError(Jinja2Extension):
    """Indicates an error in a jinja2 template."""

    # Reference: https://jinja.palletsprojects.com/en/2.11.x/extensions/
    # The tags are a set of strings that trigger the parse method.
    tags = {"raise"}

    def parse(self, parser):
<<<<<<< HEAD
        """Call :meth:`~.err` when the tag ``raise`` occurs in a template."""
=======
        """Call :meth:`TemplateError.err` when a template raises an Exception."""
>>>>>>> 1fb7b42a
        lineno = next(parser.stream).lineno
        args = [parser.parse_expression()]
        return jinja2.nodes.CallBlock(
            self.call_method("err", args), [], [], []
        ).set_lineno(lineno)

    def err(self, msg, caller):
        """Raise a template error."""
        raise jinja2.TemplateError(msg)<|MERGE_RESOLUTION|>--- conflicted
+++ resolved
@@ -51,11 +51,7 @@
     tags = {"raise"}
 
     def parse(self, parser):
-<<<<<<< HEAD
-        """Call :meth:`~.err` when the tag ``raise`` occurs in a template."""
-=======
-        """Call :meth:`TemplateError.err` when a template raises an Exception."""
->>>>>>> 1fb7b42a
+        """Call :meth:`~.err` when a template raises an Exception."""
         lineno = next(parser.stream).lineno
         args = [parser.parse_expression()]
         return jinja2.nodes.CallBlock(
