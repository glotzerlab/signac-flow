# Copyright (c) 2019 The Regents of the University of Michigan
# All rights reserved.
# This software is licensed under the BSD 3-Clause License.
"""Workflow definition with the FlowProject.

The FlowProject is a signac Project that allows the user to define a workflow.
"""
import argparse
import contextlib
import datetime
import functools
import inspect
import json
import logging
import multiprocessing
import os
import random
import re
import subprocess
import sys
import threading
import time
import traceback
import warnings
from collections import Counter, defaultdict
from copy import deepcopy
from enum import IntFlag
from hashlib import md5, sha1
from itertools import count, groupby, islice
from multiprocessing import Event, Pool, TimeoutError, cpu_count
from multiprocessing.pool import ThreadPool

import cloudpickle
import jinja2
import signac
from deprecation import deprecated
from jinja2 import TemplateNotFound as Jinja2TemplateNotFound
from signac.contrib.filterparse import parse_filter_arg
from signac.contrib.project import JobsCursor
from tqdm.auto import tqdm

from .aggregates import _DefaultAggregateStore, aggregator, get_aggregate_id
from .environment import get_environment
from .errors import (
    ConfigKeyError,
    NoSchedulerError,
    SubmitError,
    TemplateError,
    UserConditionError,
    UserOperationError,
)
from .labels import _is_label_func, classlabel, label, staticlabel
from .render_status import Renderer as StatusRenderer
from .scheduling.base import ClusterJob, JobStatus
from .util import config as flow_config
from .util import template_filters
from .util.misc import (
    TrackGetItemDict,
    _bidict,
    _cached_partial,
    _get_parallel_executor,
    _positive_int,
    _to_hashable,
    add_cwd_to_environment_pythonpath,
    roundrobin,
    switch_to_directory,
)
from .util.translate import abbreviate, shorten
from .version import __version__

logger = logging.getLogger(__name__)


# The TEMPLATE_HELP can be shown with the --template-help option available to all
# command line subcommands that use the templating system.
TEMPLATE_HELP = """Execution and submission scripts are generated with the jinja2 template files.
Standard files are shipped with the package, but maybe replaced or extended with
custom templates provided within a project.
The default template directory can be configured with the 'template_dir' configuration
variable, for example in the project configuration file. The current template directory is:
{template_dir}

All template variables can be placed within a template using the standard jinja2
syntax, e.g., the project root directory can be written as: {{{{ project.root_directory() }}}}.
The available template variables are:
{template_vars}

Filter functions can be used to format template variables in a specific way.
For example: {{{{ project.get_id() | capitalize }}}}.

The available filters are:
{filters}"""

_FMT_SCHEDULER_STATUS = {
    JobStatus.unknown: "U",
    JobStatus.registered: "R",
    JobStatus.inactive: "I",
    JobStatus.submitted: "S",
    JobStatus.held: "H",
    JobStatus.queued: "Q",
    JobStatus.active: "A",
    JobStatus.error: "E",
    JobStatus.placeholder: " ",
}


class IgnoreConditions(IntFlag):
    """Flags that determine which conditions are used to determine job eligibility."""

    # The __invert__ operator must be defined since IntFlag simply performs an
    # integer bitwise not on the underlying enum value, which is problematic in
    # two's-complement arithmetic. What we want is to only flip valid bits.

    def __invert__(self):
        # Compute the largest number of bits used to represent one of the flags
        # so that we can XOR the appropriate number.
        max_bits = len(bin(max([elem.value for elem in type(self)]))) - 2
        return self.__class__((2 ** max_bits - 1) ^ self._value_)

    NONE = 0
    """Check all conditions."""

    PRE = 1
    """Ignore preconditions."""

    POST = 2
    """Ignore postconditions."""

    ALL = PRE | POST
    """Ignore all conditions."""

    def __str__(self):
        return {
            IgnoreConditions.PRE: "pre",
            IgnoreConditions.POST: "post",
            IgnoreConditions.ALL: "all",
            IgnoreConditions.NONE: "none",
        }[self]


class _IgnoreConditionsConversion(argparse.Action):
    def __init__(self, option_strings, dest, nargs=None, **kwargs):
        if nargs is not None:
            raise ValueError("nargs not allowed")
        super().__init__(option_strings, dest, **kwargs)

    def __call__(self, parser, namespace, values, option_string=None):
        setattr(namespace, self.dest, getattr(IgnoreConditions, values.upper()))


class _condition:
    # This counter should be incremented each time a "never" condition
    # is created, and the value should be used as the tag for that
    # condition to ensure that no pair of "never" conditions
    # are found to be equal by the graph detection algorithm.
    current_arbitrary_tag = 0

    def __init__(self, condition, tag=None):
        """Add tag to differentiate built-in conditions during graph detection."""
        if tag is None:
            try:
                tag = condition.__code__.co_code
            except AttributeError:
                logger.warning(f"Condition {condition} could not autogenerate tag.")
        condition._flow_tag = tag
        self.condition = condition

    @classmethod
    def isfile(cls, filename):
        """Determine if the specified file exists for the job(s)."""

        def _isfile(*jobs):
            return all(job.isfile(filename) for job in jobs)

        return cls(_isfile, "isfile_" + filename)

    @classmethod
    def true(cls, key):
        """Evaluate if a document key is True for the job(s).

        Returns True if the specified key is present in the job document(s) and
        evaluates to True.
        """

        def _document(*jobs):
            return all(job.document.get(key, False) for job in jobs)

        return cls(_document, "true_" + key)

    @classmethod
    def false(cls, key):
        """Evaluate if a document key is False for the job(s).

        Returns True if the specified key is present in the job document(s) and
        evaluates to False.
        """

        def _no_document(*jobs):
            return all(not job.document.get(key, False) for job in jobs)

        return cls(_no_document, "false_" + key)

    @classmethod
    def never(cls, func):
        """Return False."""
        cls.current_arbitrary_tag += 1
        return cls(lambda _: False, str(cls.current_arbitrary_tag))(func)

    @classmethod
    def not_(cls, condition):
        """Return ``not condition(*jobs)`` for the provided condition function."""

        def _not(*jobs):
            return not condition(*jobs)

        return cls(_not, b"not_" + condition.__code__.co_code)


def _create_all_metacondition(condition_dict, *other_funcs):
    """Generate metacondition requiring all provided conditions to be true.

    This function generates an aggregate metaconditions that requires *all*
    provided conditions to be met. The resulting metacondition is constructed
    with appropriate information for graph detection.
    """
    condition_list = [c for f in other_funcs for c in condition_dict[f]]

    def _flow_metacondition(*jobs):
        return all(c(*jobs) for c in condition_list)

    _flow_metacondition._composed_of = condition_list
    return _flow_metacondition


def _make_bundles(operations, size=None):
    """Slice an iterable of operations into equally sized bundles.

    This utility function splits an iterable of operations into equally sized
    bundles. The final bundle may be smaller than the specified size.

    Parameters
    ----------
    operations : iterable
        Iterable of operations.
    size : int
        Size of bundles. (Default value = None)

    Yields
    ------
    list
        Bundles of operations with specified size.

    """
    if size == 0:
        size = None
    operations = iter(operations)
    while True:
        bundle = list(islice(operations, size))
        if bundle:
            yield bundle
        else:
            break


class _AggregatesCursor:
    """Utility class to iterate over aggregates stored in a FlowProject.

    Parameters
    ----------
    project : :class:`~.FlowProject`
        A FlowProject whose jobs are aggregated.
    filter : dict
        A mapping of key-value pairs that all indexed job state points are
        compared against (Default value = None).
    doc_filter : dict
        A mapping of key-value pairs that all indexed job documents are
        compared against (Default value = None).

    """

    # This class currently only handles aggregates of size 1 (single jobs).

    def __init__(self, project, filter=None, doc_filter=None):
        self._project = project
        self._filter = filter
        self._doc_filter = doc_filter
        self._jobs_cursor = JobsCursor(project, filter, doc_filter)

    def __eq__(self, other):
        return self._jobs_cursor == other._jobs_cursor

    def __contains__(self, aggregate):
        if len(aggregate) != 1:
            # Exit early if this is not an aggregate of 1 job
            return False
        if self._filter is None and self._doc_filter is None:
            # Using the Project's __contains__ method is fastest if no
            # filtering is needed. This is a backport of PR 449 to signac that
            # optimizes the JobsCursor __contains__ method, and is required for
            # sufficient performance with earlier versions of signac.
            return aggregate[0] in self._project
        # Slow path: requires O(N) iteration over the JobsCursor
        return aggregate[0] in self._jobs_cursor

    def __len__(self):
        return len(self._jobs_cursor)

    def __iter__(self):
        for job in self._jobs_cursor:
            yield (job,)


class _JobOperation:
    """Class containing execution information for one group and one job.

    The execution or submission of a :class:`~.FlowGroup` uses a passed-in command
    which can either be a string or function with no arguments that returns a shell
    executable command. The shell executable command won't be used if it is
    determined that the group can be executed without forking.

    .. note::

        This class is used by the :class:`~.FlowGroup` class for the execution and
        submission process and should not be instantiated by users themselves.

    Parameters
    ----------
    id : str
        The id of this _JobOperation instance. The id should be unique.
    name : str
        The name of the _JobOperation.
    jobs : tuple of :class:`~signac.contrib.job.Job`
        The jobs associated with this operation.
    cmd : callable or str
        The command that executes this operation. Can be a callable that when
        evaluated returns a string.
    directives : dict
        A `dict` object of additional parameters that provide instructions on
        how to execute this operation, e.g., specifically required resources.
    user_directives : set
        Keys in ``directives`` that correspond to user-specified directives
        that are not part of the environment's standard directives.
    """

    def __init__(self, id, name, jobs, cmd, directives, user_directives):
        self._id = id
        self.name = name
        self._jobs = jobs
        if not (callable(cmd) or isinstance(cmd, str)):
            raise ValueError("cmd must be a callable or string.")
        self._cmd = cmd

        # We use a special dictionary that tracks all keys that have been
        # evaluated by the template engine and compare them to those explicitly
        # set by the user. See also comment below.
        self.directives = TrackGetItemDict(directives)

        # Keys which were explicitly set by the user, but are not evaluated by
        # the template engine are cause for concern and might hint at a bug in
        # the template script or ill-defined directives. We are therefore
        # keeping track of all keys set by the user and check whether they have
        # been evaluated by the template script engine later.
        self.directives._keys_set_by_user = user_directives

    def __str__(self):
        aggregate_id = get_aggregate_id(self._jobs)
        return f"{self.name}({aggregate_id})"

    def __repr__(self):
        return "{type}(name='{name}', jobs='{jobs}', cmd={cmd}, directives={directives})".format(
            type=type(self).__name__,
            name=self.name,
            jobs="(" + ", ".join(map(repr, self._jobs)) + ")",
            cmd=repr(self.cmd),
            directives=self.directives,
        )

    def __hash__(self):
        return hash(self.id)

    def __eq__(self, other):
        return self.id == other.id

    @property
    def id(self):
        return self._id

    @property
    def cmd(self):
        if callable(self._cmd):
            # We allow cmd to be 'lazy' or an unevaluated function because
            # in cases where a user uses the Python API without specifying
            # a project entrypoint, running many operations is still valid.
            # If we need to fork this will fail to generate a command and
            # error, but not until then. If we don't fork then nothing errors,
            # and the user gets the expected result.
            return self._cmd()
        return self._cmd


@deprecated(deprecated_in="0.11", removed_in="0.13", current_version=__version__)
class JobOperation(_JobOperation):
    """Class containing execution information for one group and one job.

    The execution or submission of a :class:`~.FlowGroup` uses a passed-in command
    which can either be a string or function with no arguments that returns a shell
    executable command.  The shell executable command won't be used if it is
    determined that the group can be executed without forking.

    .. note::

        This class is used by the :class:`~.FlowGroup` class for the execution and
        submission process and should not be instantiated by users themselves.

    Parameters
    ----------
    id : str
        The id of this JobOperation instance. The id should be unique.
    name : str
        The name of the JobOperation.
    job : :class:`~signac.contrib.job.Job`
        The job associated with this operation.
    cmd : callable or str
        The command that executes this operation. Can be a callable that when
        evaluated returns a string.
    directives : :class:`flow.directives._Directives`
        A :class:`flow.directives._Directives` object of additional parameters
        that provide instructions on how to execute this operation, e.g.,
        specifically required resources.

    """

    def __init__(self, id, name, job, cmd, directives=None):
        complete_directives = job._project._environment._get_default_directives()
        if directives is not None:
            complete_directives.update(directives)
        complete_directives.evaluate(job)
        super().__init__(id, name, (job,), cmd, complete_directives)

    @property
    def job(self):
        assert len(self._jobs) == 1
        return self._jobs[0]

    def __repr__(self):
        return "{type}(name='{name}', job='{job}', cmd={cmd}, directives={directives})".format(
            type=type(self).__name__,
            name=self.name,
            job=repr(self.job),
            cmd=repr(self.cmd),
            directives=self.directives,
        )


class _SubmissionJobOperation(_JobOperation):
    r"""Class containing submission information for one group and one job.

    This class extends :class:`_JobOperation` to include a set of groups
    that will be executed via the "run" command. These groups are known at
    submission time.

    Parameters
    ----------
    \*args
        Passed to the constructor of :class:`_JobOperation`.
    eligible_operations : list
        A list of :class:`_JobOperation` that will be executed when this
        submitted job is executed.
    operations_with_unmet_preconditions : list
        A list of :class:`_JobOperation` that will not be executed in the
        first pass of :meth:`FlowProject.run` due to unmet preconditions. These
        operations may be executed in subsequent iterations of the run loop.
    operations_with_met_postconditions : list
        A list of :class:`_JobOperation` that will not be executed in the
        first pass of :meth:`FlowProject.run` because all postconditions are
        met. These operations may be executed in subsequent iterations of the
        run loop.
    \*\*kwargs
        Passed to the constructor of :class:`_JobOperation`.

    """

    def __init__(
        self,
        *args,
        eligible_operations=None,
        operations_with_unmet_preconditions=None,
        operations_with_met_postconditions=None,
        **kwargs,
    ):
        super().__init__(*args, **kwargs)

        if eligible_operations is None:
            eligible_operations = []
        self.eligible_operations = eligible_operations

        if operations_with_unmet_preconditions is None:
            operations_with_unmet_preconditions = []
        self.operations_with_unmet_preconditions = operations_with_unmet_preconditions

        if operations_with_met_postconditions is None:
            operations_with_met_postconditions = []
        self.operations_with_met_postconditions = operations_with_met_postconditions


class _FlowCondition:
    """A _FlowCondition represents a condition as a function of a signac job.

    The ``__call__()`` method of a _FlowCondition object may return either True
    or False, representing whether the condition is met or not.  This can be
    used to build a graph of conditions and operations.

    Parameters
    ----------
    callback : callable
        A callable with one positional argument (the job).

    """

    def __init__(self, callback):
        self._callback = callback

    def __call__(self, jobs):
        try:
            return self._callback(*jobs)
        except Exception as error:
            assert len(jobs) == 1
            raise UserConditionError(
                "An exception was raised while evaluating the condition {name} "
                "for job {jobs}.".format(
                    name=self._callback.__name__, jobs=", ".join(map(str, jobs))
                )
            ) from error

    def __hash__(self):
        return hash(self._callback)

    def __eq__(self, other):
        return self._callback == other._callback


class BaseFlowOperation:
    """A :class:`~.BaseFlowOperation` represents a data space operation acting on any job.

    Every :class:`~.BaseFlowOperation` is associated with a specific command.

    Preconditions (pre) and postconditions (post) can be used to trigger an
    operation only when certain conditions are met. Conditions are unary
    callables, which expect an instance of job as their first and only
    positional argument and return either True or False.

    An operation is considered "eligible" for execution when all preconditions
    are met and when at least one of the postconditions is not met.
    Preconditions are always met when the list of preconditions is empty.
    Postconditions are never met when the list of postconditions is empty.

    .. note::
        This class should not be instantiated directly.

    Parameters
    ----------
    pre : sequence of callables
        List of preconditions.
    post : sequence of callables
        List of postconditions.

    """

    def __init__(self, pre=None, post=None):
        if pre is None:
            pre = []
        if post is None:
            post = []

        self._preconditions = [_FlowCondition(cond) for cond in pre]
        self._postconditions = [_FlowCondition(cond) for cond in post]

    def _eligible(self, aggregate, ignore_conditions=IgnoreConditions.NONE):
        """Determine eligibility of an aggregate.

        An aggregate is eligible when all preconditions are true and at least
        one postcondition is false, or corresponding conditions are ignored.

        Parameters
        ----------
        aggregate : tuple of :class:`~signac.contrib.job.Job`
            The aggregate of signac jobs.
        ignore_conditions : :class:`~.IgnoreConditions`
            Specify if preconditions and/or postconditions are to be ignored
            when determining eligibility. The default is
            :class:`IgnoreConditions.NONE`.

        Returns
        -------
        bool
            Whether the aggregate is eligible.

        """
        if not isinstance(ignore_conditions, IgnoreConditions):
            raise ValueError(
                "The ignore_conditions argument of FlowProject.run() "
                "must be a member of class IgnoreConditions."
            )
        # len(self._preconditions) check for speed optimization
        met_preconditions = (
            (len(self._preconditions) == 0)
            or (ignore_conditions & IgnoreConditions.PRE)
            or all(cond(aggregate) for cond in self._preconditions)
        )
        if met_preconditions and len(self._postconditions) > 0:
            unmet_postconditions = (ignore_conditions & IgnoreConditions.POST) or any(
                not cond(aggregate) for cond in self._postconditions
            )
        else:
            unmet_postconditions = True
        return met_preconditions and unmet_postconditions

    @deprecated(deprecated_in="0.11", removed_in="0.13", current_version=__version__)
    def eligible(self, job, ignore_conditions=IgnoreConditions.NONE):
        """Determine eligibility of jobs.

        Jobs are eligible when all preconditions are true and at least one
        postcondition is false, or corresponding conditions are ignored.

        Parameters
        ----------
        job : :class:`~signac.contrib.job.Job`
            The signac job handle.
        ignore_conditions : :class:`~.IgnoreConditions`
            Specify if pre and/or postconditions check is to be ignored for
            eligibility check. The default is :class:`IgnoreConditions.NONE`.

        """
        return self._eligible((job,), ignore_conditions)

    def _complete(self, jobs):
        """Check if all postconditions are met."""
        if len(self._postconditions) > 0:
            return all(cond(jobs) for cond in self._postconditions)
        return False

    @deprecated(deprecated_in="0.11", removed_in="0.13", current_version=__version__)
    def complete(self, job):
        """Check if all postconditions are met."""
        return self._complete((job,))


class FlowCmdOperation(BaseFlowOperation):
    """An operation that executes a shell command.

    When an operation has the ``@cmd`` directive specified, it is instantiated
    as a FlowCmdOperation. The operation should be a function of
    :class:`~signac.contrib.job.Job`. The command (cmd) may
    either be a unary callable that expects an instance of
    :class:`~signac.contrib.job.Job` as its only positional argument and returns
    a string containing valid shell commands, or the string of commands itself.
    In either case, the resulting string may contain any attributes of the job placed
    in curly braces, which will then be substituted by Python string formatting.

    .. note::
        This class should not be instantiated directly.

    Parameters
    ----------
    cmd : str or callable
        The command to execute the operation. Callable values should be a
        function of ``job``. String values will be formatted with
        ``cmd.format(job=job)``.
    pre : sequence of callables
        List of preconditions.
    post : sequence of callables
        List of postconditions.

    """

    def __init__(self, cmd, pre=None, post=None):
        super().__init__(pre=pre, post=post)
        self._cmd = cmd

    def __str__(self):
        return f"{type(self).__name__}(cmd='{self._cmd}')"

    def __call__(self, *jobs, **kwargs):
        """Return the command formatted with the supplied job(s)."""
        job = kwargs.pop("job", None)
        if kwargs:
            raise ValueError(f"Invalid keyword arguments: {', '.join(kwargs)}")

        if job is not None:
            warnings.warn(
                "The job keyword argument is deprecated as of 0.11 and will be removed "
                "in 0.13",
                DeprecationWarning,
            )
        else:
            job = jobs[0] if len(jobs) == 1 else None

        if callable(self._cmd):
            return self._cmd(job).format(job=job)
        return self._cmd.format(job=job)


class FlowOperation(BaseFlowOperation):
    """An operation that executes a Python function.

    All operations without the ``@cmd`` directive use this class. The
    callable ``op_func`` should be a function of one or more instances of
    :class:`~signac.contrib.job.Job`.

    .. note::
        This class should not be instantiated directly.

    Parameters
    ----------
    op_func : callable
        A callable function of ``*jobs``.
    pre : sequence of callables
        List of preconditions.
    post : sequence of callables
        List of postconditions.

    """

    def __init__(self, op_func, pre=None, post=None):
        super().__init__(pre=pre, post=post)
        self._op_func = op_func

    def __str__(self):
        """Return string representing operation."""
        return f"{type(self).__name__}(op_func='{self._op_func}')"

    def __call__(self, *jobs):
        r"""Call the operation on the provided jobs.

        Parameters
        ----------
        \*jobs : One or more instances of :class:`~signac.contrib.job.Job`.
            The jobs passed to the operation.

        Returns
        -------
        object
            The result of the operation function.

        """
        return self._op_func(*jobs)


class FlowGroupEntry:
    """A FlowGroupEntry registers operations for inclusion into a :class:`FlowGroup`.

    Operation functions can be marked for inclusion into a :class:`FlowGroup`
    by decorating the functions with a corresponding :class:`FlowGroupEntry`.
    If the operation requires specific directives, :meth:`~.with_directives`
    accepts keyword arguments that are mapped to directives and returns a
    decorator that can be applied to the operation to mark it for inclusion in
    the group and indicate that it should be executed using the specified
    directives. This overrides the default directives specified by
    :meth:`flow.directives`.

    Parameters
    ----------
    name : str
        The name of the :class:`FlowGroup` to be created.
    options : str
        The :meth:`FlowProject.run` options to pass when submitting the group.
        These will be included in all submissions. Submissions use run
        commands to execute.
    aggregator : :class:`~.aggregator`
        aggregator object associated with the :class:`FlowGroup`

    """

    def __init__(self, name, options="", aggregator=aggregator.groupsof(1)):
        self.name = name
        self.options = options
        self.aggregator = aggregator

    def __call__(self, func):
        """Add the function into the group's operations.

        This call operator allows the class to be used as a decorator.

        Parameters
        ----------
        func : callable
            The function to decorate.

        Returns
        -------
        callable
            The decorated function.

        """
        if hasattr(func, "_flow_groups"):
            if self.name in func._flow_groups:
                raise ValueError(
                    f"Cannot register existing name {func} with group {self.name}"
                )
            func._flow_groups.append(self.name)
        else:
            func._flow_groups = [self.name]
        return func

    def _set_directives(self, func, directives):
        if hasattr(func, "_flow_group_operation_directives"):
            if self.name in func._flow_group_operation_directives:
                raise ValueError(
                    f"Cannot set directives because directives already exist "
                    f"for {func} in group {self.name}"
                )
            func._flow_group_operation_directives[self.name] = directives
        else:
            func._flow_group_operation_directives = {self.name: directives}

    def with_directives(self, directives):
        """Return a decorator that sets group specific directives to the operation.

        Parameters
        ----------
        directives : dict
            Directives to use for resource requests and running the operation
            through the group.

        Returns
        -------
        function
            A decorator which registers the function into the group with
            specified directives.

        """

        def decorator(func):
            self._set_directives(func, directives)
            return self(func)

        return decorator


class FlowGroup:
    """A :class:`~.FlowGroup` represents a subset of a workflow for a project.

    A :class:`FlowGroup` is associated with one or more instances of
    :class:`~.BaseFlowOperation`.

    Examples
    --------
    In the example below, the directives will be ``{'nranks': 4}`` for op1 and
    ``{'nranks': 2, 'executable': 'python3'}`` for op2.

    .. code-block:: python

        group = FlowProject.make_group(name='example_group')

        @group.with_directives(nranks=4)
        @FlowProject.operation
        @directives(nranks=2, executable="python3")
        def op1(job):
            pass

        @group
        @FlowProject.operation
        @directives(nranks=2, executable="python3")
        def op2(job):
            pass

    Parameters
    ----------
    name : str
        The name of the group to be used when calling from the command line.
    operations : dict
        A dictionary of operations where the keys are operation names and
        each value is a :class:`~.BaseFlowOperation`.
    operation_directives : dict
        A dictionary of additional parameters that provide instructions on how
        to execute a particular operation, e.g., specifically required
        resources. Operation names are keys and the dictionaries of directives
        are values. If an operation does not have directives specified, then
        the directives of the singleton group containing that operation are
        used. To prevent this, set the directives to an empty dictionary for
        that operation.
    options : str
        A string of options to append to the output of the object's call method.
        This allows options like ``--num_passes`` to be given to a group.

    """

    MAX_LEN_ID = 100

    def __init__(self, name, operations=None, operation_directives=None, options=""):
        self.name = name
        self.options = options
        # Requires Python >=3.6: dict must be ordered to ensure consistent
        # pretend submission output for templates.
        self.operations = {} if operations is None else dict(operations)
        if operation_directives is None:
            self.operation_directives = {}
        else:
            self.operation_directives = operation_directives

    def _set_entrypoint_item(self, entrypoint, directives, key, default, jobs):
        """Set a value (executable, path) for entrypoint in command.

        Order of priority is the operation directives specified and
        then the project specified value.
        """
        entrypoint[key] = directives.get(key, entrypoint.get(key, default))
        if callable(entrypoint[key]):
            entrypoint[key] = entrypoint[key](*jobs)

    def _determine_entrypoint(self, entrypoint, directives, jobs):
        """Get the entrypoint for creating a _JobOperation.

        If path cannot be determined, then raise a RuntimeError since we do not
        know where to point to.
        """
        entrypoint = entrypoint.copy()
        self._set_entrypoint_item(
            entrypoint, directives, "executable", sys.executable, jobs
        )

        # If a path is not provided, default to the path to the file where the
        # FlowProject (subclass) is defined.
        # We are assuming that all the jobs belong to the same project
        default_path = inspect.getfile(jobs[0]._project.__class__)
        self._set_entrypoint_item(entrypoint, directives, "path", default_path, jobs)
        return "{} {}".format(entrypoint["executable"], entrypoint["path"]).lstrip()

    def _resolve_directives(self, name, defaults, env):
        all_directives = env._get_default_directives()
        if name in self.operation_directives:
            all_directives.update(self.operation_directives[name])
        else:
            all_directives.update(defaults.get(name, {}))
        return all_directives

    def _submit_cmd(self, entrypoint, ignore_conditions, jobs=None):
        entrypoint = self._determine_entrypoint(entrypoint, {}, jobs)
        cmd = f"{entrypoint} run -o {self.name}"
        cmd = cmd if jobs is None else cmd + f" -j {get_aggregate_id(jobs)}"
        cmd = cmd if self.options is None else cmd + " " + self.options
        if ignore_conditions != IgnoreConditions.NONE:
            return cmd.strip() + " --ignore-conditions=" + str(ignore_conditions)
        return cmd.strip()

    def _run_cmd(self, entrypoint, operation_name, operation, directives, jobs):
        if isinstance(operation, FlowCmdOperation):
            return operation(*jobs).lstrip()
        entrypoint = self._determine_entrypoint(entrypoint, directives, jobs)
        return f"{entrypoint} exec {operation_name} {get_aggregate_id(jobs)}".lstrip()

    def __iter__(self):
        yield from self.operations.values()

    def __repr__(self):
        return (
            "{type}(name='{name}', operations='{operations}', "
            "operation_directives={directives}, options='{options}')".format(
                type=type(self).__name__,
                name=self.name,
                operations=" ".join(list(self.operations)),
                directives=self.operation_directives,
                options=self.options,
            )
        )

    def _eligible(self, aggregate, ignore_conditions=IgnoreConditions.NONE):
        """Determine if at least one operation is eligible.

        A :class:`~.FlowGroup` is eligible for execution if at least one of
        its associated operations is eligible.

        Parameters
        ----------
        aggregate : tuple of :class:`~signac.contrib.job.Job`
            The aggregate of signac jobs.
        ignore_conditions : :class:`~.IgnoreConditions`
            Specify if preconditions and/or postconditions are to be ignored
            while checking eligibility. The default is
            :class:`IgnoreConditions.NONE`.

        Returns
        -------
        bool
            Whether the group is eligible.

        """
        return any(op._eligible(aggregate, ignore_conditions) for op in self)

    def _complete(self, jobs):
        """Check if postconditions are met for all operations in the group.

        Parameters
        ----------
        jobs : tuple
            The signac job handles.

        Returns
        -------
        bool
            Whether the group is complete (all contained operations are
            complete).

        """
        return all(op._complete(jobs) for op in self)

    @deprecated(deprecated_in="0.11", removed_in="0.13", current_version=__version__)
    def eligible(self, job, ignore_conditions=IgnoreConditions.NONE):
        """Determine if at least one operation is eligible.

        A :class:`~.FlowGroup` is eligible for execution if at least one of
        its associated operations is eligible.

        Parameters
        ----------
        job : :class:`~signac.contrib.job.Job`
            A :class:`~signac.contrib.job.Job` from the signac workspace.
        ignore_conditions : :class:`~.IgnoreConditions`
            Specify if preconditions and/or postconditions are to be ignored
            while checking eligibility.  The default is
            :class:`IgnoreConditions.NONE`.

        Returns
        -------
        bool
            Whether the group is eligible.

        """
        return self._eligible((job,), ignore_conditions)

    @deprecated(deprecated_in="0.11", removed_in="0.13", current_version=__version__)
    def complete(self, job):
        """Check if all :class:`~.BaseFlowOperation` postconditions are met.

        Parameters
        ----------
        job : :class:`~signac.contrib.job.Job`
            A :class:`~signac.contrib.job.Job` from the signac workspace.

        Returns
        -------
        bool
            Whether the group is complete (all contained operations are
            complete).

        """
        return self._complete((job,))

    def add_operation(self, name, operation, directives=None):
        """Add an operation to the :class:`~.FlowGroup`.

        Parameters
        ----------
        name : str
            The name of the operation.
        operation : :class:`~.BaseFlowOperation`
            The workflow operation to add to the :class:`~.FlowGroup`.
        directives : dict
            The operation specific directives. (Default value = None)

        """
        self.operations[name] = operation
        if directives is not None:
            self.operation_directives[name] = directives

    def isdisjoint(self, group):
        """Return whether two groups are disjoint.

        Groups are disjoint if they do not share any common operations.

        Parameters
        ----------
        group : :class:`~.FlowGroup`
            The other :class:`~.FlowGroup` to compare to.

        Returns
        -------
        bool
            Returns ``True`` if ``group`` and ``self`` share no operations,
            otherwise returns ``False``.

        """
        return set(self).isdisjoint(set(group))

    def _generate_id(self, aggregate, operation_name=None):
        """Generate a unique id which identifies this group and job(s).

        The generated value is used to identify interactions with the
        scheduler.

        Parameters
        ----------
        aggregate : tuple of :class:`signac.contrib.job.Job`
            The aggregate of signac jobs.
        operation_name : str
            Operation name defining the unique id. (Default value = None)

        Returns
        -------
        str
            The unique id.

        """
        project = aggregate[0]._project

        # The full name is designed to be truly unique for each job-group.
        if operation_name is None:
            op_string = "".join(sorted(list(self.operations)))
        else:
            op_string = operation_name

        # Ids are generated based on the project root directory. However, while
        # testing, we must use a mocked value of the root directory. This is a
        # somewhat hacky solution.
        root_directory = (
            project.root_directory()
            if not getattr(project, "_mock", False)
            else project._mock_root_directory()
        )
        aggregate_id = get_aggregate_id(aggregate)
        full_name = "{}%{}%{}".format(
            root_directory,
            aggregate_id,
            op_string,
        )
        # The job_op_id is a hash computed from the unique full name.
        job_op_id = md5(full_name.encode("utf-8")).hexdigest()

        # The actual job id is then constructed from a readable part and the
        # job_op_id, ensuring that the job-op is still somewhat identifiable,
        # but guaranteed to be unique. The readable name is based on the
        # project id, aggregate id, and operation name. All names and the id
        # itself are restricted in length to guarantee that the id does not get
        # too long.
        max_len = self.MAX_LEN_ID - len(job_op_id)
        if max_len < len(job_op_id):
            raise ValueError(f"Value for MAX_LEN_ID is too small ({self.MAX_LEN_ID}).")

        separator = getattr(project._environment, "JOB_ID_SEPARATOR", "/")
        readable_name = "{project}{sep}{aggregate_id}{sep}{op_string}{sep}".format(
            sep=separator,
            project=str(project)[:12],
            aggregate_id=aggregate_id,
            op_string=op_string[:12],
        )[:max_len]

        # By appending the unique job_op_id, we ensure that each id is truly unique.
        return readable_name + job_op_id

    def _create_submission_job_operation(
        self,
        entrypoint,
        default_directives,
        jobs,
        ignore_conditions_on_execution=IgnoreConditions.NONE,
    ):
        """Create a _JobOperation object from the :class:`~.FlowGroup`.

        Creates a _JobOperation for use in submitting and scripting.

        Parameters
        ----------
        entrypoint : dict
            The path and executable, if applicable, to point to for execution.
        default_directives : dict
            The default directives to use for the operations. This is to allow
            for user specified groups to 'inherit' directives from
            ``default_directives``. If no defaults are desired, the argument
            can be set to an empty dictionary. This must be done explicitly,
            however.
        jobs : tuple of :class:`~signac.contrib.job.Job`
            The jobs that the :class:`~._JobOperation` is based on.
        ignore_conditions_on_execution : :class:`~.IgnoreConditions`
            Specify if preconditions and/or postconditions are to be ignored
            while checking eligibility during execution (after submission). The
            default is :class:`IgnoreConditions.NONE`.

        Returns
        -------
        :class:`~._SubmissionJobOperation`
            Returns a :class:`~._SubmissionJobOperation` for submitting the
            group. The :class:`~._JobOperation` will have directives that have
            been collected appropriately from its contained operations.

        """
        unevaluated_cmd = _cached_partial(
            self._submit_cmd,
            entrypoint=entrypoint,
            jobs=jobs,
            ignore_conditions=ignore_conditions_on_execution,
        )

        def _get_run_ops(ignore_ops, additional_ignores_flag):
            """Get all runnable operations.

            Returns operations that match the combination of the conditions
            required by ``_create_submission_job_operation`` and the ignored
            flags, and remove operations in the ``ignore_ops`` list.

            Parameters
            ----------
            ignore_ops : iterable
                Operations to ignore.
            additional_ignores_flag : :class:`~.IgnoreConditions`
                An additional set of ignore flags combined with the ignore
                flags used for execution.

            Returns
            -------
            list of :class:`_JobOperation`
                Runnable operations.

            """
            ignore_ops = set(ignore_ops)
            return [
                op
                for op in self._create_run_job_operations(
                    entrypoint=entrypoint,
                    default_directives=default_directives,
                    jobs=jobs,
                    ignore_conditions=ignore_conditions_on_execution
                    | additional_ignores_flag,
                )
                if op not in ignore_ops
            ]

        submission_directives = self._get_submission_directives(
            default_directives, jobs
        )
        eligible_operations = _get_run_ops([], IgnoreConditions.NONE)
        operations_with_unmet_preconditions = _get_run_ops(
            eligible_operations, IgnoreConditions.PRE
        )
        operations_with_met_postconditions = _get_run_ops(
            eligible_operations, IgnoreConditions.POST
        )

        submission_job_operation = _SubmissionJobOperation(
            self._generate_id(jobs),
            self.name,
            jobs,
            cmd=unevaluated_cmd,
            directives=dict(submission_directives),
            user_directives=set(submission_directives.user_keys),
            eligible_operations=eligible_operations,
            operations_with_unmet_preconditions=operations_with_unmet_preconditions,
            operations_with_met_postconditions=operations_with_met_postconditions,
        )
        return submission_job_operation

    def _create_run_job_operations(
        self,
        entrypoint,
        default_directives,
        jobs,
        ignore_conditions=IgnoreConditions.NONE,
    ):
        """Create _JobOperation object(s) from the :class:`~.FlowGroup`.

        Yields a _JobOperation for each contained operation given proper
        conditions are met.

        Parameters
        ----------
        entrypoint : dict
            The path and executable, if applicable, to point to for execution.
        default_directives : dict
            The default directives to use for the operations. This is to allow
            for user-specified groups to inherit directives from
            ``default_directives``. If no defaults are desired, the argument
            must be explicitly set to an empty dictionary.
        jobs : tuple of :class:`~signac.contrib.job.Job`
            The jobs that the :class:`~._JobOperation` is based on.
        ignore_conditions : :class:`~.IgnoreConditions`
            Specify if preconditions and/or postconditions are to be ignored
            when determining eligibility check. The default is
            :class:`IgnoreConditions.NONE`.

        Returns
        -------
        Iterator[_JobOperation]
            Iterator of eligible instances of :class:`~._JobOperation`.

        """
        # Assuming all the jobs belong to the same FlowProject
        env = jobs[0]._project._environment
        for operation_name, operation in self.operations.items():
            if operation._eligible(jobs, ignore_conditions):
                directives = self._resolve_directives(
                    operation_name, default_directives, env
                )
                directives.evaluate(jobs)
                # Return an unevaluated command to make evaluation lazy and
                # reduce side effects in callable FlowCmdOperations.
                unevaluated_cmd = _cached_partial(
                    self._run_cmd,
                    entrypoint=entrypoint,
                    operation_name=operation_name,
                    operation=operation,
                    directives=directives,
                    jobs=jobs,
                )
                job_op = _JobOperation(
                    self._generate_id(jobs, operation_name),
                    operation_name,
                    jobs,
                    cmd=unevaluated_cmd,
                    directives=dict(directives),
                    user_directives=set(directives.user_keys),
                )
                # Get the prefix, and if it's non-empty, set the fork directive
                # to True since we must launch a separate process. Override
                # the command directly.
                prefix = jobs[0]._project._environment.get_prefix(job_op)
                if prefix != "":
                    job_op.directives["fork"] = True
                    job_op._cmd = f"{prefix} {job_op.cmd}"
                yield job_op

    def _get_submission_directives(self, default_directives, jobs):
        """Get the combined resources for submission.

        No checks are done to mitigate inappropriate aggregation of operations.
        This can lead to poor utilization of computing resources.
        """
        env = jobs[0]._project._environment
        operation_names = list(self.operations.keys())
        # The first operation's directives are evaluated, then all other
        # operations' directives are applied as updates with aggregate=True
        directives = self._resolve_directives(
            operation_names[0], default_directives, env
        )
        directives.evaluate(jobs)
        for name in operation_names[1:]:
            # get directives for operation
            directives.update(
                self._resolve_directives(name, default_directives, env),
                aggregate=True,
                jobs=jobs,
            )
        return directives


class _FlowProjectClass(type):
    """Metaclass for the FlowProject class."""

    def __new__(metacls, name, bases, namespace):
        cls = type.__new__(metacls, name, bases, dict(namespace))

        # All operation functions are registered with the operation()
        # classmethod, which is intended to be used as a decorator function.
        # _OPERATION_FUNCTIONS is a list of tuples of the operation name and
        # the operation function. In addition, preconditions and postconditions
        # are registered with the class.

        cls._OPERATION_FUNCTIONS = []
        cls._OPERATION_PRE_CONDITIONS = defaultdict(list)
        cls._OPERATION_POST_CONDITIONS = defaultdict(list)

        # All label functions are registered with the label() classmethod,
        # which is intended to be used as decorator function. The
        # _LABEL_FUNCTIONS dict contains the function as key and the label name
        # as value, or None to use the default label name.
        cls._LABEL_FUNCTIONS = {}

        # Give the class a preconditions and post class that are aware of the
        # class they are in.
        cls.pre = cls._setup_pre_conditions_class(parent_class=cls)
        cls.post = cls._setup_post_conditions_class(parent_class=cls)

        # All groups are registered with the function returned by the
        # make_group classmethod. In contrast to operations and labels, the
        # make_group classmethod does not serve as the decorator, the functor
        # it returns does. The _GROUPS list records the groups created and
        # their passed parameters for later initialization. The _GROUP_NAMES
        # set stores whether a group name has already been used.
        cls._GROUPS = []
        cls._GROUP_NAMES = set()

        return cls

    @staticmethod
    def _setup_pre_conditions_class(parent_class):
        class pre(_condition):
            """Define and evaluate preconditions for operations.

            A precondition is a function accepting one or more jobs as
            positional arguments (``*jobs``) that must evaluate to True for
            this operation to be eligible for execution. For example:

            .. code-block:: python

                @Project.operation
                @Project.pre(lambda job: not job.doc.get('hello'))
                def hello(job):
                    print('hello', job)
                    job.doc.hello = True

            The *hello* operation would only execute if the 'hello' key in the
            job document does not evaluate to True.

            An optional tag may be associated with the condition. These tags
            are used by :meth:`~.detect_operation_graph` when comparing
            conditions for equality. The tag defaults to the bytecode of the
            function.
            """

            _parent_class = parent_class

            def __call__(self, func):
                operation_functions = [
                    operation[1]
                    for operation in self._parent_class._collect_operations()
                ]
                if self.condition in operation_functions:
                    raise ValueError(
                        "Operation functions cannot be used as preconditions."
                    )
                self._parent_class._OPERATION_PRE_CONDITIONS[func].insert(
                    0, self.condition
                )
                return func

            @classmethod
            def copy_from(cls, *other_funcs):
                """Copy preconditions from other operation(s).

                True if and only if all pre conditions of other operation
                function(s) are met.
                """
                return cls(
                    _create_all_metacondition(
                        cls._parent_class._collect_pre_conditions(), *other_funcs
                    )
                )

            @classmethod
            def after(cls, *other_funcs):
                """Precondition to run an operation after other operations.

                True if and only if all postconditions of other operation
                function(s) are met.
                """
                operation_functions = [
                    operation[1]
                    for operation in cls._parent_class._collect_operations()
                ]
                if not all(
                    condition in operation_functions for condition in other_funcs
                ):
                    raise ValueError("The arguments to pre.after must be operations.")
                return cls(
                    _create_all_metacondition(
                        cls._parent_class._collect_post_conditions(), *other_funcs
                    )
                )

        return pre

    @staticmethod
    def _setup_post_conditions_class(parent_class):
        class post(_condition):
            """Define and evaluate postconditions for operations.

            A postcondition is a function accepting one or more jobs as
            positional arguments (``*jobs``) that must evaluate to True for
            this operation to be considered complete. For example:

            .. code-block:: python

                @Project.operation
                @Project.post(lambda job: job.doc.get('bye'))
                def bye(job):
                    print('bye', job)
                    job.doc.bye = True

            The *bye* operation would be considered complete and therefore no
            longer eligible for execution once the 'bye' key in the job
            document evaluates to True.

            An optional tag may be associated with the condition. These tags
            are used by :meth:`~.detect_operation_graph` when comparing
            conditions for equality. The tag defaults to the bytecode of the
            function.
            """

            _parent_class = parent_class

            def __call__(self, func):
                operation_functions = [
                    operation[1]
                    for operation in self._parent_class._collect_operations()
                ]
                if self.condition in operation_functions:
                    raise ValueError(
                        "Operation functions cannot be used as postconditions."
                    )
                self._parent_class._OPERATION_POST_CONDITIONS[func].insert(
                    0, self.condition
                )
                return func

            @classmethod
            def copy_from(cls, *other_funcs):
                """Copy postconditions from other operation(s).

                True if and only if all postconditions of other operation
                function(s) are met.
                """
                return cls(
                    _create_all_metacondition(
                        cls._parent_class._collect_post_conditions(), *other_funcs
                    )
                )

        return post


class FlowProject(signac.contrib.Project, metaclass=_FlowProjectClass):
    """A signac project class specialized for workflow management.

    This class is used to define, execute, and submit workflows based on
    operations and conditions.

    Users typically interact with this class through its command line interface.

    This is a typical example of how to use this class:

    .. code-block:: python

        @FlowProject.operation
        def hello(job):
            print('hello', job)

        FlowProject().main()

    Parameters
    ----------
    config : :class:`signac.contrib.project._ProjectConfig`
        A signac configuration, defaults to the configuration loaded
        from the current directory.
    environment : :class:`flow.environment.ComputeEnvironment`
        An environment to use for scheduler submission. If ``None``, the
        environment is automatically identified. The default is ``None``.
    entrypoint : dict
        A dictionary with two possible keys: ``'executable'`` and ``'path'``.
        The path represents the location of the script file (the
        script file must call :meth:`FlowProject.main`). The executable
        represents the location of the Python interpreter used for the
        execution of :class:`~.BaseFlowOperation` that are Python functions.

    """

    def __init__(self, config=None, environment=None, entrypoint=None):
        super().__init__(config=config)

        # Associate this class with a compute environment.
        self._environment = environment or get_environment()

        # Assign variables that give script location information
        self._entrypoint = {} if entrypoint is None else entrypoint

        # The standard local template directory is a directory called 'templates' within
        # the project root directory. This directory may be specified with the 'template_dir'
        # configuration variable.
        self._template_dir = os.path.join(
            self.root_directory(), self._config.get("template_dir", "templates")
        )
        self._template_environment_ = {}

        # Register all label functions with this project instance.
        self._label_functions = {}
        self._register_labels()

        # Register all operation functions with this project instance.
        self._operations = {}
        self._register_operations()

        # Register all groups and aggregates with this project instance.
        self._groups = {}
        self._group_to_aggregate_store = _bidict()
        self._register_groups()

    def _setup_template_environment(self):
        """Set up the jinja2 template environment.

        The templating system is used to generate templated scripts for the
        script() and _submit_operations() / submit() function and the
        corresponding command line subcommands.
        """
        if self._config.get("flow") and self._config["flow"].get("environment_modules"):
            envs = self._config["flow"].as_list("environment_modules")
        else:
            envs = []

        # Templates are searched in the local template directory first, then in additionally
        # installed packages, then in the main package 'templates' directory.
        extra_packages = []
        for env in envs:
            try:
                extra_packages.append(jinja2.PackageLoader(env, "templates"))
            except ImportError as error:
                logger.warning(f"Unable to load template from package '{error.name}'.")

        load_envs = (
            [jinja2.FileSystemLoader(self._template_dir)]
            + extra_packages
            + [jinja2.PackageLoader("flow", "templates")]
        )

        template_environment = jinja2.Environment(
            loader=jinja2.ChoiceLoader(load_envs),
            trim_blocks=True,
            extensions=[TemplateError],
        )

        # Setup standard filters that can be used to format context variables.
        template_environment.filters[
            "format_timedelta"
        ] = template_filters.format_timedelta
        template_environment.filters["identical"] = template_filters.identical
        template_environment.filters["with_np_offset"] = template_filters.with_np_offset
        template_environment.filters["calc_tasks"] = template_filters.calc_tasks
        template_environment.filters["calc_num_nodes"] = template_filters.calc_num_nodes
        template_environment.filters[
            "check_utilization"
        ] = template_filters.check_utilization
        template_environment.filters[
            "homogeneous_openmp_mpi_config"
        ] = template_filters.homogeneous_openmp_mpi_config
        template_environment.filters["get_config_value"] = flow_config.get_config_value
        template_environment.filters[
            "require_config_value"
        ] = flow_config.require_config_value
        template_environment.filters[
            "get_account_name"
        ] = template_filters.get_account_name
        template_environment.filters["print_warning"] = template_filters.print_warning
        if "max" not in template_environment.filters:  # for jinja2 < 2.10
            template_environment.filters["max"] = max
        if "min" not in template_environment.filters:  # for jinja2 < 2.10
            template_environment.filters["min"] = min

        return template_environment

    def _template_environment(self, environment=None):
        if environment is None:
            environment = self._environment
        if environment not in self._template_environment_:
            template_environment = self._setup_template_environment()

            # Add environment-specific custom filters:
            for name, member in inspect.getmembers(environment):
                if getattr(member, "_flow_template_filter", False):
                    template_environment.filters[name] = member

            self._template_environment_[environment] = template_environment
        return self._template_environment_[environment]

    def _get_standard_template_context(self):
        """Return the standard templating context for run and submission scripts."""
        context = {}
        context["project"] = self
        return context

    def _show_template_help_and_exit(self, template_environment, context):
        """Print all context variables and filters to screen and exit."""
        from textwrap import TextWrapper

        wrapper = TextWrapper(width=90, break_long_words=False)
        print(
            TEMPLATE_HELP.format(
                template_dir=self._template_dir,
                template_vars="\n".join(wrapper.wrap(", ".join(sorted(context)))),
                filters="\n".join(
                    wrapper.wrap(", ".join(sorted(template_environment.filters)))
                ),
            )
        )
        sys.exit(2)

    @classmethod
    def label(cls, label_name_or_func=None):
        """Designate a function as a label function for this class.

        For example, we can define a label function like this:

        .. code-block:: python

            @FlowProject.label
            def foo_label(job):
                if job.document.get('foo', False):
                    return 'foo-label-text'

        The ``foo-label-text`` label will now show up in the status view for
        each job, where the ``foo`` key evaluates true.

        If the label functions returns any type other than ``str``, the label
        name will be the name of the function if and only if the return value
        evaluates to ``True``, for example:

        .. code-block:: python

            @FlowProject.label
            def foo_label(job):
                return job.document.get('foo', False)

        Finally, specify a label name by providing it as the first argument
        to the ``label()`` decorator.

        Parameters
        ----------
        label_name_or_func : str or callable
            A label name or callable. (Default value = None)

        Returns
        -------
        callable
            A decorator for the label function.

        """
        if callable(label_name_or_func):
            # This handles the case where no label name is given, as in
            # @FlowProject.label. label_name_or_func is a function.
            cls._LABEL_FUNCTIONS[label_name_or_func] = None
            return label_name_or_func

        def label_func(func):
            # This handles the case where a label name is given, as in
            # @FlowProject.label("label_name"). label_name_or_func is a string.
            cls._LABEL_FUNCTIONS[func] = label_name_or_func
            return func

        return label_func

    def detect_operation_graph(self):
        """Determine the directed acyclic graph given by operation conditions.

        In general, executing a given operation registered with a FlowProject
        just involves checking the operation's preconditions and postconditions
        to determine eligibility. More generally, however, the preconditions
        and postconditions define a directed acyclic graph that governs the
        execution of all operations. Visualizing this graph can be useful for
        finding logic errors in the specified conditions, and having this graph
        computed also enables additional execution modes. For example, using
        this graph it is possible to determine exactly what operations need to
        be executed in order to make the operation eligible so that the task of
        executing all necessary operations can be automated.

        The graph is determined by iterating over all pairs of operations and
        checking for equality of preconditions and postconditions. The
        algorithm builds an adjacency matrix based on whether the preconditions
        for one operation match the postconditions for another. The comparison
        of operations is conservative; by default, conditions must be composed
        of identical code to be identified as equal (technically, they must
        have equivalent bytecode, i.e. ``cond1.__code__.co_code ==
        cond2.__code__.co_code``). Users can specify that conditions should be
        treated as equal by providing tags to the operations.

        Given a :class:`~.FlowProject` subclass defined in a module
        ``project.py``, the output graph could be visualized using Matplotlib
        and NetworkX with the following code:

        .. code-block:: python

            import numpy as np
            import networkx as nx
            from matplotlib import pyplot as plt

            from project import Project

            project = Project()
            ops = project.operations.keys()
            adj = np.asarray(project.detect_operation_graph())

            plt.figure()
            g = nx.DiGraph(adj)
            pos = nx.spring_layout(g)
            nx.draw(g, pos)
            nx.draw_networkx_labels(
                g, pos,
                labels={key: name for (key, name) in
                        zip(range(len(ops)), [o for o in ops])})

            plt.show()

        Returns
        -------
        list of lists of int
            The adjacency matrix of operation dependencies. A zero indicates no
            dependency, and a 1 indicates dependency. This can be converted to
            a graph using NetworkX.

        Raises
        ------
        :class:`RuntimeError`
            If a condition does not have a tag. This can occur when using
            ``functools.partial``, and a manually specified condition tag has
            not been set.

        """

        def to_callbacks(conditions):
            """Get the actual callables associated with FlowConditions."""
            return [condition._callback for condition in conditions]

        def unpack_conditions(condition_functions):
            """Create a set of callbacks from condition functions.

            Metaconditions in the list of condition functions are reduced into
            the functions that they are composed of. All condition functions
            must have a `_flow_tag` attribute defined.
            """
            callbacks = set()
            for condition_function in condition_functions:
                # The condition function may not have a __name__ attribute in
                # cases where functools is used for condition creation.
                if (
                    hasattr(condition_function, "__name__")
                    and condition_function.__name__ == "_flow_metacondition"
                ):
                    callbacks = callbacks.union(
                        unpack_conditions(condition_function._composed_of)
                    )
                else:
                    if condition_function._flow_tag is None:
                        raise RuntimeError(
                            f"Condition {condition_function} was not tagged. "
                            "To create a graph, ensure each base condition "
                            "has a ``__code__`` attribute or manually "
                            "specified tag."
                        )
                    callbacks.add(condition_function._flow_tag)

            return callbacks

        operations = list(self.operations.values())
        mat = [[0 for _ in range(len(operations))] for _ in range(len(operations))]

        for i, operation_i in enumerate(operations):
            for j, operation_j in enumerate(operations[i:]):
                postconditions_i = unpack_conditions(
                    to_callbacks(operation_i._postconditions)
                )
                postconditions_j = unpack_conditions(
                    to_callbacks(operation_j._postconditions)
                )
                preconditions_i = unpack_conditions(
                    to_callbacks(operation_i._preconditions)
                )
                preconditions_j = unpack_conditions(
                    to_callbacks(operation_j._preconditions)
                )
                if postconditions_i.intersection(preconditions_j):
                    mat[i][j + i] = 1
                elif preconditions_i.intersection(postconditions_j):
                    mat[j + i][i] = 1
        return mat

    def _register_class_labels(self):
        """Register all label functions which are part of the class definition.

        To register a class method or function as a label function, use the
        :meth:`~.FlowProject.label()` class method as a decorator.
        """

        def predicate(member):
            return inspect.ismethod(member) or inspect.isfunction(member)

        class_label_functions = {}
        for name, function in inspect.getmembers(type(self), predicate=predicate):
            if _is_label_func(function):
                class_label_functions[name] = function

        for name in sorted(class_label_functions):
            self._label_functions[class_label_functions[name]] = None

    def _register_labels(self):
        """Register all label functions registered with this class and its parent classes."""
        self._register_class_labels()

        for cls in type(self).__mro__:
            self._label_functions.update(getattr(cls, "_LABEL_FUNCTIONS", {}))

    ALIASES = {
        str(status).replace("JobStatus.", ""): symbol
        for status, symbol in _FMT_SCHEDULER_STATUS.items()
        if status != JobStatus.placeholder
    }
    """Default aliases used within the status output."""

    @classmethod
    def _alias(cls, name):
        """Use alias if specified.

        Parameters
        ----------
        name : str
            Long name to abbreviate.

        Returns
        -------
        str
            Abbreviation if it exists, otherwise the input name.

        """
        try:
            return abbreviate(name, cls.ALIASES.get(name, name))
        except TypeError:
            return name

    def _fn_bundle(self, bundle_id):
        """Return the canonical name to store bundle information."""
        return os.path.join(self.root_directory(), ".bundles", bundle_id)

    def _store_bundled(self, operations):
        """Store operation-ids as part of a bundle and return bundle id.

        The operation identifiers are stored in a text file whose name is
        determined by the _fn_bundle() method. This may be used to identify
        the status of individual operations from the bundle id. A single
        operation will not be stored, but instead the operation's id is
        directly returned.

        Parameters
        ----------
        operations : A sequence of instances of :class:`._JobOperation`
            The operations to bundle.

        Returns
        -------
        str
            The bundle id.

        """
        if len(operations) == 1:
            return operations[0].id
        sep = getattr(self._environment, "JOB_ID_SEPARATOR", "/")
        _id = sha1(".".join(op.id for op in operations).encode("utf-8")).hexdigest()
        bundle_id = f"{self}{sep}bundle{sep}{_id}"
        fn_bundle = self._fn_bundle(bundle_id)
        os.makedirs(os.path.dirname(fn_bundle), exist_ok=True)
        with open(fn_bundle, "w") as file:
            for operation in operations:
                file.write(operation.id + "\n")
        return bundle_id

    def _expand_bundled_jobs(self, scheduler_jobs):
        """Expand jobs which were submitted as part of a bundle."""
        sep = getattr(self._environment, "JOB_ID_SEPARATOR", "/")
        bundle_prefix = f"{self}{sep}bundle{sep}"
        if scheduler_jobs is None:
            return
        for job in scheduler_jobs:
            if job.name().startswith(bundle_prefix):
                with open(self._fn_bundle(job.name())) as file:
                    for line in file:
                        yield ClusterJob(line.strip(), job.status())
            else:
                yield job

    def scheduler_jobs(self, scheduler):
        """Fetch jobs from the scheduler.

        This function will fetch all scheduler jobs from the scheduler and also
        expand bundled jobs automatically.

        However, this function will not automatically filter scheduler jobs
        which are not associated with this project.

        Parameters
        ----------
        scheduler : :class:`~.Scheduler`
            The scheduler instance.

        Yields
        ------
        :class:`~.ClusterJob`:
            All cluster jobs fetched from the scheduler.

        """
        yield from self._expand_bundled_jobs(scheduler.jobs())

    def _get_cached_scheduler_status(self):
        """Fetch all status information.

        The project document key ``_status`` is returned as a plain dict, or an
        empty dict if no status information is present.

        Returns
        -------
        dict
            Dictionary of cached status information. The keys are uniquely
            generated ids for each group and job. The values are instances of
            :class:`~.JobStatus`.

        """
        try:
            return self.document["_status"]()
        except KeyError:
            return {}

    @contextlib.contextmanager
    def _update_cached_scheduler_status(self):
        """Context manager used to update cached project status.

        When entered, this context manager yields an empty dictionary. The
        keys in this dictionary are unique generated ids for a given group
        and aggregate, and the value is an instance of :class:`~.JobStatus`.
        When the context exits, this dictionary is used to update the project
        document's cached status.

        Yields
        ------
        dict
            Empty dictionary where status information should be stored.

        """
        status_update = {}
        try:
            yield status_update
        finally:
            if status_update:
                status_update = {
                    key: int(value) for key, value in status_update.items()
                }
                if "_status" in self.document:
                    self.document["_status"].update(status_update)
                else:
                    self.document["_status"] = status_update

    def _generate_selected_aggregate_groups(
        self,
        selected_aggregates=None,
        selected_groups=None,
        tqdm_kwargs=None,
    ):
        """Yield selected aggregates and groups.

        Parameters
        ----------
        selected_aggregates : sequence of tuples of :class:`~signac.contrib.job.Job`
            Aggregates to select.
        selected_groups : set of :class:`~.FlowGroup`
            Groups to select.
        tqdm_kwargs : dict or None
            A dict of keyword arguments to the tqdm progress bar used for
            iterating over aggregates. If None, no progress bar will be
            shown. (Default value = None)

        Yields
        ------
        aggregate_id : str
            Selected aggregate id.
        aggregate : tuple of :class:`~signac.contrib.job.Job`
            Selected aggregate.
        group : :class:`~.FlowGroup`
            Selected group.

        """

        def aggregate_progress_wrapper(aggregates):
            """Show progress bar if keyword arguments are provided."""
            if tqdm_kwargs is not None:
                return tqdm(
                    aggregates,
                    total=len(aggregates),
                    **tqdm_kwargs,
                )
            else:
                return aggregates

        if (
            selected_groups is not None
            and len(selected_groups) >= 0
            and len(self._group_to_aggregate_store.inverse) > 1
        ):
            # Use only aggregate stores for the selected groups.
            aggregate_stores_of_selected_groups = {
                self._group_to_aggregate_store[group] for group in selected_groups
            }
            aggregate_stores = {
                aggregate_store: self._group_to_aggregate_store.inverse[aggregate_store]
                for aggregate_store in aggregate_stores_of_selected_groups
            }
        else:
            # Use all aggregate stores.
            aggregate_stores = self._group_to_aggregate_store.inverse

        for (
            aggregate_store,
            aggregate_groups,
        ) in aggregate_stores.items():
            if selected_groups is not None:
                # Filter out groups that are not selected. The order of
                # aggregate_groups must be preserved. Using an intersection of
                # ordered sets would be preferable but would require a
                # dependency.
                matching_groups = [
                    group for group in aggregate_groups if group in selected_groups
                ]
                if len(matching_groups) == 0:
                    # Skip aggregate store if no groups are selected
                    continue
            else:
                matching_groups = aggregate_groups
            if selected_aggregates is not None:
                # Use selected aggregates in the aggregate store
                for aggregate in aggregate_progress_wrapper(selected_aggregates):
                    aggregate_id = get_aggregate_id(aggregate)
                    if aggregate_id in aggregate_store:
                        for group in matching_groups:
                            yield aggregate_id, aggregate, group
            else:
                # Use all aggregates in the aggregate store
                for aggregate_id, aggregate in aggregate_progress_wrapper(
                    aggregate_store.items()
                ):
                    for group in matching_groups:
                        yield aggregate_id, aggregate, group

    def _generate_selected_aggregate_groups_with_status(
        self,
        scheduler_info=None,
        *args,
        **kwargs,
    ):
        r"""Yield selected aggregates and groups while updating cached status.

        After the iterator is exhausted (or if an exception is raised during
        iteration), the project's cached status will be updated for all
        aggregates and groups that have been yielded by this generator.

        Parameters
        ----------
        scheduler_info : dict or None
            A dict of the form returned by :meth:`~._query_scheduler_status`,
            with keys corresponding to scheduler job names and values that
            are instances of :class:`~.JobStatus`. If None, all jobs will
            have unknown status. (Default value = None)
        \*args :
            Arguments forwarded to
            :meth:`~._generate_selected_aggregate_groups`.
        \*\*kwargs :
            Keyword arguments forwarded to
            :meth:`~._generate_selected_aggregate_groups`.

        Yields
        ------
        scheduler_id : str
            Unique identifier for this aggregate and group.
        scheduler_status : :class:`~.JobStatus`
            The scheduler status of this aggregate and group.
        aggregate_id : str
            Selected aggregate id.
        aggregate : tuple of :class:`~signac.contrib.job.Job`
            Selected aggregate.
        group : :class:`~.FlowGroup`
            Selected group.

        """
        if scheduler_info is None:
            scheduler_info = {}
        with self._update_cached_scheduler_status() as status_update:
            for (
                aggregate_id,
                aggregate,
                group,
            ) in self._generate_selected_aggregate_groups(*args, **kwargs):
                scheduler_id = group._generate_id(aggregate)
                scheduler_status = scheduler_info.get(scheduler_id, JobStatus.unknown)
                status_update[scheduler_id] = scheduler_status
                yield scheduler_id, scheduler_status, aggregate_id, aggregate, group

    def _get_aggregate_group_status(self, aggregate, cached_status):
        """Fetch group status for this aggregate.

        Parameters
        ----------
        aggregate : tuple of :class:`~signac.contrib.job.Job`
            Aggregate for which status information is fetched.
        cached_status : dict
            Dictionary of cached status information. The keys are uniquely
            generated ids for each group and job. The values are instances of
            :class:`~.JobStatus`.

        Yields
        ------
        str
            Operation name.
        dict
            Operation status dictionary.

        """
        starting_dict = functools.partial(dict, scheduler_status=JobStatus.unknown)
        status_dict = defaultdict(starting_dict)

        # TODO: Add support for groups that are not single operations.
        single_operation_groups = {self._groups[name] for name in self.operations}

        for aggregate_id, aggregate, group, in self._generate_selected_aggregate_groups(
            selected_aggregates=[aggregate],
            selected_groups=single_operation_groups,
        ):
            completed = group._complete(aggregate)
            # If the group is not completed, it is sufficient to determine
            # eligibility while ignoring postconditions (we know at least
            # one postcondition is not met).
            eligible = not completed and group._eligible(
                aggregate, ignore_conditions=IgnoreConditions.POST
            )
            scheduler_status = cached_status.get(
                group._generate_id(aggregate), JobStatus.unknown
            )
            for operation in group.operations:
                if scheduler_status >= status_dict[operation]["scheduler_status"]:
                    status_dict[operation] = {
                        "scheduler_status": scheduler_status,
                        "eligible": eligible,
                        "completed": completed,
                    }

        yield from sorted(status_dict.items())

    def _get_aggregate_status(self, aggregate, cached_status, ignore_errors=False):
        """Return status information about an aggregate.

        Parameters
        ----------
        aggregate : tuple of :class:`~signac.contrib.job.Job`
            Aggregate for which status information is fetched.
        cached_status : dict
            Dictionary of cached status information. The keys are uniquely
            generated ids for each group and job. The values are instances of
            :class:`~.JobStatus`. (Default value = None)
        ignore_errors : bool
            Whether to ignore exceptions raised during status check. (Default value = False)

        Returns
        -------
        dict
            A dictionary containing job status for all jobs.

        """
        aggregate_id = get_aggregate_id(aggregate)
        result = {
            "job_id": aggregate_id,
            "operations": {},
            "_operations_error": None,
        }
        try:
            result["operations"] = dict(
                self._get_aggregate_group_status(aggregate, cached_status)
            )
        except Exception as error:
            logger.debug(
                "Error while getting operations status for job '%s': '%s'.",
                aggregate_id,
                error,
            )
            if ignore_errors:
                result["_operations_error"] = str(error)
            else:
                raise
        return result

    def get_job_status(self, job, ignore_errors=False, cached_status=None):
        """Return status information about a job.

        Parameters
        ----------
        job : :class:`~signac.contrib.job.Job`
            The signac job.
        ignore_errors : bool
            Whether to ignore exceptions raised during status check. (Default value = False)
        cached_status : dict
            Dictionary of cached status information. The keys are uniquely
            generated ids for each group and job. The values are instances of
            :class:`~.JobStatus`. (Default value = None)

        Returns
        -------
        dict
            A dictionary containing job status for all jobs.

        """
        if cached_status is None:
            cached_status = self._get_cached_scheduler_status()
        result = self._get_aggregate_status(
            aggregate=(job,),
            ignore_errors=ignore_errors,
            cached_status=cached_status,
        )
        labels_result = self._get_job_labels(job, ignore_errors=ignore_errors)
        result["labels"] = labels_result["labels"]
        result["_labels_error"] = labels_result["_labels_error"]
        return result

    def _query_scheduler_status(self, err=None, ignore_errors=False):
        """Query the scheduler for job status.

        Parameters
        ----------
        err : file-like object
            File where status information is printed.
        ignore_errors : bool
            Whether to ignore exceptions raised during status check.

        Returns
        -------
        dict :
            A dictionary of scheduler job information. The keys are scheduler
            job names and the values are instances of :class:`~.JobStatus`.
            If the scheduler cannot be found or an error occurs with
            ``ignore_errors=True``, an empty dic is returned.

        """
        if err is None:
            err = sys.stderr
        try:
            scheduler = self._environment.get_scheduler()
            print("Querying scheduler...", file=err)
            return {
                scheduler_job.name(): scheduler_job.status()
                for scheduler_job in self.scheduler_jobs(scheduler)
            }
        except NoSchedulerError:
            logger.debug("No scheduler available.")
        except RuntimeError as error:
            logger.warning("Error occurred while querying scheduler: '%s'.", error)
            if not ignore_errors:
                raise
        return {}

    def _get_job_labels(self, job, ignore_errors=False):
        """Return a dict with information about the labels of a job.

        Parameters
        ----------
        job : :class:`signac.contrib.job.Job`
            Job handle.
        ignore_errors : bool
            Whether to ignore errors raised while fetching labels. (Default value = False)

        Returns
        -------
        dict
            Dictionary with keys ``job_id``, ``labels``, and ``_labels_error``.

        """
        result = {
            "job_id": job.get_id(),
            "labels": [],
            "_labels_error": None,
        }
        try:
            result["labels"] = sorted(set(self.labels(job)))
        except Exception as error:
            logger.debug(
                "Error while determining labels for job '%s': '%s'.", job, error
            )
            if ignore_errors:
                result["_labels_error"] = str(error)
            else:
                raise
        return result

    def _fetch_status(
        self,
        aggregates,
        distinct_jobs,
        err,
        ignore_errors,
        status_parallelization="thread",
    ):
        """Fetch status for the provided aggregates / jobs.

        Parameters
        ----------
        aggregates : sequence of aggregates
            The aggregates for which a user requested to fetch status.
        distinct_jobs : list of :class:`~signac.contrib.job.Job`
            Distinct jobs fetched from the ids provided in the ``jobs``
            argument.  This is used for fetching labels for a job because a
            label is not associated with an aggregate.
        err : file-like object
            File where status information is printed.
        ignore_errors : bool
            Fetch status even if querying the scheduler fails.
        status_parallelization : str
            Parallelization mode for fetching the status. Allowed values are
            "thread", "process", or "none". (Default value = "thread")

        Returns
        -------
        status_results : list
            A list of dictionaries containing keys ``aggregate_id``,
            ``groups``, and ``_error``.
        job_labels : list
            A list of dictionaries containing keys ``job_id``, ``labels``,
            and ``_labels_error``.

        """
        if status_parallelization not in ("thread", "process", "none"):
            raise RuntimeError(
                "Configuration value status_parallelization is invalid. "
                "Valid choices are 'thread', 'process', or 'none'."
            )

        parallel_executor = _get_parallel_executor(status_parallelization)
        single_operation_groups = {self._groups[name] for name in self.operations}

        # Update the project's status cache
        scheduler_info = self._query_scheduler_status(
            err=err, ignore_errors=ignore_errors
        )

        def compute_status(data):
            scheduler_id, scheduler_status, aggregate_id, aggregate, group = data
            # Only single-operation groups are supported for status fetching
            assert len(group.operations) == 1

<<<<<<< HEAD
            status = {}
            error_text = None
=======
        with self._buffered():
>>>>>>> 3eecb616
            try:
                status["scheduler_status"] = scheduler_status
                completed = group._complete(aggregate)
                status["completed"] = completed
                # If the group is not completed, it is sufficient to determine
                # eligibility while ignoring postconditions (we know at least
                # one postcondition is not met).
                status["eligible"] = not completed and group._eligible(
                    aggregate, ignore_conditions=IgnoreConditions.POST
                )
            except Exception as error:
                logger.debug(
                    "Error while getting operations status for job '%s': '%s'.",
                    aggregate_id,
                    error,
                )
                if ignore_errors:
                    error_text = str(error)
                else:
                    raise
            result = {
                "aggregate_id": aggregate_id,
                "group_name": group.name,
                "status": status,
                "_error": error_text,
            }
            return result

        with self._potentially_buffered():
            aggregate_groups = list(
                self._generate_selected_aggregate_groups_with_status(
                    scheduler_info=scheduler_info,
                    selected_aggregates=aggregates,
                    selected_groups=single_operation_groups,
                )
            )
            status_results = parallel_executor(
                compute_status,
                aggregate_groups,
                desc="Fetching status",
                file=err,
            )

        with self._potentially_buffered():
            compute_labels = functools.partial(
                self._get_job_labels,
                ignore_errors=ignore_errors,
            )
            job_labels = parallel_executor(
                compute_labels,
                distinct_jobs,
                desc="Fetching labels",
                file=err,
            )

        status_results_combined = []
        for aggregate_id, aggregate_results in groupby(
            sorted(status_results, key=lambda result: result["aggregate_id"]),
            key=lambda result: result["aggregate_id"],
        ):
            status_results_combined.append(
                {
                    "aggregate_id": aggregate_id,
                    "groups": {
                        result["group_name"]: result["status"]
                        for result in aggregate_results
                    },
                    # TODO: fix operations error propagation (bdice is not
                    # sure what that data is supposed to look like)
                    "_error": None,
                }
            )

        return status_results_combined, job_labels

    PRINT_STATUS_ALL_VARYING_PARAMETERS = True
    """This constant can be used to signal that the print_status() method is supposed
    to automatically show all varying parameters."""

    def print_status(
        self,
        jobs=None,
        overview=True,
        overview_max_lines=None,
        detailed=False,
        parameters=None,
        param_max_width=None,
        expand=False,
        all_ops=False,
        only_incomplete=False,
        dump_json=False,
        unroll=True,
        compact=False,
        pretty=False,
        file=None,
        err=None,
        ignore_errors=False,
        template=None,
        profile=False,
        eligible_jobs_max_lines=None,
        output_format="terminal",
    ):
        """Print the status of the project.

        Parameters
        ----------
        jobs : iterable of :class:`~signac.contrib.job.Job` or aggregates of jobs
            Only print status for the given jobs or aggregates of jobs,
            or all if the argument is None. (Default value = None)
        overview : bool
            Display an overview of the project status. (Default value = True)
        overview_max_lines : int
            Limit the number of overview lines. (Default value = None)
        detailed : bool
            Print a detailed status of each job. (Default value = False)
        parameters : list of str
            Print the value of the specified parameters. (Default value = None)
        param_max_width : int
            Limit the number of characters of parameter columns. (Default value = None)
        expand : bool
            Present labels and operations in two separate tables. (Default value = False)
        all_ops : bool
            Include operations that are not eligible to run. (Default value = False)
        only_incomplete : bool
            Only show jobs that have eligible operations. (Default value = False)
        dump_json : bool
            Output the data as JSON instead of printing the formatted output.
            (Default value = False)
        unroll : bool
            Separate columns for jobs and the corresponding operations. (Default value = True)
        compact : bool
            Print a compact version of the output. (Default value = False)
        pretty : bool
            Prettify the output. (Default value = False)
        file : str
            Redirect all output to this file, defaults to sys.stdout.
        err : str
            Redirect all error output to this file, defaults to sys.stderr.
        ignore_errors : bool
            Print status even if querying the scheduler fails. (Default value = False)
        template : str
            User provided Jinja2 template file. (Default value = None)
        profile : bool
            Show profile result. (Default value = False)
        eligible_jobs_max_lines : int
            Limit the number of operations and its eligible job count printed
            in the overview. (Default value = None)
        output_format : str
            Status output format, supports:
            'terminal' (default), 'markdown' or 'html'.

        Returns
        -------
        :class:`~.Renderer`
            A Renderer class object that contains the rendered string.

        """
        if file is None:
            file = sys.stdout
        if err is None:
            err = sys.stderr

        aggregates = self._convert_jobs_to_aggregates(jobs)
        # Fetch all the distinct jobs from all the jobs or aggregate passed by the user.
        distinct_jobs = {job for aggregate in aggregates for job in aggregate}

        if eligible_jobs_max_lines is None:
            eligible_jobs_max_lines = flow_config.get_config_value(
                "eligible_jobs_max_lines"
            )

        status_parallelization = self.config["flow"]["status_parallelization"]

        # initialize jinja2 template environment and necessary filters
        template_environment = self._template_environment()

        context = self._get_standard_template_context()

        # get job status information
        if profile:
            try:
                import pprofile
            except ImportError:
                raise ImportError(
                    "Profiling requires the pprofile package. "
                    "Install with `pip install pprofile`."
                )
            prof = pprofile.StatisticalProfile()

            fn_filter = [
                inspect.getfile(threading),
                inspect.getfile(multiprocessing),
                inspect.getfile(Pool),
                inspect.getfile(ThreadPool),
                inspect.getfile(tqdm),
            ]

            with prof(single=False):
                status_results, job_labels = self._fetch_status(
                    aggregates,
                    distinct_jobs,
                    err,
                    ignore_errors,
                    status_parallelization,
                )

            prof._mergeFileTiming()

            # Unrestricted
            total_impact = 0
            hits = [
                hit
                for fn, file_timing in prof.merged_file_dict.items()
                if fn not in fn_filter
                for hit in file_timing.iterHits()
            ]
            sorted_hits = reversed(sorted(hits, key=lambda hit: hit[2]))
            total_num_hits = sum([hit[2] for hit in hits])

            profiling_results = ["# Profiling:\n"]

            profiling_results.extend(
                ["Rank Impact Code object", "---- ------ -----------"]
            )
            for i, (line, code, hits, duration) in enumerate(sorted_hits):
                impact = hits / total_num_hits
                total_impact += impact
                rank = i + 1
                profiling_results.append(
                    f"{rank:>4} {impact:>6.0%} {code.co_filename}:"
                    f"{code.co_firstlineno}:{code.co_name}"
                )
                if i > 10 or total_impact > 0.8:
                    break

            for module_fn in prof.merged_file_dict:
                if re.match(profile, module_fn):
                    file_timing = prof.merged_file_dict[module_fn]
                else:
                    continue

                total_hits = file_timing.getTotalHitCount()
                total_impact = 0

                profiling_results.append(f"\nHits by line for '{module_fn}':")
                profiling_results.append("-" * len(profiling_results[-1]))

                hits = list(sorted(file_timing.iterHits(), key=lambda h: 1 / h[2]))
                for line, code, hits, duration in hits:
                    impact = hits / total_hits
                    total_impact += impact
                    profiling_results.append(f"{module_fn}:{line} ({impact:2.0%}):")
                    try:
                        lines, start = inspect.getsourcelines(code)
                    except OSError:
                        continue
                    hits_ = [
                        file_timing.getHitStatsFor(line)[0]
                        for line in range(start, start + len(lines))
                    ]
                    profiling_results.extend(
                        [
                            f"{h:>5} {lineno:>4}: {l.rstrip()}"
                            for lineno, (l, h) in enumerate(zip(lines, hits_), start)
                        ]
                    )
                    profiling_results.append("")
                    if total_impact > 0.8:
                        break

            profiling_results.append(f"Total runtime: {int(prof.total_time)}s")
            if prof.total_time < 20:
                profiling_results.append(
                    "Warning: Profiler ran only for a short time, "
                    "results may be highly inaccurate."
                )

        else:
            status_results, job_labels = self._fetch_status(
                aggregates, distinct_jobs, err, ignore_errors, status_parallelization
            )
            profiling_results = None

        operations_errors = {status_entry["_error"] for status_entry in status_results}
        labels_errors = {status_entry["_labels_error"] for status_entry in job_labels}
        errors = list(filter(None, operations_errors.union(labels_errors)))

        if errors:
            logger.warning(
                "Some job status updates did not succeed due to errors. Number "
                "of unique errors: %i. Use --debug to list all errors.",
                len(errors),
            )
            for i, error in enumerate(errors):
                logger.debug("Status update error #%i: '%s'", i + 1, error)

        if only_incomplete:
            # Remove jobs with no eligible groups from the status info

            def _incomplete(status_entry):
                return any(
                    group["eligible"] for group in status_entry["groups"].values()
                )

            status_results = list(filter(_incomplete, status_results))

        statuses = {
            status_entry["aggregate_id"]: status_entry
            for status_entry in status_results
        }

        # If the dump_json variable is set, just dump all status info
        # formatted in JSON to screen.
        if dump_json:
            print(json.dumps(statuses, indent=4), file=file)
            return None

        if overview:
            # get overview info:
            progress = defaultdict(int)
            for status in job_labels:
                for label in status["labels"]:
                    progress[label] += 1
            progress_sorted = list(
                islice(
                    sorted(progress.items(), key=lambda x: (x[1], x[0]), reverse=True),
                    overview_max_lines,
                )
            )

        # Optionally expand parameters argument to all varying parameters.
        if parameters is self.PRINT_STATUS_ALL_VARYING_PARAMETERS:
            parameters = list(
                sorted(
                    {
                        key
                        for job in distinct_jobs
                        for key in job.statepoint.keys()
                        if len(
                            {
                                _to_hashable(job.statepoint().get(key))
                                for job in distinct_jobs
                            }
                        )
                        > 1
                    }
                )
            )

        if parameters:
            # get parameters info

            def _add_parameters(status):
                aggregate_id = status["aggregate_id"]
                if aggregate_id.startswith("agg-"):
                    # TODO: Fill parameters with empty values (or shared values?)
                    raise ValueError("Cannot show parameters for aggregates.")
                statepoint = self.open_job(id=aggregate_id).statepoint()

                def dotted_get(mapping, key):
                    """Fetch a value from a nested mapping using a dotted key."""
                    if mapping is None:
                        return None
                    tokens = key.split(".")
                    if len(tokens) > 1:
                        return dotted_get(mapping.get(tokens[0]), ".".join(tokens[1:]))
                    return mapping.get(key)

                status["parameters"] = {}
                for parameter in parameters:
                    status["parameters"][parameter] = shorten(
                        str(self._alias(dotted_get(statepoint, parameter))),
                        param_max_width,
                    )

            for status in statuses.values():
                _add_parameters(status)

            for i, parameter in enumerate(parameters):
                parameters[i] = shorten(self._alias(str(parameter)), param_max_width)

        if detailed:
            # get detailed view info
            status_legend = " ".join(f"[{v}]:{k}" for k, v in self.ALIASES.items())

            if compact:
                num_operations = len(self._operations)

            if pretty:
                OPERATION_STATUS_SYMBOLS = {
                    "ineligible": "\u25cb",  # open circle
                    "eligible": "\u25cf",  # black circle
                    "active": "\u25b9",  # open triangle
                    "running": "\u25b8",  # black triangle
                    "completed": "\u2714",  # check mark
                }
                # Pretty (unicode) symbols denoting the execution status of operations.
            else:
                OPERATION_STATUS_SYMBOLS = {
                    "ineligible": "-",
                    "eligible": "+",
                    "active": "*",
                    "running": ">",
                    "completed": "X",
                }
                # ASCII symbols denoting the execution status of operations.
            operation_status_legend = " ".join(
                f"[{v}]:{k}" for k, v in OPERATION_STATUS_SYMBOLS.items()
            )

        context["jobs"] = list(statuses.values())
        context["overview"] = overview
        context["detailed"] = detailed
        context["all_ops"] = all_ops
        context["parameters"] = parameters
        context["compact"] = compact
        context["pretty"] = pretty
        context["unroll"] = unroll
        if overview:
            context["progress_sorted"] = progress_sorted
        if detailed:
            context["alias_bool"] = {True: "Y", False: "N"}
            context["scheduler_status_code"] = _FMT_SCHEDULER_STATUS
            context["status_legend"] = status_legend
            if compact:
                context["extra_num_operations"] = max(num_operations - 1, 0)
            if not unroll:
                context["operation_status_legend"] = operation_status_legend
                context["operation_status_symbols"] = OPERATION_STATUS_SYMBOLS

        def _add_placeholder_operation(job):
            job["groups"][""] = {
                "completed": False,
                "eligible": False,
                "scheduler_status": JobStatus.placeholder,
            }

        for job in context["jobs"]:
            has_eligible_ops = any([v["eligible"] for v in job["groups"].values()])
            if not has_eligible_ops and not context["all_ops"]:
                _add_placeholder_operation(job)

        op_counter = Counter()
        for job in context["jobs"]:
            for group_name, group_status in job["groups"].items():
                if group_name != "" and group_status["eligible"]:
                    op_counter[group_name] += 1
        context["op_counter"] = op_counter.most_common(eligible_jobs_max_lines)
        num_omitted_operations = len(op_counter) - len(context["op_counter"])
        if num_omitted_operations > 0:
            context["op_counter"].append(
                (f"[{num_omitted_operations} more operations omitted]", "")
            )

        status_renderer = StatusRenderer()

        # We have to make a deep copy of the template environment if we're
        # using a process Pool for parallelism. Somewhere in the process of
        # manually pickling and dispatching tasks to individual processes
        # Python's reference counter loses track of the environment and ends up
        # destructing the template environment. This causes subsequent calls to
        # print_status to fail (although _fetch_status calls will still
        # succeed).
        template_environment_copy = (
            deepcopy(template_environment)
            if status_parallelization == "process"
            else template_environment
        )
        render_output = status_renderer.render(
            template,
            template_environment_copy,
            context,
            detailed,
            expand,
            unroll,
            compact,
            output_format,
        )

        print(render_output, file=file)

        # Show profiling results (if enabled)
        if profiling_results:
            print("\n" + "\n".join(profiling_results), file=file)

        return status_renderer

    def _run_operations(
        self, operations=None, pretend=False, np=None, timeout=None, progress=False
    ):
        """Execute the next operations as specified by the project's workflow.

        See also: :meth:`~.run`.

        Parameters
        ----------
        operations : Sequence of instances of :class:`._JobOperation`
            The operations to execute (optional). (Default value = None)
        pretend : bool
            Do not actually execute the operations, but show the commands that
            would have been executed. (Default value = False)
        np : int
            The number of processors to use for each operation. (Default value = None)
        timeout : int
            An optional timeout for each operation in seconds after which
            execution will be cancelled. Use -1 to indicate no timeout (the
            default).
        progress : bool
            Show a progress bar during execution. (Default value = False)

        """
        if timeout is not None and timeout < 0:
            timeout = None
        if operations is None:
            operations = list(self._get_pending_operations())
        else:
            operations = list(operations)  # ensure list

        if np is None or np == 1 or pretend:
            if progress:
                operations = tqdm(operations)
            for operation in operations:
                self._execute_operation(operation, timeout, pretend)
        else:
            logger.debug("Parallelized execution of %i operation(s).", len(operations))
            with Pool(processes=cpu_count() if np < 0 else np) as pool:
                logger.debug(
                    "Parallelized execution of %i operation(s).", len(operations)
                )
                try:
                    self._run_operations_in_parallel(
                        pool, operations, progress, timeout
                    )
                except self._PickleError as error:
                    raise RuntimeError(
                        "Unable to parallelize execution due to a pickling "
                        f"error: {error}."
                    )

    @deprecated(deprecated_in="0.11", removed_in="0.13", current_version=__version__)
    def run_operations(
        self, operations=None, pretend=False, np=None, timeout=None, progress=False
    ):
        """Execute the next operations as specified by the project's workflow.

        See also: :meth:`~.run`

        Parameters
        ----------
        operations : Sequence of instances of :class:`~.JobOperation`
            The operations to execute (optional). (Default value = None)
        pretend : bool
            Do not actually execute the operations, but show the commands that
            would have been executed. (Default value = False)
        np : int
            The number of processors to use for each operation. (Default value = None)
        timeout : int
            An optional timeout for each operation in seconds after which
            execution will be cancelled. Use -1 to indicate no timeout (the
            default).
        progress : bool
            Show a progress bar during execution. (Default value = False)

        """
        return self._run_operations(operations, pretend, np, timeout, progress)

    class _PickleError(Exception):
        """Indicates a pickling error while trying to parallelize the execution of operations."""

    @staticmethod
    def _job_operation_to_tuple(operation):
        return (
            operation.id,
            operation.name,
            [job.get_id() for job in operation._jobs],
            operation.cmd,
            operation.directives,
        )

    def _job_operation_from_tuple(self, data):
        id, name, job_ids, cmd, directives = data
        jobs = tuple(self.open_job(id=job_id) for job_id in job_ids)
        return _JobOperation(
            id, name, jobs, cmd, directives, directives._keys_set_by_user
        )

    def _run_operations_in_parallel(self, pool, operations, progress, timeout):
        """Execute operations in parallel.

        This function executes the given list of operations with the provided
        process pool.

        Since pickling of the project instance is likely to fail, we manually
        pickle the project instance and the operations before submitting them
        to the process pool.
        """
        try:
            serialized_project = cloudpickle.dumps(self)
            serialized_tasks = [
                (
                    cloudpickle.loads,
                    serialized_project,
                    self._job_operation_to_tuple(operation),
                )
                for operation in tqdm(
                    operations, desc="Serialize tasks", file=sys.stderr
                )
            ]
        except Exception as error:  # Masking all errors since they must be pickling related.
            raise self._PickleError(error)

        results = [
            pool.apply_async(_deserialize_and_run_operation, task)
            for task in serialized_tasks
        ]
        for result in tqdm(results) if progress else results:
            result.get(timeout=timeout)

    def _execute_operation(self, operation, timeout=None, pretend=False):
        if pretend:
            print(operation.cmd)
            return None

        logger.info("Execute operation '%s'...", operation)
        # Check if we need to fork for operation execution...
        if (
            # The 'fork' directive was provided and evaluates to True:
            operation.directives.get("fork", False)
            # Separate process needed to cancel with timeout:
            or timeout is not None
            # The operation function is of an instance of FlowCmdOperation:
            or isinstance(self._operations[operation.name], FlowCmdOperation)
            # The specified executable is not the same as the interpreter instance:
            or operation.directives.get("executable", sys.executable) != sys.executable
        ):
            # ... need to fork:
            logger.debug(
                "Forking to execute operation '%s' with cmd '%s'.",
                operation,
                operation.cmd,
            )
            subprocess.run(operation.cmd, shell=True, timeout=timeout, check=True)
        else:
            # ... executing operation in interpreter process as function:
            logger.debug(
                "Executing operation '%s' with current interpreter process (%s).",
                operation,
                os.getpid(),
            )
            try:
                self._operations[operation.name](*operation._jobs)
            except Exception as error:
                assert len(operation._jobs) == 1
                raise UserOperationError(
                    f"An exception was raised during operation {operation.name} "
                    f"for job or aggregate with id {get_aggregate_id(operation._jobs)}."
                ) from error

    def _get_default_directives(self):
        return {
            name: self.groups[name].operation_directives.get(name, {})
            for name in self.operations
        }

    def run(
        self,
        jobs=None,
        names=None,
        pretend=False,
        np=None,
        timeout=None,
        num=None,
        num_passes=1,
        progress=False,
        order=None,
        ignore_conditions=IgnoreConditions.NONE,
    ):
        """Execute all pending operations for the given selection.

        This function will run in an infinite loop until all pending operations
        are executed, unless it reaches the maximum number of passes per
        operation or the maximum number of executions.

        By default there is no limit on the total number of executions, but a
        specific operation will only be executed once per job. This is to avoid
        accidental infinite loops when no or faulty postconditions are
        provided.

        Parameters
        ----------
        jobs : iterable of :class:`~signac.contrib.job.Job` or aggregates of jobs
            Only execute operations for the given jobs or aggregates of jobs,
            or all if the argument is None. (Default value = None)
        names : iterable of :class:`str`
            Only execute operations that match the provided set of names
            (interpreted as regular expressions), or all if the argument is
            None. (Default value = None)
        pretend : bool
            Do not actually execute the operations, but show the commands that
            would have been executed. (Default value = False)
        np : int
            Parallelize to the specified number of processors. Use -1 to
            parallelize to all available processing units. (Default value = None)
        timeout : int
            An optional timeout for each operation in seconds after which
            execution will be cancelled. Use -1 to indicate no timeout (the
            default).
        num : int
            The total number of operations that are executed will not exceed
            this argument if provided. (Default value = None)
        num_passes : int or None
            The total number of executions of one specific job-operation pair
            will not exceed this argument. The default is 1, there is no limit
            if this argument is None.
        progress : bool
            Show a progress bar during execution. (Default value = False)
        order : str, callable, or None
            Specify the order of operations. Possible values are:

            * 'none' or None (no specific order)
            * 'by-job' (operations are grouped by job)
            * 'cyclic' (order operations cyclic by job)
            * 'random' (shuffle the execution order randomly)
            * callable (a callable returning a comparison key for an
              operation used to sort operations)

            The default value is ``'none'``, which is equivalent to ``'by-job'``
            in the current implementation.

            .. note::

                Users are advised to not rely on a specific execution order as
                a substitute for defining the workflow in terms of
                preconditions and postconditions. However, a specific execution
                order may be more performant in cases where operations need to
                access and potentially lock shared resources.

        ignore_conditions : :class:`~.IgnoreConditions`
            Specify if preconditions and/or postconditions are to be ignored
            when determining eligibility. The default is
            :class:`IgnoreConditions.NONE`.

        """
        aggregates = self._convert_jobs_to_aggregates(jobs)

        # Get all matching FlowGroups
        if isinstance(names, str):
            raise ValueError(
                "The names argument of FlowProject.run() must be a sequence of strings, "
                "not a string."
            )
        if names is None:
            names = list(self.operations)

        # Get default directives
        default_directives = self._get_default_directives()

        # Negative values for the execution limits, means 'no limit'.
        if num_passes and num_passes < 0:
            num_passes = None
        if num and num < 0:
            num = None

        if not isinstance(ignore_conditions, IgnoreConditions):
            raise ValueError(
                "The ignore_conditions argument of FlowProject.run() "
                "must be a member of class IgnoreConditions."
            )

        messages = []

        def log(msg, lvl=logging.INFO):
            messages.append((msg, lvl))

        reached_execution_limit = Event()

        def select(operation):
            if operation._jobs not in aggregates:
                return False

            if num is not None and select.total_execution_count >= num:
                reached_execution_limit.set()
                raise StopIteration  # Reached total number of executions

            # Check whether the operation was executed more than the total number of allowed
            # passes *per operation* (default=1).
            if (
                num_passes is not None
                and select.num_executions.get(operation, 0) >= num_passes
            ):
                log(
                    f"Operation '{operation}' exceeds max. # of allowed "
                    f"passes ({num_passes})."
                )

                # Warn if an operation has no postconditions set.
                has_post_conditions = (
                    len(self.operations[operation.name]._postconditions) > 0
                )
                if not has_post_conditions:
                    log(
                        f"Operation '{operation.name}' has no postconditions!",
                        logging.WARNING,
                    )

                return False  # Reached maximum number of passes for this operation.

            # Increase execution counters for this operation.
            select.num_executions[operation] += 1
            select.total_execution_count += 1
            return True

        # Keep track of all executed job-operations; the number of executions
        # of each individual job-operation cannot exceed num_passes.
        select.num_executions = defaultdict(int)

        # Keep track of the total execution count, it may not exceed the value given by
        # num, if not None.
        # Note: We are not using sum(select.num_execution.values()) for efficiency.
        select.total_execution_count = 0

        for i_pass in count(1):
            if reached_execution_limit.is_set():
                logger.warning(
                    "Reached the maximum number of operations that can be executed, but "
                    "there are still operations pending."
                )
                break
            try:
                # Generate _JobOperation instances for selected groups and aggregates.
                with self._buffered():
                    operations = []
                    run_groups = set(self._gather_flow_groups(names))
                    for (
                        aggregate_id,
                        aggregate,
                        group,
                    ) in self._generate_selected_aggregate_groups(
                        selected_aggregates=aggregates,
                        selected_groups=run_groups,
                    ):
                        operations.extend(
                            group._create_run_job_operations(
                                self._entrypoint,
                                default_directives,
                                aggregate,
                                ignore_conditions,
                            )
                        )
                    operations = list(filter(select, operations))
            finally:
                if messages:
                    for msg, level in set(messages):
                        logger.log(level, msg)
                    del messages[:]  # clear
            if not operations:
                break  # No more pending operations or execution limits reached.

            def key_func_by_job(operation):
                # In order to group the aggregates in a by-job manner, we need
                # to first sort the aggregates using their aggregate id.
                return get_aggregate_id(operation._jobs)

            # Optionally re-order operations for execution if order argument is provided:
            if callable(order):
                operations = list(sorted(operations, key=order))
            elif order == "cyclic":
                groups = [
                    list(group)
                    for _, group in groupby(
                        sorted(operations, key=key_func_by_job), key=key_func_by_job
                    )
                ]
                operations = list(roundrobin(*groups))
            elif order == "random":
                random.shuffle(operations)
            elif order is None or order in ("none", "by-job"):
                # by-job is the default order
                pass
            else:
                raise ValueError(
                    "Invalid value for the 'order' argument, valid arguments are "
                    "'none', 'by-job', 'cyclic', 'random', None, or a callable."
                )

            logger.info(
                "Executing %i operation(s) (Pass #%02d)...",
                len(operations),
                i_pass,
            )
            self._run_operations(
                operations, pretend=pretend, np=np, timeout=timeout, progress=progress
            )

    def _gather_flow_groups(self, names=None):
        r"""Grabs :class:`~.FlowGroup`\ s that match any of a set of names.

        The provided names can be any regular expressions that fully match a group name.

        Parameters
        ----------
        names : iterable of :class:`str`
            Only select operations that match the provided set of names
            (interpreted as regular expressions), or all if the argument is
            None. (Default value = None)

        Returns
        -------
        list
            List of groups matching the provided names.

        """
        operations = {}
        # if no names are selected try all singleton groups
        if names is None:
            names = self._operations.keys()
        for name in names:
            if name in operations:
                continue
            groups = [
                group
                for group_name, group in self.groups.items()
                if re.fullmatch(name, group_name)
            ]
            if len(groups) > 0:
                for group in groups:
                    operations[group.name] = group
            else:
                continue
        operations = list(operations.values())
        if not FlowProject._verify_group_compatibility(operations):
            raise ValueError(
                "Cannot specify groups or operations that will be included "
                "twice when using the -o/--operation option."
            )
        return operations

    def _get_submission_operations(
        self,
        aggregates,
        default_directives,
        names=None,
        ignore_conditions=IgnoreConditions.NONE,
        ignore_conditions_on_execution=IgnoreConditions.NONE,
        test=False,
    ):
        r"""Grabs eligible :class:`~._JobOperation`\ s from :class:`~.FlowGroup`\ s.

        Parameters
        ----------
        aggregates : sequence of tuples of :class:`~signac.contrib.job.Job`
            The aggregates to consider for submission.
        default_directives : dict
            The default directives to use for the operations. This is to allow
            for user specified groups to 'inherit' directives from
            ``default_directives``. If no defaults are desired, the argument
            can be set to an empty dictionary. This must be done explicitly,
            however.
        names : iterable of :class:`str`
            Only select operations that match the provided set of names
            (interpreted as regular expressions), or all if the argument is
            None. (Default value = None)
        ignore_conditions : :class:`~.IgnoreConditions`
            Specify if preconditions and/or postconditions are to be ignored
            when determining eligibility. The default is
            :class:`IgnoreConditions.NONE`.
        ignore_conditions_on_execution : :class:`~.IgnoreConditions`
            Specify if preconditions and/or postconditions are to be ignored
            when determining eligibility after submitting. The default is
            :class:`IgnoreConditions.NONE`.
        test : bool
            If True, the submission will not update the scheduler status
            before submission and the cached status will be used. (Default
            value = False)

        Yields
        ------
        :class:`~._SubmissionJobOperation`
            Returns a :class:`~._SubmissionJobOperation` for submitting the
            group. The :class:`~._JobOperation` will have directives that have
            been collected appropriately from its contained operations.

        """
        submission_groups = set(self._gather_flow_groups(names))

        # Fetch scheduler status
        scheduler_info = self._query_scheduler_status() if not test else {}

        for (
            scheduler_id,
            scheduler_status,
            aggregate_id,
            aggregate,
            group,
        ) in self._generate_selected_aggregate_groups_with_status(
            scheduler_info=scheduler_info,
            selected_aggregates=aggregates,
            selected_groups=submission_groups,
        ):
            if group._eligible(
                aggregate=aggregate, ignore_conditions=ignore_conditions
            ) and self._eligible_for_submission(
                group, aggregate, scheduler_status, scheduler_info
            ):
                yield group._create_submission_job_operation(
                    entrypoint=self._entrypoint,
                    default_directives=default_directives,
                    jobs=aggregate,
                    ignore_conditions_on_execution=ignore_conditions_on_execution,
                )

    def _get_pending_operations(
        self, jobs=None, operation_names=None, ignore_conditions=IgnoreConditions.NONE
    ):
        """Get all pending operations for the given selection."""
        if jobs is None:
            jobs = _AggregatesCursor(self)
        assert not isinstance(operation_names, str)
        for operation in self._next_operations(jobs, ignore_conditions):
            # Return operations with names that match the provided list of
            # regular expressions, or all operations if no names are specified.
            if operation_names is None or any(
                re.fullmatch(operation_name, operation.name)
                for operation_name in operation_names
            ):
                yield operation

    @classmethod
    def _verify_group_compatibility(cls, groups):
        """Verify that all selected groups can be submitted together."""
        return all(a.isdisjoint(b) for a in groups for b in groups if a != b)

    def _get_aggregate_from_id(self, id):
        # Iterate over all the instances of stored aggregates and search for the
        # aggregate id in those instances.
        for aggregate_store in self._group_to_aggregate_store.inverse:
            try:
                # Assume the id exists and skip the __contains__ check for
                # performance. If the id doesn't exist in this aggregate_store,
                # it will raise an exception that can be ignored.
                return aggregate_store[id]
            except KeyError:
                pass
        # Raise error as didn't find the id in any of the stored objects
        raise LookupError(f"Did not find aggregate with id {id} in the project")

    def _convert_jobs_to_aggregates(self, jobs):
        """Convert sequences of signac jobs to aggregates.

        The ``jobs`` parameter in public methods like :meth:`~.run`,
        :meth:`~.submit`, and :meth:`~.print_status` accepts a sequence of
        signac jobs. This method converts that sequence into a sequence of
        aggregates (tuples containing single signac jobs).
        """
        if jobs is None:
            return _AggregatesCursor(self)
        elif isinstance(jobs, _AggregatesCursor):
            return jobs

        # Handle user-provided jobs/aggregates
        aggregates = []
        for aggregate in jobs:
            if isinstance(aggregate, signac.contrib.job.Job):
                # aggregate is a single signac job.
                if aggregate not in self:
                    raise LookupError(f"Did not find job {aggregate} in the project")
                aggregates.append((aggregate,))
            else:
                try:
                    aggregate = tuple(aggregate)
                    assert all(
                        isinstance(job, signac.contrib.job.Job) for job in aggregate
                    )
                except (AssertionError, TypeError) as error:
                    raise TypeError(
                        "Invalid jobs argument. Please provide a valid "
                        "signac job or aggregate of jobs."
                    ) from error
                else:
                    # aggregate is a tuple of signac jobs.
                    # Ensure that the aggregate exists in one of the aggregate
                    # stores associated with this project. This will raise an
                    # error if not.
                    aggregate_from_id = self._get_aggregate_from_id(
                        get_aggregate_id(aggregate)
                    )
                    aggregates.append(aggregate_from_id)
        return aggregates

    @contextlib.contextmanager
    def _buffered(self):
        """Enable the use of buffered mode for certain functions."""
        if not self.config["flow"].as_bool("use_buffered_mode"):
            warnings.warn(
                "The use_buffered_mode config option is deprecated as of 0.12 "
                "and will be removed in 0.13. Buffered mode is always enabled "
                "in 0.12 and newer.",
                DeprecationWarning,
            )
        logger.debug("Entering buffered mode.")
        with signac.buffered():
            yield
        logger.debug("Exiting buffered mode.")

    def _script(
        self, operations, parallel=False, template="script.sh", show_template_help=False
    ):
        """Generate a run script to execute given operations.

        Parameters
        ----------
        operations : Sequence of instances of :class:`._JobOperation`
            The operations to execute.
        parallel : bool
            Execute all operations in parallel (default is False).
        template : str
            The name of the template to use to generate the script. (Default value = "script.sh")
        show_template_help : bool
            Show help related to the templating system and then exit. (Default value = False)

        Returns
        -------
        str
            Rendered template of run script.

        """
        template_environment = self._template_environment()
        template = template_environment.get_template(template)
        context = self._get_standard_template_context()
        # For script generation we do not need the extra logic used for
        # generating cluster job scripts.
        context["base_script"] = "base_script.sh"
        context["operations"] = list(operations)
        context["parallel"] = parallel
        if show_template_help:
            self._show_template_help_and_exit(template_environment, context)
        return template.render(**context)

    @deprecated(deprecated_in="0.11", removed_in="0.13", current_version=__version__)
    def script(
        self, operations, parallel=False, template="script.sh", show_template_help=False
    ):
        """Generate a run script to execute given operations.

        Parameters
        ----------
        operations : Sequence of instances of :class:`~.JobOperation`
            The operations to execute.
        parallel : bool
            Execute all operations in parallel (default is False).
        template : str
            The name of the template to use to generate the script. (Default value = "script.sh")
        show_template_help : bool
            Show help related to the templating system and then exit. (Default value = False)

        Returns
        -------
        str
            Rendered template of run script.

        """
        return self._script(operations, parallel, template, show_template_help)

    def _generate_submit_script(
        self, _id, operations, template, show_template_help, **kwargs
    ):
        """Generate submission script to submit the execution of operations to a scheduler."""
        if template is None:
            template = self._environment.template
        assert _id is not None

        template_environment = self._template_environment(self._environment)
        template = template_environment.get_template(template)
        context = self._get_standard_template_context()
        # The flow 'script.sh' file simply extends the base script
        # provided. The choice of base script is dependent on the
        # environment, but will default to the 'base_script.sh' provided
        # with signac-flow unless additional environment information is
        # detected.

        logger.info("Set 'base_script=%s'.", self._environment.template)
        logger.info("Use environment '%s'.", self._environment)
        context["base_script"] = self._environment.template
        context["environment"] = self._environment
        context["id"] = _id
        context["operations"] = list(operations)
        context.update(kwargs)
        if show_template_help:
            self._show_template_help_and_exit(template_environment, context)
        return template.render(**context)

    def _submit_operations(
        self,
        operations,
        _id=None,
        parallel=False,
        flags=None,
        force=False,
        template="script.sh",
        pretend=False,
        show_template_help=False,
        **kwargs,
    ):
        r"""Submit a sequence of operations to the scheduler.

        Parameters
        ----------
        operations : A sequence of instances of :class:`~._JobOperation`
            The operations to submit.
        _id : str
            The _id to be used for this submission. (Default value = None)
        parallel : bool
            Execute all bundled operations in parallel. (Default value = False)
        flags : list
            Additional options to be forwarded to the scheduler. (Default value = None)
        force : bool
            Ignore all warnings or checks during submission, just submit. (Default value = False)
        template : str
            The name of the template file to be used to generate the submission
            script. (Default value = "script.sh")
        pretend : bool
            Do not actually submit, but only print the submission script to screen. Useful
            for testing the submission workflow. (Default value = False)
        show_template_help : bool
            Show information about available template variables and filters and
            exit. (Default value = False)
        \*\*kwargs
            Additional keyword arguments forwarded to :meth:`~.ComputeEnvironment.submit`.

        Returns
        -------
        :class:`~.JobStatus` or None
            Returns the submission status after successful submission or None.

        """
        if _id is None:
            _id = self._store_bundled(operations)

        print(f"Submitting cluster job '{_id}':", file=sys.stderr)

        def _msg(group):
            print(f" - Group: {group}", file=sys.stderr)
            return group

        try:
            script = self._generate_submit_script(
                _id=_id,
                operations=map(_msg, operations),
                template=template,
                show_template_help=show_template_help,
                parallel=parallel,
                force=force,
                **kwargs,
            )
        except ConfigKeyError as error:
            key = str(error)
            raise SubmitError(
                f"Unable to submit, because of a configuration error.\n"
                f"The following key is missing: {key}.\n"
                f"Add the key to the configuration by executing:\n\n"
                f"  $ signac config --global set {key} VALUE\n"
            )
        else:
            # Keys which were explicitly set by the user, but are not evaluated by the
            # template engine are cause for concern and might hint at a bug in the template
            # script or ill-defined directives. Here we check whether all directive keys that
            # have been explicitly set by the user were actually evaluated by the template
            # engine and warn about those that have not been.
            keys_unused = {
                key
                for op in operations
                for key in op.directives._keys_set_by_user.difference(
                    op.directives.keys_used
                )
                if key not in ("fork", "nranks", "omp_num_threads")  # ignore list
            }
            if keys_unused:
                logger.warning(
                    "Some of the keys provided as part of the directives were not used by "
                    "the template script, including: %s",
                    ", ".join(sorted(keys_unused)),
                )
            if pretend:
                print(script)

            else:
                return self._environment.submit(
                    _id=_id, script=script, flags=flags, **kwargs
                )

    @deprecated(deprecated_in="0.11", removed_in="0.13", current_version=__version__)
    def submit_operations(
        self,
        operations,
        _id=None,
        parallel=False,
        flags=None,
        force=False,
        template="script.sh",
        pretend=False,
        show_template_help=False,
        **kwargs,
    ):
        r"""Submit a sequence of operations to the scheduler.

        Parameters
        ----------
        operations : A sequence of instances of :class:`~.JobOperation`
            The operations to submit.
        _id : str
            The _id to be used for this submission. (Default value = None)
        parallel : bool
            Execute all bundled operations in parallel. (Default value = False)
        flags : list
            Additional options to be forwarded to the scheduler. (Default value = None)
        force : bool
            Ignore all warnings or checks during submission, just submit. (Default value = False)
        template : str
            The name of the template file to be used to generate the submission
            script. (Default value = "script.sh")
        pretend : bool
            Do not actually submit, but only print the submission script to screen. Useful
            for testing the submission workflow. (Default value = False)
        show_template_help : bool
            Show information about available template variables and filters and
            exit. (Default value = False)
        \*\*kwargs
            Additional keyword arguments forwarded to :meth:`~.ComputeEnvironment.submit`.

        Returns
        -------
        :class:`~.JobStatus` or None
            Returns the submission status after successful submission or None.

        """
        return self._submit_operations(
            operations,
            _id,
            parallel,
            flags,
            force,
            template,
            pretend,
            show_template_help,
            **kwargs,
        )

    def submit(
        self,
        bundle_size=1,
        jobs=None,
        names=None,
        num=None,
        parallel=False,
        force=False,
        walltime=None,
        test=False,
        ignore_conditions=IgnoreConditions.NONE,
        ignore_conditions_on_execution=IgnoreConditions.NONE,
        **kwargs,
    ):
        r"""Submit function for the project's main submit interface.

        Parameters
        ----------
        bundle_size : int
            Specify the number of operations to be bundled into one submission, defaults to 1.
        jobs : iterable of :class:`~signac.contrib.job.Job` or aggregates of jobs
            Only submit operations for the given jobs or aggregates of jobs,
            or all if the argument is None. (Default value = None)
        names : iterable of :class:`str`
            Only submit operations that match the provided set of names
            (interpreted as regular expressions), or all if the argument is
            None. (Default value = None)
        num : int
            Limit the total number of submitted operations, defaults to no limit.
        parallel : bool
            Execute all bundled operations in parallel. (Default value = False)
        force : bool
            Ignore all warnings or checks during submission, just submit. (Default value = False)
        walltime : :class:`datetime.timedelta`
            Specify the walltime in hours or as instance of
            :class:`datetime.timedelta`. (Default value = None)
        ignore_conditions : :class:`~.IgnoreConditions`
            Specify if preconditions and/or postconditions are to be ignored
            when determining eligibility. The default is
            :class:`IgnoreConditions.NONE`.
        ignore_conditions_on_execution : :class:`~.IgnoreConditions`
            Specify if preconditions and/or postconditions are to be ignored
            when determining eligibility after submitting. The default is
            :class:`IgnoreConditions.NONE`.
        test : bool
            If True, the submission will not update the scheduler status
            before determining the operations to submit. The cached status
            will still be used. (Default value = False)
        \*\*kwargs
            Additional keyword arguments forwarded to :meth:`~.ComputeEnvironment.submit`.

        """
        aggregates = self._convert_jobs_to_aggregates(jobs)

        # Regular argument checks and expansion
        if isinstance(names, str):
            raise ValueError(
                "The 'names' argument must be a sequence of strings, however "
                f"a single string was provided: {names}."
            )
        if walltime is not None:
            try:
                walltime = datetime.timedelta(hours=walltime)
            except TypeError as error:
                if (
                    str(error) != "unsupported type for timedelta "
                    "hours component: datetime.timedelta"
                ):
                    raise
        if not isinstance(ignore_conditions, IgnoreConditions):
            raise ValueError(
                "The ignore_conditions argument of FlowProject.run() "
                "must be a member of class IgnoreConditions."
            )
        if test:
            kwargs["pretend"] = True

        # Gather all pending operations.
        with self._buffered():
            default_directives = self._get_default_directives()
            # The generator must be used *inside* the buffering context manager
            # for performance reasons.
            operation_generator = self._get_submission_operations(
                aggregates,
                default_directives,
                names,
                ignore_conditions,
                ignore_conditions_on_execution,
                test=test,
            )
            # islice takes the first "num" elements from the generator, or all
            # items if num is None.
            operations = list(islice(operation_generator, num))

        # Bundle them up and submit.
<<<<<<< HEAD
        with self._potentially_buffered():
            with self._update_cached_scheduler_status() as status_update:
                for bundle in _make_bundles(operations, bundle_size):
                    status = self._submit_operations(
                        operations=bundle,
                        parallel=parallel,
                        force=force,
                        walltime=walltime,
                        **kwargs,
                    )
                    if status is not None:
                        # Operations were submitted, store status
                        for operation in bundle:
                            status_update[operation.id] = status
=======
        with self._buffered():
            for bundle in _make_bundles(operations, bundle_size):
                status = self._submit_operations(
                    operations=bundle,
                    parallel=parallel,
                    force=force,
                    walltime=walltime,
                    **kwargs,
                )
                if status is not None:
                    # Operations were submitted, store status
                    for operation in bundle:
                        operation.set_status(status)
>>>>>>> 3eecb616

    @classmethod
    def _add_submit_args(cls, parser):
        """Add arguments to submit subcommand to parser."""
        parser.add_argument(
            "flags", type=str, nargs="*", help="Flags to be forwarded to the scheduler."
        )
        parser.add_argument(
            "--pretend",
            action="store_true",
            help="Do not really submit, but print the submission script to screen.",
        )
        parser.add_argument(
            "--force",
            action="store_true",
            help="Ignore all warnings and checks, just submit.",
        )
        parser.add_argument(
            "--test",
            action="store_true",
            help="Do not interact with the scheduler, implies --pretend.",
        )
        parser.add_argument(
            "--ignore-conditions",
            type=str,
            choices=["none", "pre", "post", "all"],
            default=IgnoreConditions.NONE,
            action=_IgnoreConditionsConversion,
            help="Specify conditions to ignore for eligibility check.",
        )
        parser.add_argument(
            "--ignore-conditions-on-execution",
            type=str,
            choices=["none", "pre", "post", "all"],
            default=IgnoreConditions.NONE,
            action=_IgnoreConditionsConversion,
            help="Specify conditions to ignore after submitting. May be useful "
            "for conditions that cannot be checked once scheduled.",
        )

        cls._add_operation_selection_arg_group(parser)
        cls._add_operation_bundling_arg_group(parser)
        cls._add_template_arg_group(parser)

    @classmethod
    def _add_script_args(cls, parser):
        cls._add_operation_selection_arg_group(parser)
        execution_group = parser.add_argument_group("execution")
        execution_group.add_argument(
            "-p",
            "--parallel",
            action="store_true",
            help="Execute all operations in parallel.",
        )
        cls._add_template_arg_group(parser)

    @classmethod
    def _add_template_arg_group(cls, parser, default="script.sh"):
        """Add argument group to parser for template handling."""
        template_group = parser.add_argument_group(
            "templating",
            "The execution and submission scripts are always generated from a script "
            f"which is by default called '{default}' and located within the default "
            "template directory. The system uses a default template if none is provided. "
            "The default template extends from a base template, which may be different "
            "depending on the local compute environment, e.g., 'slurm.sh' for an environment "
            "with SLURM scheduler. The name of the base template is provided with the "
            "'base_script' template variable.",
        )
        template_group.add_argument(
            "--template",
            type=str,
            default=default,
            help="The name of the template file within the template directory. "
            "The standard template directory is '${{project_root}}/templates' and "
            "can be configured with the 'template_dir' configuration variable. "
            f"Default: '{default}'.",
        )
        template_group.add_argument(
            "--template-help",
            dest="show_template_help",
            action="store_true",
            help="Show information about the template context, including available variables "
            "and filter functions; then exit.",
        )

    @classmethod
    def _add_job_selection_args(cls, parser):
        parser.add_argument(
            "-j",
            "--job-id",
            type=str,
            nargs="+",
            help="Only select jobs that match the given id(s).",
        )
        parser.add_argument(
            "-f",
            "--filter",
            type=str,
            nargs="+",
            help="Only select jobs that match the given state point filter.",
        )
        parser.add_argument(
            "--doc-filter",
            type=str,
            nargs="+",
            help="Only select jobs that match the given document filter.",
        )

    @classmethod
    def _add_operation_selection_arg_group(cls, parser):
        """Add argument group to parser for job-operation selection."""
        selection_group = parser.add_argument_group(
            "job-operation selection",
            "By default, all eligible operations for all jobs are selected. Use "
            "the options in this group to reduce this selection.",
        )
        cls._add_job_selection_args(selection_group)
        selection_group.add_argument(
            "-o",
            "--operation",
            dest="operation_name",
            nargs="+",
            help="Only select operation or groups that match the given "
            "operation/group name(s).",
        )
        selection_group.add_argument(
            "-n",
            "--num",
            type=int,
            help="Limit the total number of operations/groups to be selected. A group is "
            "considered to be one operation even if it consists of multiple operations.",
        )

    @classmethod
    def _add_operation_bundling_arg_group(cls, parser):
        """Add argument group to parser for operation bundling."""
        bundling_group = parser.add_argument_group(
            "bundling",
            "Bundle multiple operations for execution, e.g., to submit them "
            "all together to a cluster job, or execute them in parallel within "
            "an execution script.",
        )
        bundling_group.add_argument(
            "-b",
            "--bundle",
            type=int,
            nargs="?",
            const=0,
            default=1,
            dest="bundle_size",
            help="Bundle multiple operations for execution in a single "
            "scheduler job. When this option is provided without argument, "
            " all pending operations are aggregated into one bundle.",
        )
        bundling_group.add_argument(
            "-p",
            "--parallel",
            action="store_true",
            help="Execute all operations in a single bundle in parallel.",
        )

    @deprecated(deprecated_in="0.12", removed_in="0.14", current_version=__version__)
    def export_job_statuses(self, collection, statuses):
        """Export the job statuses to a :class:`signac.Collection`."""
        for status in statuses:
            job = self.open_job(id=status["job_id"])
            status["statepoint"] = job.statepoint()
            collection.update_one(
                {"_id": status["job_id"]}, {"$set": status}, upsert=True
            )

    @classmethod
    def _add_print_status_args(cls, parser):
        """Add arguments to parser for the :meth:`~.print_status` method."""
        cls._add_job_selection_args(parser)
        view_group = parser.add_argument_group(
            "view", "Specify how to format the status display."
        )
        view_group.add_argument(
            "--json",
            dest="dump_json",
            action="store_true",
            help="Do not format the status display, but dump all data formatted in JSON.",
        )
        view_group.add_argument(
            "-d",
            "--detailed",
            action="store_true",
            help="Show a detailed view of all jobs and their labels and operations.",
        )
        view_group.add_argument(
            "-a",
            "--all-operations",
            dest="all_ops",
            action="store_true",
            help="Show information about all operations, not just active or eligible ones.",
        )
        view_group.add_argument(
            "--only-incomplete-operations",
            dest="only_incomplete",
            action="store_true",
            help="Only show information for jobs with incomplete operations.",
        )
        view_group.add_argument(
            "--stack",
            action="store_false",
            dest="unroll",
            help="Show labels and operations in separate rows.",
        )
        view_group.add_argument(
            "-1",
            "--one-line",
            dest="compact",
            action="store_true",
            help="Show only one line per job.",
        )
        view_group.add_argument(
            "-e",
            "--expand",
            action="store_true",
            help="Display job labels and job operations in two separate tables.",
        )
        view_group.add_argument("--pretty", action="store_true")
        view_group.add_argument(
            "--full",
            action="store_true",
            help="Show all available information (implies --detailed --all-operations).",
        )
        view_group.add_argument(
            "--no-overview",
            action="store_false",
            dest="overview",
            help="Do not print an overview.",
        )
        view_group.add_argument(
            "-m",
            "--overview-max-lines",
            type=_positive_int,
            help="Limit the number of lines in the overview.",
        )
        view_group.add_argument(
            "-p",
            "--parameters",
            type=str,
            nargs="*",
            help="Display select parameters of the job's "
            "statepoint with the detailed view.",
        )
        view_group.add_argument(
            "--param-max-width", type=int, help="Limit the width of each parameter row."
        )
        view_group.add_argument(
            "--eligible-jobs-max-lines",
            type=_positive_int,
            help="Limit the number of eligible jobs that are shown.",
        )
        parser.add_argument(
            "--ignore-errors",
            action="store_true",
            help="Ignore errors that might occur when querying the scheduler.",
        )
        view_group.add_argument(
            "-o",
            "--output-format",
            type=str,
            default="terminal",
            help="Set status output format: terminal, markdown, or html.",
        )

    def labels(self, job):
        """Yield all labels for the given ``job``.

        See also: :meth:`~.label`.

        Parameters
        ----------
        job : :class:`signac.contrib.job.Job`
            Job handle.

        Yields
        ------
        str
            Label value.

        """
        for label_func, label_name in self._label_functions.items():
            if label_name is None:
                label_name = getattr(
                    label_func,
                    "_label_name",
                    getattr(label_func, "__name__", type(label_func).__name__),
                )
            try:
                label_value = label_func(job)
            except TypeError:
                try:
                    label_value = label_func(self, job)
                except Exception:
                    label_func = getattr(self, label.__func__.__name__)
                    label_value = label_func(job)

            assert label_name is not None
            if isinstance(label_value, str):
                yield label_value
            elif bool(label_value) is True:
                yield label_name

    def add_operation(self, name, cmd, pre=None, post=None, **kwargs):
        r"""Add an operation to the workflow.

        This method will add an instance of :class:`~.FlowOperation` to the
        operations of this project.

        .. seealso::

            A Python function may be defined as an operation function directly
            using the :meth:`~.operation` decorator.

        Any FlowOperation is associated with a specific command, which should
        be a function of :class:`~signac.contrib.job.Job`. The command (cmd)
        can be stated as function, either by using str-substitution based on a
        job's attributes, or by providing a unary callable, which expects an
        instance of job as its first and only positional argument.

        For example, if we wanted to define a command for a program called
        'hello', which expects a job id as its first argument, we could
        construct the following two equivalent operations:

        .. code-block:: python

            op = FlowOperation('hello', cmd='hello {job.id}')
            op = FlowOperation('hello', cmd=lambda 'hello {}'.format(job.id))

        Here are some more useful examples for str-substitutions:

        .. code-block:: python

            # Substitute job state point parameters:
            op = FlowOperation('hello', cmd='cd {job.ws}; hello {job.sp.a}')

        Preconditions (pre) and postconditions (post) can be used to trigger an
        operation only when certain conditions are met. Conditions are unary
        callables, which expect an instance of job as their first and only
        positional argument and return either True or False.

        An operation is considered "eligible" for execution when all
        preconditions are met and when at least one of the postconditions is
        not met. Preconditions are always met when the list of preconditions
        is empty. Postconditions are never met when the list of postconditions
        is empty.

        Please note, eligibility in this contexts refers only to the workflow
        pipeline and not to other contributing factors, such as whether the
        job-operation is currently running or queued.

        Parameters
        ----------
        name : str
            A unique identifier for this operation, which may be freely chosen.
        cmd : str or callable
            The command to execute operation; should be a function of job.
        pre : sequence of callables
            List of preconditions. (Default value = None)
        post : sequence of callables
            List of postconditions. (Default value = None)
        \*\*kwargs
            Keyword arguments passed as directives.

        """
        if name in self.operations:
            raise KeyError("An operation with this identifier is already added.")
        op = self.operations[name] = FlowCmdOperation(cmd=cmd, pre=pre, post=post)
        if name in self._groups:
            raise KeyError("A group with this identifier already exists.")
        self._groups[name] = FlowGroup(
            name, operations={name: op}, operation_directives=dict(name=kwargs)
        )

    def completed_operations(self, job):
        """Determine which operations have been completed for job.

        Parameters
        ----------
        job : :class:`~signac.contrib.job.Job`
            The signac job handle.

        Yields
        ------
        str
            The names of the operations that are complete.

        """
        for name, op in self._operations.items():
            if op._complete((job,)):
                yield name

    def _next_operations(self, jobs=None, ignore_conditions=IgnoreConditions.NONE):
        """Determine the next eligible operations for aggregates.

        Parameters
        ----------
        jobs : tuple of :class:`~signac.contrib.job.Job`
            The signac job handles. By default all the aggregates are evaluated
            to get the next operation associated.
        ignore_conditions : :class:`~.IgnoreConditions`
            Specify if preconditions and/or postconditions are to be ignored
            when determining eligibility. The default is
            :class:`IgnoreConditions.NONE`.

        Yields
        ------
        :class:`~._JobOperation`
            All eligible operations for the provided jobs.

        """
        if jobs is None:
            jobs = _AggregatesCursor(self)
        single_operation_groups = {self._groups[name] for name in self.operations}

        for aggregate_id, aggregate, group, in self._generate_selected_aggregate_groups(
            selected_aggregates=jobs,
            selected_groups=single_operation_groups,
        ):
            yield from group._create_run_job_operations(
                entrypoint=self._entrypoint,
                default_directives={},
                jobs=aggregate,
                ignore_conditions=ignore_conditions,
            )

    @deprecated(deprecated_in="0.11", removed_in="0.13", current_version=__version__)
    def next_operations(self, *jobs, ignore_conditions=IgnoreConditions.NONE):
        r"""Determine the next eligible operations for provided job(s).

        Parameters
        ----------
        \*jobs : One or more instances of :class:`.Job`.
            Jobs.
        ignore_conditions : :class:`~.IgnoreConditions`
            Specify if preconditions and/or postconditions are to be ignored
            while checking eligibility. The default is
            :class:`IgnoreConditions.NONE`.

        Yields
        ------
        :class:`~.JobOperation`
            Eligible job operation.

        """
        for name in self.operations:
            group = self._groups[name]
            aggregate_store = self._group_to_aggregate_store[group]

            # Only yield JobOperation instances from the default aggregates
            if not isinstance(aggregate_store, _DefaultAggregateStore):
                continue

            for aggregate in aggregate_store.values():
                # JobOperation handles a single job and not an aggregate of
                # jobs. Hence the single job in that aggregate should be
                # present in the jobs passed by a user.
                if aggregate[0] not in jobs:
                    continue

                for operation in group._create_run_job_operations(
                    entrypoint=self._entrypoint,
                    jobs=aggregate,
                    default_directives={},
                    ignore_conditions=ignore_conditions,
                ):
                    yield JobOperation(
                        operation.id,
                        operation.name,
                        operation._jobs[0],
                        operation._cmd,
                        operation.directives,
                    )

    @classmethod
    def operation(cls, func, name=None):
        """Add an operation function to the class workflow definition.

        This function is designed to be used as a decorator, for example:

        .. code-block:: python

            @FlowProject.operation
            def hello(job):
                print('Hello', job)

        See also: :meth:`~.flow.FlowProject.add_operation`.

        Parameters
        ----------
        func : callable
            The function to add to the workflow.
        name : str
            The operation name. Uses the name of the function if None.
             (Default value = None)

        Returns
        -------
        callable
            The operation function.

        """
        if isinstance(func, str):
            return lambda op: cls.operation(op, name=func)

        if name is None:
            name = func.__name__

        if (name, func) in cls._OPERATION_FUNCTIONS:
            raise ValueError(f"An operation with name '{name}' is already registered.")
        if name in cls._GROUP_NAMES:
            raise ValueError(f"A group with name '{name}' is already registered.")

        signature = inspect.signature(func)
        for i, parameter_value in enumerate(signature.parameters.values()):
            if i > 0 and parameter_value.default is inspect.Parameter.empty:
                raise ValueError(
                    "Only the first argument in an operation argument may not have "
                    f"a default value! ({name})"
                )
        if not getattr(func, "_flow_aggregate", False):
            func._flow_aggregate = aggregator.groupsof(1)

        # Append the name and function to the class registry
        cls._OPERATION_FUNCTIONS.append((name, func))
        cls._GROUPS.append(
            FlowGroupEntry(name=name, options="", aggregator=func._flow_aggregate)
        )
        if hasattr(func, "_flow_groups"):
            func._flow_groups.append(name)
        else:
            func._flow_groups = [name]
        return func

    @classmethod
    def _collect_operations(cls):
        """Collect all operations added with the ``@FlowProject.operation`` decorator."""
        operations = []
        for parent_class in cls.__mro__:
            operations.extend(getattr(parent_class, "_OPERATION_FUNCTIONS", []))
        return operations

    @classmethod
    def _collect_conditions(cls, attr):
        """Collect conditions from attr using the mro hierarchy."""
        ret = defaultdict(list)
        for parent_class in cls.__mro__:
            for func, conds in getattr(parent_class, attr, {}).items():
                ret[func].extend(conds)
        return ret

    @classmethod
    def _collect_pre_conditions(cls):
        """Collect all preconditions added with the ``@FlowProject.pre`` decorator."""
        return cls._collect_conditions("_OPERATION_PRE_CONDITIONS")

    @classmethod
    def _collect_post_conditions(cls):
        """Collect all postconditions added with the ``@FlowProject.post`` decorator."""
        return cls._collect_conditions("_OPERATION_POST_CONDITIONS")

    def _register_operations(self):
        """Register all operation functions registered with this class and its parent classes."""
        operations = self._collect_operations()
        pre_conditions = self._collect_pre_conditions()
        post_conditions = self._collect_post_conditions()

        for name, func in operations:
            if name in self._operations:
                raise ValueError(f"Repeat definition of operation with name '{name}'.")

            # Extract preconditions/postconditions and directives from function:
            params = {
                "pre": pre_conditions.get(func, None),
                "post": post_conditions.get(func, None),
            }

            # Construct FlowOperation:
            if getattr(func, "_flow_cmd", False):
                self._operations[name] = FlowCmdOperation(cmd=func, **params)
            else:
                self._operations[name] = FlowOperation(op_func=func, **params)

    @classmethod
    def make_group(cls, name, options=""):
        r"""Make a :class:`~.FlowGroup` named ``name`` and return a decorator to make groups.

        A :class:`~.FlowGroup` is used to group operations together for
        running and submitting :class:`~.JobOperation`\ s.

        Examples
        --------
        The code below creates a group and adds an operation to that group.

        .. code-block:: python

            example_group = FlowProject.make_group('example')

            @example_group
            @FlowProject.operation
            def foo(job):
                return "hello world"

        Parameters
        ----------
        name : str
            The name of the :class:`~.FlowGroup`.
        options : str
            A string to append to submissions. Can be any valid
            :meth:`FlowOperation.run` option. (Default value = "")

        Returns
        -------
        :class:`~.FlowGroupEntry`
            The created group.

        """
        if name in cls._GROUP_NAMES:
            raise ValueError(f"Repeat definition of group with name '{name}'.")
        cls._GROUP_NAMES.add(name)
        group_entry = FlowGroupEntry(name, options, aggregator.groupsof(1))
        cls._GROUPS.append(group_entry)
        return group_entry

    def _register_groups(self):
        """Register all groups.

        Operations are assigned to each group.

        Aggregators are created for each group and tracked in a bidirectional mapping.

        """
        group_entries = []
        # Gather all groups from class and parent classes.
        for cls in type(self).__mro__:
            group_entries.extend(getattr(cls, "_GROUPS", []))

        # Initialize all groups without operations. Also store the aggregators
        # associated with each group. The aggregate stores are cached so that
        # equivalent aggregators only generate once.
        created_aggregate_stores = {}
        for entry in group_entries:
            group = FlowGroup(entry.name, options=entry.options)
            self._groups[entry.name] = group
            if entry.aggregator not in created_aggregate_stores:
                created_aggregate_stores[
                    entry.aggregator
                ] = entry.aggregator._create_AggregatesStore(self)
            self._group_to_aggregate_store[group] = created_aggregate_stores[
                entry.aggregator
            ]

        # Add operations and directives to group
        for operation_name, operation in self._operations.items():
            if isinstance(operation, FlowCmdOperation):
                func = operation._cmd
            else:
                func = operation._op_func

            if hasattr(func, "_flow_groups"):
                op_directives = getattr(func, "_flow_group_operation_directives", {})
                for group_name in func._flow_groups:
                    directives = op_directives.get(group_name)
                    self._groups[group_name].add_operation(
                        operation_name, operation, directives
                    )

            # For singleton groups add directives
            directives = getattr(func, "_flow_directives", {})
            self._groups[operation_name].operation_directives[
                operation_name
            ] = directives

    @property
    def operations(self):
        """Get the dictionary of operations that have been added to the workflow."""
        return self._operations

    @property
    def groups(self):
        """Get the dictionary of groups that have been added to the workflow."""
        return self._groups

    def _eligible_for_submission(
        self, flow_group, jobs, scheduler_status, cached_status
    ):
        """Check group eligibility for submission with an aggregate.

        By default, a group is eligible for submission when it is not
        considered active, that means already queued or running.

        Parameters
        ----------
        flow_group : :class:`~.FlowGroup`
            The FlowGroup used to determine eligibility.
        aggregate : tuple of :class:`~signac.contrib.job.Job`
            The aggregate of signac jobs.
        scheduler_status : :class:`~.JobStatus`
            The status of the provided group and aggregate (this should be
            known by the calling code and is re-used instead of fetching from
            the ``cached_status`` for efficiency).
        cached_status : dict
            Dictionary of status information. The keys are uniquely
            generated ids for each group and aggregate. The values are instances of
            :class:`~.JobStatus`.

        Returns
        -------
        bool
            Whether the group is eligible for submission with the provided aggregate.

        """

        def _group_is_submitted(flow_group):
            """Check if group has been submitted for the provided jobs."""
            group_id = flow_group._generate_id(jobs)
            job_status = JobStatus(cached_status.get(group_id, JobStatus.unknown))
            return job_status >= JobStatus.submitted

        if scheduler_status >= JobStatus.submitted:
            return False

        # Check if any other groups containing an operation from this group
        # have been submitted. Submitting both groups might cause conflicts.
        for other_group in self._groups.values():
            if not flow_group.isdisjoint(other_group) and _group_is_submitted(
                other_group
            ):
                return False
        return True

    def _main_status(self, args):
        """Print status overview."""
        aggregates = self._select_jobs_from_args(args)
        if args.compact and not args.unroll:
            logger.warning(
                "The -1/--one-line argument is incompatible with "
                "'--stack' and will be ignored."
            )
        show_traceback = args.debug or args.show_traceback
        args = {
            key: val
            for key, val in vars(args).items()
            if key
            not in [
                "func",
                "verbose",
                "debug",
                "show_traceback",
                "job_id",
                "filter",
                "doc_filter",
            ]
        }
        if args.pop("full"):
            args["detailed"] = args["all_ops"] = True

        start = time.time()
        try:
            self.print_status(jobs=aggregates, **args)
        except Exception as error:
            if show_traceback:
                logger.error(
                    f"Error during status update: {str(error)}\nUse '--ignore-errors' to "
                    "complete the update anyways."
                )
            else:
                logger.error(
                    f"Error during status update: {str(error)}\nUse '--ignore-errors' to "
                    "complete the update anyways or '--show-traceback' to show "
                    "the full traceback."
                )
                error = error.__cause__  # Always show the user traceback cause.
            traceback.print_exception(type(error), error, error.__traceback__)
        else:
            if aggregates is None:
                length_jobs = sum(
                    len(aggregate_store)
                    for aggregate_store in self._group_to_aggregate_store.inverse
                )
            else:
                length_jobs = len(aggregates)
            # Use small offset to account for overhead with few jobs
            delta_t = (time.time() - start - 0.5) / max(length_jobs, 1)
            config_key = "status_performance_warn_threshold"
            warn_threshold = flow_config.get_config_value(config_key)
            if not args["profile"] and delta_t > warn_threshold >= 0:
                print(
                    "WARNING: "
                    f"The status compilation took more than {warn_threshold}s per job. "
                    "Consider using `--profile` to determine bottlenecks "
                    "within the project workflow definition.\n"
                    f"Execute `signac config set flow.{config_key} VALUE` to specify "
                    "the warning threshold in seconds.\n"
                    "To speed up the compilation, try executing "
                    "`signac config set flow.status_parallelization 'process'` to set "
                    "the status_parallelization config value to process."
                    "Use -1 to completely suppress this warning.\n",
                    file=sys.stderr,
                )

    def _main_next(self, args):
        """Determine the jobs that are eligible for a specific operation."""
        for operation in self._next_operations():
            if args.name in operation.name:
                print(get_aggregate_id(operation._jobs))

    def _main_run(self, args):
        """Run all (or select) job operations."""
        # Select jobs:
        aggregates = self._select_jobs_from_args(args)

        # Setup partial run function, because we need to call this either
        # inside some context managers or not based on whether we need
        # to switch to the project root directory or not.
        run = functools.partial(
            self.run,
            jobs=aggregates,
            names=args.operation_name,
            pretend=args.pretend,
            np=args.parallel,
            timeout=args.timeout,
            num=args.num,
            num_passes=args.num_passes,
            progress=args.progress,
            order=args.order,
            ignore_conditions=args.ignore_conditions,
        )

        if args.switch_to_project_root:
            with add_cwd_to_environment_pythonpath():
                with switch_to_directory(self.root_directory()):
                    run()
        else:
            run()

    def _main_script(self, args):
        """Generate a script for the execution of operations."""
        print(
            "WARNING: "
            "The script argument is deprecated as of 0.12 "
            "and will be removed in 0.14. "
            'Use "submit --pretend" instead.',
            file=sys.stderr,
        )

        # Select jobs:
        aggregates = self._select_jobs_from_args(args)

        # Gather all pending operations or generate them based on a direct command...
        with self._buffered():
            names = args.operation_name if args.operation_name else None
            default_directives = self._get_default_directives()
            operations = self._get_submission_operations(
                aggregates=aggregates,
                default_directives=default_directives,
                names=names,
                ignore_conditions=args.ignore_conditions,
                ignore_conditions_on_execution=args.ignore_conditions_on_execution,
            )
            operations = list(islice(operations, args.num))

        # Generate the script and print to screen.
        print(
            self._script(
                operations=operations,
                parallel=args.parallel,
                template=args.template,
                show_template_help=args.show_template_help,
            )
        )

    def _main_submit(self, args):
        """Submit jobs to a scheduler."""
        if args.test:
            args.pretend = True
        kwargs = vars(args)

        # Select jobs:
        aggregates = self._select_jobs_from_args(args)

        names = args.operation_name if args.operation_name else None
        self.submit(jobs=aggregates, names=names, **kwargs)

    def _main_exec(self, args):
        aggregates = self._select_jobs_from_args(args)
        try:
            operation = self._operations[args.operation]

            if isinstance(operation, FlowCmdOperation):

                def operation_function(job):
                    cmd = operation(job).format(job=job)
                    subprocess.run(cmd, shell=True, check=True)

            else:
                operation_function = operation

        except KeyError:
            raise KeyError(f"Unknown operation '{args.operation}'.")

        for aggregate_id, aggregate, group in self._generate_selected_aggregate_groups(
            selected_aggregates=aggregates,
            selected_groups={self._groups[args.operation]},
        ):
            operation_function(*aggregate)

    def _select_jobs_from_args(self, args):
        """Select jobs with the given command line arguments ('-j/-f/--doc-filter/--job-id')."""
        if (
            not args.func == self._main_exec
            and args.job_id
            and (args.filter or args.doc_filter)
        ):
            raise ValueError(
                "Cannot provide both -j/--job-id and -f/--filter or --doc-filter in combination."
            )

        if args.job_id:
            # aggregates must be a set to prevent duplicate entries
            aggregates = set()
            for id in args.job_id:
                # TODO: We need to add support for aggregation id parameter
                # for the -j flag ('agg-...')
                try:
                    aggregates.add((self.open_job(id=id),))
                except KeyError as error:
                    raise LookupError(f"Did not find job with id {error}.")
            return list(aggregates)
        elif args.func == self._main_exec:
            # exec command used with job_id
            return _AggregatesCursor(self)
        else:
            # filter or doc filter provided
            filter_ = parse_filter_arg(args.filter)
            doc_filter = parse_filter_arg(args.doc_filter)
            return _AggregatesCursor(self, filter_, doc_filter)

    def main(self, parser=None):
        """Call this function to use the main command line interface.

        In most cases one would want to call this function as part of the
        class definition:

        .. code-block:: python

            # my_project.py
            from flow import FlowProject

            class MyProject(FlowProject):
                pass

            if __name__ == '__main__':
                MyProject().main()

        The project can then be executed on the command line:

        .. code-block:: bash

            $ python my_project.py --help

        Parameters
        ----------
        parser : :class:`argparse.ArgumentParser`
            The argument parser used to implement the command line interface.
            If None, a new parser is constructed. (Default value = None)

        """
        # Find file that main is called in. When running through the command
        # line interface, we know exactly what the entrypoint path should be:
        # it's the file where main is called, which we can pull off the stack.
        self._entrypoint.setdefault(
            "path", os.path.realpath(inspect.stack()[-1].filename)
        )

        if parser is None:
            parser = argparse.ArgumentParser()

        base_parser = argparse.ArgumentParser(add_help=False)

        # The argparse module does not automatically merge options shared between the main
        # parser and the subparsers. We therefore assign different destinations for each
        # option and then merge them manually below.
        for prefix, _parser in (("main_", parser), ("", base_parser)):
            _parser.add_argument(
                "-v",
                "--verbose",
                dest=prefix + "verbose",
                action="count",
                default=0,
                help="Increase output verbosity.",
            )
            _parser.add_argument(
                "--show-traceback",
                dest=prefix + "show_traceback",
                action="store_true",
                help="Show the full traceback on error.",
            )
            _parser.add_argument(
                "--debug",
                dest=prefix + "debug",
                action="store_true",
                help="This option implies `-vv --show-traceback`.",
            )

        subparsers = parser.add_subparsers()

        parser_status = subparsers.add_parser(
            "status",
            parents=[base_parser],
            description="Parallelization of the status command can be "
            "controlled by setting the flow.status_parallelization config "
            "value to 'thread' (default), 'none', or 'process'. To do this, "
            "execute `signac config set flow.status_parallelization VALUE`.",
        )
        self._add_print_status_args(parser_status)
        parser_status.add_argument(
            "--profile",
            const=inspect.getsourcefile(inspect.getmodule(self)),
            nargs="?",
            help="Collect statistics to determine code paths that are responsible "
            "for the majority of runtime required for status determination. "
            "Optionally provide a filename pattern to select for what files "
            "to show result for. Defaults to the main module. "
            "(requires pprofile)",
        )
        parser_status.set_defaults(func=self._main_status)

        parser_next = subparsers.add_parser(
            "next",
            parents=[base_parser],
            description="Determine jobs that are eligible for a specific operation.",
        )
        parser_next.add_argument("name", type=str, help="The name of the operation.")
        parser_next.set_defaults(func=self._main_next)

        parser_run = subparsers.add_parser(
            "run",
            parents=[base_parser],
        )
        self._add_operation_selection_arg_group(parser_run)

        execution_group = parser_run.add_argument_group("execution")
        execution_group.add_argument(
            "--pretend",
            action="store_true",
            help="Do not actually execute commands, just show them.",
        )
        execution_group.add_argument(
            "--progress",
            action="store_true",
            help="Display a progress bar during execution.",
        )
        execution_group.add_argument(
            "--num-passes",
            type=int,
            default=1,
            help="Specify how many times a particular job-operation may be executed within one "
            "session (default=1). This is to prevent accidental infinite loops, "
            "where operations are executed indefinitely, because postconditions "
            "were not properly set. Use -1 to allow for an infinite number of passes.",
        )
        execution_group.add_argument(
            "-t",
            "--timeout",
            type=int,
            help="A timeout in seconds after which the execution of one operation is canceled.",
        )
        execution_group.add_argument(
            "--switch-to-project-root",
            action="store_true",
            help="Temporarily add the current working directory to the python search path and "
            "switch to the root directory prior to execution.",
        )
        execution_group.add_argument(
            "-p",
            "--parallel",
            type=int,
            nargs="?",
            const="-1",
            help="Specify the number of cores to parallelize to. Defaults to all available "
            "processing units.",
        )
        execution_group.add_argument(
            "--order",
            type=str,
            choices=["none", "by-job", "cyclic", "random"],
            default=None,
            help="Specify the execution order of operations for each execution pass.",
        )
        execution_group.add_argument(
            "--ignore-conditions",
            type=str,
            choices=["none", "pre", "post", "all"],
            default=IgnoreConditions.NONE,
            action=_IgnoreConditionsConversion,
            help="Specify conditions to ignore for eligibility check.",
        )
        parser_run.set_defaults(func=self._main_run)

        parser_script = subparsers.add_parser(
            "script",
            parents=[base_parser],
        )
        parser_script.add_argument(
            "--ignore-conditions",
            type=str,
            choices=["none", "pre", "post", "all"],
            default=IgnoreConditions.NONE,
            action=_IgnoreConditionsConversion,
            help="Specify conditions to ignore for eligibility check.",
        )
        parser_script.add_argument(
            "--ignore-conditions-on-execution",
            type=str,
            choices=["none", "pre", "post", "all"],
            default=IgnoreConditions.NONE,
            action=_IgnoreConditionsConversion,
            help="Specify conditions to ignore after submitting. May be useful "
            "for conditions that cannot be checked once scheduled.",
        )
        self._add_script_args(parser_script)
        parser_script.set_defaults(func=self._main_script)

        parser_submit = subparsers.add_parser(
            "submit",
            parents=[base_parser],
            conflict_handler="resolve",
        )
        self._add_submit_args(parser_submit)
        env_group = parser_submit.add_argument_group(
            f"{self._environment.__name__} options"
        )
        self._environment.add_args(env_group)
        parser_submit.set_defaults(func=self._main_submit)
        print(
            "Using environment configuration:",
            self._environment.__name__,
            file=sys.stderr,
        )

        parser_exec = subparsers.add_parser(
            "exec",
            parents=[base_parser],
        )
        parser_exec.add_argument(
            "operation",
            type=str,
            choices=list(sorted(self._operations)),
            help="The operation to execute.",
        )
        parser_exec.add_argument(
            "job_id",
            type=str,
            nargs="*",
            help="The job ids, as registered in the signac project. "
            "Defaults to all jobs.",
        )
        parser_exec.set_defaults(func=self._main_exec)

        args = parser.parse_args()
        if not hasattr(args, "func"):
            parser.print_usage()
            sys.exit(2)

        # Manually 'merge' the various global options defined for both the main parser
        # and the parent parser that are shared by all subparsers:
        for dest in ("verbose", "show_traceback", "debug"):
            setattr(args, dest, getattr(args, "main_" + dest) or getattr(args, dest))
            delattr(args, "main_" + dest)

        # Read the config file and set the internal flag.
        # Do not overwrite with False if not present in config file
        if flow_config.get_config_value("show_traceback"):
            args.show_traceback = True

        if args.debug:  # Implies '-vv' and '--show-traceback'
            args.verbose = max(2, args.verbose)
            args.show_traceback = True

        # Support print_status argument alias
        if args.func == self._main_status and args.full:
            args.detailed = args.all_ops = True

        # Empty parameters argument on the command line means: show all varying parameters.
        if hasattr(args, "parameters"):
            if args.parameters is not None and len(args.parameters) == 0:
                args.parameters = self.PRINT_STATUS_ALL_VARYING_PARAMETERS

        # Set verbosity level according to the `-v` argument.
        logging.basicConfig(level=max(0, logging.WARNING - 10 * args.verbose))

        def _show_traceback_and_exit(error):
            if args.show_traceback:
                traceback.print_exception(type(error), error, error.__traceback__)
            elif isinstance(error, (UserOperationError, UserConditionError)):
                # Always show the user traceback cause.
                error = error.__cause__
                traceback.print_exception(type(error), error, error.__traceback__)
                print(
                    "Execute with '--show-traceback' or '--debug' to show the "
                    "full traceback.",
                    file=sys.stderr,
                )
            else:
                print(
                    "Execute with '--show-traceback' or '--debug' to get more "
                    "information.",
                    file=sys.stderr,
                )
            sys.exit(1)

        try:
            args.func(args)
        except NoSchedulerError as error:
            print(
                f"ERROR: {error}",
                "Consider to use the 'script' command to generate an execution script instead.",
                file=sys.stderr,
            )
            _show_traceback_and_exit(error)
        except SubmitError as error:
            print("Submission error:", error, file=sys.stderr)
            _show_traceback_and_exit(error)
        except (TimeoutError, subprocess.TimeoutExpired) as error:
            print(
                "Error: Failed to complete execution due to "
                f"timeout ({args.timeout}s).",
                file=sys.stderr,
            )
            _show_traceback_and_exit(error)
        except Jinja2TemplateNotFound as error:
            print(f"Did not find template script '{error}'.", file=sys.stderr)
            _show_traceback_and_exit(error)
        except AssertionError as error:
            if not args.show_traceback:
                print(
                    "ERROR: Encountered internal error during program execution.",
                    file=sys.stderr,
                )
            _show_traceback_and_exit(error)
        except (UserOperationError, UserConditionError) as error:
            if str(error):
                print(f"ERROR: {error}\n", file=sys.stderr)
            else:
                print(
                    "ERROR: Encountered error during program execution.\n",
                    file=sys.stderr,
                )
            _show_traceback_and_exit(error)
        except Exception as error:
            if str(error):
                print(
                    "ERROR: Encountered error during program execution: "
                    f"'{error}'\n",
                    file=sys.stderr,
                )
            else:
                print(
                    "ERROR: Encountered error during program execution.\n",
                    file=sys.stderr,
                )
            _show_traceback_and_exit(error)


def _deserialize_and_run_operation(loads, project, operation_data):
    project = loads(project)
    project._execute_operation(project._job_operation_from_tuple(operation_data))
    return None


__all__ = [
    "FlowProject",
    "FlowOperation",
    "label",
    "staticlabel",
    "classlabel",
]<|MERGE_RESOLUTION|>--- conflicted
+++ resolved
@@ -2420,12 +2420,8 @@
             # Only single-operation groups are supported for status fetching
             assert len(group.operations) == 1
 
-<<<<<<< HEAD
             status = {}
             error_text = None
-=======
-        with self._buffered():
->>>>>>> 3eecb616
             try:
                 status["scheduler_status"] = scheduler_status
                 completed = group._complete(aggregate)
@@ -2454,7 +2450,7 @@
             }
             return result
 
-        with self._potentially_buffered():
+        with self._buffered():
             aggregate_groups = list(
                 self._generate_selected_aggregate_groups_with_status(
                     scheduler_info=scheduler_info,
@@ -2469,7 +2465,7 @@
                 file=err,
             )
 
-        with self._potentially_buffered():
+        with self._buffered():
             compute_labels = functools.partial(
                 self._get_job_labels,
                 ignore_errors=ignore_errors,
@@ -3868,8 +3864,7 @@
             operations = list(islice(operation_generator, num))
 
         # Bundle them up and submit.
-<<<<<<< HEAD
-        with self._potentially_buffered():
+        with self._buffered():
             with self._update_cached_scheduler_status() as status_update:
                 for bundle in _make_bundles(operations, bundle_size):
                     status = self._submit_operations(
@@ -3883,21 +3878,6 @@
                         # Operations were submitted, store status
                         for operation in bundle:
                             status_update[operation.id] = status
-=======
-        with self._buffered():
-            for bundle in _make_bundles(operations, bundle_size):
-                status = self._submit_operations(
-                    operations=bundle,
-                    parallel=parallel,
-                    force=force,
-                    walltime=walltime,
-                    **kwargs,
-                )
-                if status is not None:
-                    # Operations were submitted, store status
-                    for operation in bundle:
-                        operation.set_status(status)
->>>>>>> 3eecb616
 
     @classmethod
     def _add_submit_args(cls, parser):
