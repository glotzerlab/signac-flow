--- conflicted
+++ resolved
@@ -21,7 +21,6 @@
 import textwrap
 import threading
 import time
-import warnings
 from collections import Counter, defaultdict
 from copy import deepcopy
 from enum import IntFlag
@@ -578,53 +577,7 @@
 
     def __call__(self, *jobs):
         """Return the command formatted with the supplied job(s)."""
-<<<<<<< HEAD
         return self._cmd(*jobs) if callable(self._cmd) else self._cmd
-=======
-        cmd = self._cmd(*jobs) if callable(self._cmd) else self._cmd
-        # The logic below will be removed after version 0.23.0. This is only to temporary fix an
-        # issue in supporting the formatting of cmd operation in the interim.
-        format_arguments = {}
-        if not callable(self._cmd):
-            format_arguments["jobs"] = jobs
-            if len(jobs) == 1:
-                format_arguments["job"] = jobs[0]
-            formatted_cmd = cmd.format(**format_arguments)
-        else:
-            argspec = inspect.getfullargspec(self._cmd)
-            signature = inspect.signature(self._cmd)
-            args = {
-                k: v for k, v in signature.parameters.items() if k != argspec.varargs
-            }
-
-            # get all named positional/keyword arguments with individual names.
-            for i, arg_name in enumerate(args):
-                try:
-                    format_arguments[arg_name] = jobs[i]
-                except IndexError:
-                    format_arguments[arg_name] = args[arg_name].default
-
-            # capture any remaining variable positional arguments.
-            if argspec.varargs:
-                format_arguments[argspec.varargs] = jobs[len(args) :]
-
-            # Capture old behavior which assumes job or jobs in the format string. We need to test
-            # the truthiness of the key versus the inclusion because in the case of with_job the
-            # above logic results in format_arguments["jobs"] = ().
-            if not any(format_arguments.get(key, False) for key in ("jobs", "job")):
-                if match := re.search("{.*(jobs?).*}", cmd):
-                    # Saves in key jobs or job based on regex match.
-                    format_arguments[match.group(1)] = jobs
-            formatted_cmd = cmd.format(**format_arguments)
-        if formatted_cmd != cmd:
-            _deprecated_warning(
-                deprecation="Returning format strings in a cmd operation",
-                alternative="Users should format the command string.",
-                deprecated_in="0.22.0",
-                removed_in="0.23.0",
-            )
-        return formatted_cmd
->>>>>>> 6ed91d5b
 
 
 class FlowOperation(BaseFlowOperation):
@@ -1604,46 +1557,12 @@
                 func._flow_groups[self._parent_class] = {name}
                 return func
 
-<<<<<<< HEAD
             def _with_job(self, func):
                 base_aggregator = aggregator.groupsof(1)
                 if getattr(func, "_flow_aggregate", base_aggregator) != base_aggregator:
                     raise FlowProjectDefinitionError(
                         "The with_job keyword argument cannot be used with aggregation."
                     )
-=======
-            def with_directives(self, directives, name=None):
-                """Decorate a function to make it an operation with additional execution directives.
-
-                Directives can be used to provide information about required
-                resources such as the number of processors required for
-                execution of parallelized operations. For more information, see
-                :ref:`signac-docs:cluster_submission_directives`. To apply
-                directives to an operation that is part of a group, use
-                :meth:`.FlowGroupEntry.with_directives`.
-
-                Parameters
-                ----------
-                directives : dict
-                    Directives to use for resource requests and execution.
-                name : str
-                    The operation name. Uses the name of the function if None
-                    (Default value = None).
-
-                Returns
-                -------
-                function
-                    A decorator which registers the function with the provided
-                    name and directives as an operation of the
-                    :class:`~.FlowProject` subclass.
-                """
-                _deprecated_warning(
-                    deprecation="@FlowProject.operation.with_directives",
-                    alternative="Use @FlowProject.operation(directives={...}) instead.",
-                    deprecated_in="0.22.0",
-                    removed_in="0.23.0",
-                )
->>>>>>> 6ed91d5b
 
                 @functools.wraps(func)
                 def decorated(*jobs):
@@ -1669,7 +1588,6 @@
             ),
             " " * 16,
         )
-
         return OperationRegister()
 
     @staticmethod
