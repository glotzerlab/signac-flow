# Copyright (c) 2018 The Regents of the University of Michigan
# All rights reserved.
# This software is licensed under the BSD 3-Clause License.
"""Workflow definition with the FlowProject.

The FlowProject is a signac Project, that allows the user to define
a workflow based on job classification and job operations.

A job may be classified based on its metadata and data in the form
of str labels. These str-labels are yielded in the classify() method.


Based on the classification a "next operation" may be identified, that
should be executed next to further the workflow. While the user is free
to choose any method for the determination of the "next operation", one
option is to use a FlowGraph.
"""
from __future__ import print_function
import sys
import os
import logging
import warnings
import argparse
import datetime
import json
import inspect
import functools
import contextlib
from collections import defaultdict
from collections import OrderedDict
from itertools import islice
from itertools import count
from itertools import combinations
from hashlib import sha1
from multiprocessing import Pool
from multiprocessing import cpu_count
from multiprocessing import TimeoutError
from multiprocessing.pool import ThreadPool
from multiprocessing import Event

import signac
from signac.common import six
from signac.contrib.hashing import calc_id
from signac.contrib.filterparse import parse_filter_arg

import jinja2
from jinja2 import TemplateNotFound as Jinja2TemplateNotFound

from .environment import get_environment
from .scheduling.base import ClusterJob
from .scheduling.base import JobStatus
from .scheduling.status import update_status
from .errors import SubmitError
from .errors import ConfigKeyError
from .errors import NoSchedulerError
from .errors import TemplateError
from .util.tqdm import tqdm
from .util.misc import _positive_int
from .util.misc import _mkdir_p
from .util import template_filters as tf
from .util.misc import add_cwd_to_environment_pythonpath
from .util.misc import switch_to_directory
from .util.misc import TrackGetItemDict
from .util.misc import fullmatch
from .util.progressbar import with_progressbar
from .util.translate import abbreviate
from .util.translate import shorten
from .util.execution import fork
from .util.execution import TimeoutExpired
from .labels import label
from .labels import staticlabel
from .labels import classlabel
from .labels import _is_label_func
from . import legacy
from .util import config as flow_config


logger = logging.getLogger(__name__)
if six.PY2:
    logger.addHandler(logging.NullHandler())


# The TEMPLATE_HELP can be shown with the --template-help option available to all
# command line sub commands that use the templating system.
TEMPLATE_HELP = """Execution and submission scripts are generated with the jinja2 template files.
Standard files are shipped with the package, but maybe replaced or extended with
custom templates provided within a project.
The default template directory can be configured with the 'template_dir' configuration
variable, for example in the project configuration file. The current template directory is:
{template_dir}

All template variables can be placed within a template using the standard jinja2
syntax, e.g., the project root directory can be written like this: {{ project._rd }}.
The available template variables are:
{template_vars}

Filter functions can be used to format template variables in a specific way.
For example: {{ project.get_id() | captialize }}.

The available filters are:
{filters}"""


class _condition(object):

    def __init__(self, condition):
        self.condition = condition

    @classmethod
    def isfile(cls, filename):
        return cls(lambda job: job.isfile(filename))

    @classmethod
    def true(cls, key):
        return cls(lambda job: job.document.get(key, False))

    @classmethod
    def false(cls, key):
        return cls(lambda job: not job.document.get(key, False))

    @classmethod
    def always(cls, func):
        return cls(lambda _: True)(func)

    @classmethod
    def never(cls, func):
        return cls(lambda _: False)(func)

    @classmethod
    def not_(cls, condition):
        return cls(lambda job: not condition(job))


class _pre(_condition):

    def __call__(self, func):
        pre_conditions = getattr(func, '_flow_pre', list())
        pre_conditions.insert(0, self.condition)
        func._flow_pre = pre_conditions
        return func

    @classmethod
    def copy_from(cls, other_func):
        "True if and only if all pre conditions of other function are met."
        def metacondition(job):
            pre_conditions = getattr(other_func, '_flow_pre', list())
            return all(c(job) for c in pre_conditions)
        return cls(metacondition)

    @classmethod
    def after(cls, other_func):
        "True if and only if all post conditions of other function are met."
        def metacondition(job):
            post_conditions = getattr(other_func, '_flow_post', list())
            return all(c(job) for c in post_conditions)
        return cls(metacondition)


class _post(_condition):

    def __init__(self, condition):
        self.condition = condition

    def __call__(self, func):
        post_conditions = getattr(func, '_flow_post', list())
        post_conditions.insert(0, self.condition)
        func._flow_post = post_conditions
        return func

    @classmethod
    def copy_from(cls, other_func):
        "True if and only if all post conditions of other function are met."
        def metacondition(job):
            post_conditions = getattr(other_func, '_flow_post', list())
            return all(c(job) for c in post_conditions)
        return cls(metacondition)


def make_bundles(operations, size=None):
    """Utility function for the generation of bundles.

    This function splits an iterable of operations into  equally
    sized bundles and a possibly smaller final bundle.
    """
    n = None if size == 0 else size
    operations = iter(operations)
    while True:
        b = list(islice(operations, n))
        if b:
            yield b
        else:
            break


class JobOperation(object):
    """This class represents the information needed to execute one group for one job.

    An group function in this context is a shell command, which should be a
    string with one and only one signac job.

    .. note::

        This class is used by the :class:`~.FlowGroup` class for the execution and
        submission process and should not be instantiated by users themselves.

    .. versionchanged:: 0.6

    :param id:
        The id of this JobOperation instance. The id should be unique.
    :type id:
        str
    :param id:
        The name of the JobOperation instance. Generally this will be the name
        of the FlowGroup or FlowOperation that the JobOperation is derived from.
    :type name:
        str
    :param job:
        The job instance associated with this operation.
    :type job:
        :py:class:`signac.Job`.
    :param cmd:
        The command that executes this operation.
    :type cmd:
        str
    :param directives:
        A dictionary of additional parameters that provide instructions on how
        to execute this operation, e.g., specifically required resources.
    :type directives:
        :class:`dict`
    :param project:
        The :py:class:`signac.Project` associated with the job.
    :type project:
        :py:class:`signac.Project`
    """

    def __init__(self, id, name, job, cmd, directives=None, project=None):
        self.id = id
        self.name = name
        self.job = job
        self.cmd = cmd
        if project is None:
            self.project = job._project
        else:
            self.project = project

        if directives is None:
            directives = dict()  # default argument
        else:
            directives = dict(directives)  # explicit copy

        # Keys which were explicitly set by the user, but are not evaluated by the
        # template engine are cause for concern and might hint at a bug in the template
        # script or ill-defined directives. We are therefore keeping track of all
        # keys set by the user and check whether they have been evaluated by the template
        # script engine later.
        keys_set_by_user = set(directives.keys())

        directives.setdefault(
            'np', directives.get('nranks', 1) * directives.get('omp_num_threads', 1))
        directives.setdefault('ngpu', 0)
        directives.setdefault('nranks', 0)
        directives.setdefault('omp_num_threads', 0)
        directives.setdefault('processor_fraction', 1)

        # Evaluate strings and callables for job:
        def evaluate(value):
            if value and callable(value):
                return value(job)
            elif isinstance(value, six.string_types):
                return value.format(job=job)
            else:
                return value

        # We use a special dictionary that allows us to track all keys that have been
        # evaluated by the template engine and compare them to those explicitly set
        # by the user. See also comment above.
        self.directives = TrackGetItemDict(
            {key: evaluate(value) for key, value in directives.items()})
        self.directives._keys_set_by_user = keys_set_by_user

    def __str__(self):
        return "{}({})".format(self.name, self.job)

    def __repr__(self):
        return "{type}(name='{name}', operations='{operations}', "
        "job='{job}', cmd={cmd}, directives={directives})".format(
            type=type(self).__name__,
            name=self.name,
            operations=self.operations.keys(),
            job=str(self.job),
            cmd=repr(self._run_cmd),
            directives=self.directives)

    def __hash__(self):
        return int(sha1(self.id.encode('utf-8')).hexdigest(), 16)

    def __eq__(self, other):
        return self.id == other.id

    def set_status(self, value):
        "Store the operation's status."
        self.job._project.document.setdefault('_status', dict())
        self.job._project.document._status[self.id] = int(value)


class FlowCondition(object):
    """A FlowCondition represents a condition as a function of a signac job.

    The __call__() function of a FlowCondition object may return either True
    or False, representing whether the condition is met or not.
    This can be used to build a graph of conditions and operations.

    :param callback:
        A function with one positional argument (the job)
    :type callback:
        :py:class:`~signac.contrib.job.Job`
    """

    def __init__(self, callback):
        self._callback = callback

    def __call__(self, job):
        if self._callback is None:
            return True
        return self._callback(job)

    def __hash__(self):
        return hash(self._callback)

    def __eq__(self, other):
        return self._callback == other._callback


class FlowOperation(object):
    """A FlowOperation represents a data space operation, operating on any job.

    Any FlowOperation is associated with a specific command, which should be
    a function of :py:class:`~signac.contrib.job.Job`. The command (cmd) can
    be stated as function, either by using str-substitution based on a job's
    attributes, or by providing a unary callable, which expects an instance
    of job as its first and only positional argument.

    For example, if we wanted to define a command for a program called 'hello',
    which expects a job id as its first argument, we could contruct the following
    two equivalent operations:

    .. code-block:: python

        op = FlowOperation('hello', cmd='hello {job._id}')
        op = FlowOperation('hello', cmd=lambda 'hello {}'.format(job._id))

    Here is another example for possible str-substitutions:

    .. code-block:: python

        # Substitute job state point parameters:
        op = FlowOperation('hello', cmd='cd {job.ws}; hello {job.sp.a}')

    Pre-requirements (pre) and post-conditions (post) can be used to
    trigger an operation only when certain conditions are met. Conditions are unary
    callables, which expect an instance of job as their first and only positional
    argument and return either True or False.

    An operation is considered "eligible" for execution when all pre-requirements
    are met and when at least one of the post-conditions is not met.
    Requirements are always met when the list of requirements is empty and
    post-conditions are never met when the list of post-conditions is empty.

    :param cmd:
        The command to execute operation; should be a function of job.
    :type cmd:
        str or callable
    :param pre:
        required conditions
    :type pre:
        sequence of callables
    :param post:
        post-conditions to determine completion
    :type pre:
        sequence of callables
    :param directives:
        A dictionary of additional parameters that provide instructions on how
        to execute this operation, e.g., specifically required resources.
    :type directives:
        :class:`dict`
    """

    def __init__(self, cmd, pre=None, post=None, directives=None):
        if pre is None:
            pre = []
        if post is None:
            post = []
        self._cmd = cmd
        self.directives = directives

        self._prereqs = [FlowCondition(cond) for cond in pre]
        self._postconds = [FlowCondition(cond) for cond in post]

    def __str__(self):
        return "{type}(cmd='{cmd}')".format(type=type(self).__name__, cmd=self._cmd)

    def eligible(self, job):
        "Eligible, when all pre-conditions are true and at least one post-condition is false."
        pre = all(cond(job) for cond in self._prereqs)
        if pre and len(self._postconds):
            post = any(not cond(job) for cond in self._postconds)
        else:
            post = True
        return pre and post

    def complete(self, job):
        "True when all post-conditions are met."
        if len(self._postconds):
            return all(cond(job) for cond in self._postconds)
        else:
            return False

    def __call__(self, job=None):
        if callable(self._cmd):
            return self._cmd(job).format(job=job)
        else:
            return self._cmd.format(job=job)


class FlowGroup(object):
    """A FlowGroup represents a subset of a workflow for any given job.

    Any :class:`FlowGroup` is associated with a group of
    :class:`FlowOperation`s. The command (cmd) is by default a modified
    :func:`run` command, but can be overwritten with any function that takes a
    job and operations argument.

    :param name:
        The name of the group to be used when calling from the commandline.
    :type name:
        :class:`str`
    :param operations:
        A :class:`dict` of name : :class:`FlowOperation` key, value pairs in the
        group.
    :type operations:
        :class:`dict` keys of :class:`str` and values of :class:`FlowOperation`
    :param cmd:
        The command to execute group; should be a function of job, and
        operations.
    :type cmd:
        str or callable
    :param directives:
        A dictionary of additional parameters that provide instructions on how
        to execute this operation, e.g., specifically required resources.
    :type directives:
        :class:`dict`
    :param options:
        A string of options to append to the output of the object's call method.
        This lets options like --num_passes to be given to a group.
    :type options:
        :class:`str`
    """

    MAX_LEN_ID = 100

    def __init__(self, name, group_path, operations=None, run_cmd=None, exec_cmd=None,
                 directives=None, options=None):
        self.name = name
        self.group_path = group_path
        if options is None:
            self.options = ""
        else:
            self.options = options

        if operations is None:
            self.operations = {}
        else:
            self.operations = operations

        if run_cmd is None:
            def cmd(operations, group_path, directives, job=None):
                try:
                    executable = directives['executable']
                except (KeyError, TypeError):
                    executable = sys.executable
                try:
                    path = directives['override_path']
                except (KeyError, TypeError):
                    path = group_path

                if callable(executable):
                    if job is None:
                        raise ValueError("Executable cannot be callable if"
                                         "job is not set.")
                    else:
                        return '{} {} run -o {}'.format(executable(job), path, name)
                else:
                    if job is None:
                        return "{} {} run -o {}".format(executable,
                                                        path,
                                                        ' '.join(list(operations.keys()))
                                                        )
                    return "{} {} run -j {} -o {}".format(executable,
                                                          path,
                                                          job,
                                                          ' '.join(list(operations.keys()))
                                                          )
            self._run_cmd = cmd
        else:
            self._run_cmd = run_cmd

        if exec_cmd is None:
            def cmd(operations, job=None):
                return list(operations.values())[0](job)
            self._exec_cmd = cmd
        else:
            self._exec_cmd = exec_cmd
        self.directives = directives

    def __call__(self, job=None, mode='run'):
        # Get string form of command
        if mode == 'run':
            if callable(self._run_cmd):
                return self._run_cmd(self.operations,
                                     self.group_path,
                                     self.directives,
                                     job) + ' ' + self.options
            else:
                return self._run_cmd.format(self.operations, job) + ' ' + self.options
        elif mode == 'exec':
            if len(self.operations) > 1:
                raise SubmitError("FlowGroups of more than one operation are not "
                                  "eligible for running in exec mode.")
            if callable(self._exec_cmd):
                return self._exec_cmd(self.operations, job)
            else:
                return self._exec_cmd.format(self.operations, job)

    def __iter__(self):
        yield from self.operations.values()

    def eligible(self, job):
        """Eligible, when at least one FlowOperation is eligible."""
        return any(op.eligible(job) for op in self)

    def complete(self, job):
        "True when all FlowOperation post-conditions are met"
        return all(op.complete(job) for op in self)

    def add_operation(self, name, operation):
        self.operations[name] = operation

    def compatible(self, group):
        return not set(self).intersection(group)

    def get_id(self, job, index=0):
        "Return a name, which identifies this job-group."
        project = job._project

        # The full name is designed to be truly unique for each job-group.
        full_name = '{}%{}%{}%{}'.format(project.root_directory(),
                                         job.get_id(),
                                         self.operations.keys(),
                                         index)

        # The job_op_id is a hash computed from the unique full name.
        job_op_id = calc_id(full_name)

        # The actual job id is then constructed from a readable part and the job_op_id,
        # ensuring that the job-op is still somewhat identifiable, but guarantueed to
        # be unique. The readable name is based on the project id, job id, operation name,
        # and the index number. All names and the id itself are restricted in length
        # to guarantuee that the id does not get too long.
        max_len = self.MAX_LEN_ID - len(job_op_id)
        if max_len < len(job_op_id):
            raise ValueError("Value for MAX_LEN_ID is too small ({}).".format(self.MAX_LEN_ID))

        readable_name = '{}/{}/{}/{:04d}/'.format(
            str(project)[:12], str(job)[:8],
            list(self.operations.keys())[0][:12], index)[:max_len]

        # By appending the unique job_op_id, we ensure that each id is truly unique.
        return readable_name + job_op_id

    def create_job_operation(self, job, mode='run', index=0):
        return JobOperation(self.get_id(job, index),
                            self.name,
                            job,
                            self.__call__(job, mode),
                            self.directives,
                            job._project)


class _FlowProjectClass(type):
    """Metaclass for the FlowProject class."""

    def __new__(metacls, name, bases, namespace, **kwargs):
        cls = type.__new__(metacls, name, bases, dict(namespace))

        # All operation functions are registered with the operation() classmethod, which is
        # intended to be used as decorator function. The _OPERATION_FUNCTIONS dict maps the
        # the operation name to the operation function.
        cls._OPERATION_FUNCTIONS = list()

        # All label functions are registered with the label() classmethod, which is intendeded
        # to be used as decorator function. The _LABEL_FUNCTIONS dict contains the function as
        # key and the label name as value, or None to use the default label name.
        cls._LABEL_FUNCTIONS = OrderedDict()

        # All groups are registered with the function returned by the make_group
        # classmethod. In contradistinction to operations and labels, the
        # make_group classmethod does not serve as the decorator, the function
        # it returns does. The _GROUPS list records the groups created and their
        # passed parameters for later initialization.
        cls._GROUPS = list()

        return cls


class FlowProject(six.with_metaclass(_FlowProjectClass,
                                     signac.contrib.Project)):
    """A signac project class specialized for workflow management.

    This class provides a command line interface for the definition, execution, and
    submission of workflows based on condition and operation functions.

    This is a typical example on how to use this class:

    .. code-block:: python

        @FlowProject.operation
        def hello(job):
            print('hello', job)

        FlowProject().main()

    :param config:
        A signac configuaration, defaults to the configuration loaded
        from the environment.
    :type config:
        A signac config object.
    """

    def __init__(self, config=None, environment=None):
        super(FlowProject, self).__init__(config=config)

        # Associate this class with a compute environment.
        self._environment = environment or get_environment()

        # The standard local template directory is a directory called 'templates' within
        # the project root directory. This directory may be specified with the 'template_dir'
        # configuration variable.
        self._template_dir = os.path.join(
            self.root_directory(), self._config.get('template_dir', 'templates'))
        self._template_environment_ = dict()

        # Register all label functions with this project instance.
        self._label_functions = OrderedDict()
        self._register_labels()

        # Register all operation functions with this project instance.
        self._operation_functions = dict()
        self._operations = OrderedDict()
        self._register_operations()

        # Register all groups with this project instance.
        self._groups = dict()
        self._register_groups()

        # Enable the use of buffered mode for certain functions
        try:
            self._use_buffered_mode = self.config['flow'].as_bool('use_buffered_mode')
        except KeyError:
            self._use_buffered_mode = False

    def _setup_template_environment(self):
        """Setup the jinja2 template environemnt.

        The templating system is used to generate templated scripts for the script()
        and submit_operations() / submit() function and the corresponding command line
        sub commands.
        """
        if self._config.get('flow') and self._config['flow'].get('environment_modules'):
            envs = self._config['flow'].as_list('environment_modules')
        else:
            envs = []

        # Templates are searched in the local template directory first, then in additionally
        # installed packages, then in the main package 'templates' directory.
        extra_packages = []
        for env in envs:
            try:
                extra_packages.append(jinja2.PackageLoader(env, 'templates'))
            except ImportError as error:
                name = str(error) if six.PY2 else error.name
                logger.warning("Unable to load template from package '{}'.".format(name))

        load_envs = ([jinja2.FileSystemLoader(self._template_dir)] +
                     extra_packages +
                     [jinja2.PackageLoader('flow', 'templates')])

        template_environment = jinja2.Environment(
            loader=jinja2.ChoiceLoader(load_envs),
            trim_blocks=True,
            extensions=[TemplateError])

        # Setup standard filters that can be used to format context variables.
        template_environment.filters['format_timedelta'] = tf.format_timedelta
        template_environment.filters['identical'] = tf.identical
        template_environment.filters['with_np_offset'] = tf.with_np_offset
        template_environment.filters['calc_tasks'] = tf.calc_tasks
        template_environment.filters['calc_num_nodes'] = tf.calc_num_nodes
        template_environment.filters['check_utilization'] = tf.check_utilization
        template_environment.filters['homogeneous_openmp_mpi_config'] = \
            tf.homogeneous_openmp_mpi_config
        template_environment.filters['get_config_value'] = flow_config.get_config_value
        template_environment.filters['require_config_value'] = flow_config.require_config_value
        template_environment.filters['get_account_name'] = tf.get_account_name
        template_environment.filters['print_warning'] = tf.print_warning
        if 'max' not in template_environment.filters:    # for jinja2 < 2.10
            template_environment.filters['max'] = max
        if 'min' not in template_environment.filters:    # for jinja2 < 2.10
            template_environment.filters['min'] = min
        return template_environment

    def _template_environment(self, environment=None):
        if environment is None:
            environment = self._environment
        if environment not in self._template_environment_:
            template_environment = self._setup_template_environment()
            # Add environment-specific custom filters:
            for filter_name, filter_function in getattr(environment, 'filters', {}).items():
                template_environment.filters[filter_name] = filter_function
            self._template_environment_[environment] = template_environment
        return self._template_environment_[environment]

    def _get_standard_template_context(self):
        "Return the standard templating context for run and submission scripts."
        context = dict()
        context['project'] = self
        return context

    def _show_template_help_and_exit(self, template_environment, context):
        "Print all context variables and filters to screen and exit."
        from textwrap import TextWrapper
        wrapper = TextWrapper(width=90, break_long_words=False)
        print(TEMPLATE_HELP.format(
            template_dir=self._template_dir,
            template_vars='\n'.join(wrapper.wrap(', '.join(sorted(context)))),
            filters='\n'.join(wrapper.wrap(', '.join(sorted(template_environment.filters))))))
        sys.exit(2)

    @classmethod
    def label(cls, label_name_or_func=None):
        """Designate a function to be a label function of this class.

        For example, we can define a label function like this:

        .. code-block:: python

            @FlowProject.label
            def foo_label(job):
                if job.document.get('foo', False):
                    return 'foo-label-text'

        The ``foo-label-text`` label will now show up in the status view for each job,
        where the ``foo`` key evaluates true.

        If instead of a ``str``, the label functions returns any other type, the label
        name will be the name of the function if and only if the return value evaluates
        to ``True``, for example:

        .. code-block:: python

            @FlowProject.label
            def foo_label(job):
                return job.document.get('foo', False)

        Finally, you can specify a different default label name by providing it as the first
        argument to the ``label()`` decorator.

        .. versionadded:: 0.6
        """
        if callable(label_name_or_func):
            cls._LABEL_FUNCTIONS[label_name_or_func] = None
            return label_name_or_func

        def label_func(func):
            cls._LABEL_FUNCTIONS[func] = label_name_or_func
            return func

        return label_func

    def _register_class_labels(self):
        """This function registers all label functions, which are part of the class definition.

        To register a class method or function as label function, use the generalized label()
        function.
        """
        def predicate(m):
            return inspect.ismethod(m) or inspect.isfunction(m)

        class_label_functions = dict()
        for name, function in inspect.getmembers(type(self), predicate=predicate):
            if _is_label_func(function):
                class_label_functions[name] = function

        for name in sorted(class_label_functions):
            self._label_functions[class_label_functions[name]] = None

    def _register_labels(self):
        "Register all label functions registered with this class and its parent classes."
        self._register_class_labels()

        for cls in type(self).__mro__:
            self._label_functions.update(getattr(cls, '_LABEL_FUNCTIONS', dict()))

    pre = _pre
    """Decorator to add a pre-condition function for an operation function.

    Use a label function (or any function of :code:`job`) as a condition:

    .. code-block:: python

        @FlowProject.label
        def some_label(job):
            return job.doc.ready == True

        @FlowProject.operation
        @FlowProject.pre(some_label)
        def some_operation(job):
            pass

    Use a :code:`lambda` function of :code:`job` to create custom conditions:

    .. code-block:: python

        @FlowProject.operation
        @FlowProject.pre(lambda job: job.doc.ready == True)
        def some_operation(job):
            pass

    Use the post-conditions of an operation as a pre-condition for another operation:

    .. code-block:: python

        @FlowProject.operation
        @FlowProject.post(lambda job: job.isfile('output.txt'))
        def previous_operation(job):
            pass

        @FlowProject.operation
        @FlowProject.pre.after(previous_operation)
        def some_operation(job):
            pass
    """

    post = _post
    """Decorator to add a post-condition function for an operation function.

    Use a label function (or any function of :code:`job`) as a condition:

    .. code-block:: python

        @FlowProject.label
        def some_label(job):
            return job.doc.finished == True

        @FlowProject.operation
        @FlowProject.post(some_label)
        def some_operation(job):
            pass

    Use a :code:`lambda` function of :code:`job` to create custom conditions:

    .. code-block:: python

        @FlowProject.operation
        @FlowProject.post(lambda job: job.doc.finished == True)
        def some_operation(job):
            pass
    """

    NAMES = {
        'next_operation': 'next_op',
    }
    "Simple translation table for output strings."

    @classmethod
    def _tr(cls, x):
        "Use name translation table for x."
        return cls.NAMES.get(x, x)

    ALIASES = dict(
        unknown='U',
        registered='R',
        queued='Q',
        active='A',
        inactive='I',
        requires_attention='!'
    )
    "These are default aliases used within the status output."

    @classmethod
    def _alias(cls, x):
        "Use alias if specified."
        try:
            return abbreviate(x, cls.ALIASES.get(x, x))
        except TypeError:
            return x

    @classmethod
    def update_aliases(cls, aliases):
        "Update the ALIASES table for this class."
        cls.ALIASES.update(aliases)

    def _fn_bundle(self, bundle_id):
        "Return the canonical name to store bundle information."
        return os.path.join(self.root_directory(), '.bundles', bundle_id)

    def _store_bundled(self, operations):
        """Store operation-ids as part of a bundle and return bundle id.

        The operation identifiers are stored in a  text within a file
        determined by the _fn_bundle() method.

        This may be used to idenfity the status of individual operations
        root directory. This is necessary to be able to identify each

        A single operation will not be stored, but instead the operation's
        id is directly returned.

        :param operations:
            The operations to bundle.
        :type operations:
            A sequence of instances of :py:class:`.JobOperation`
        :return:
            The  bundle id
        :rtype:
            str
        """
        if len(operations) == 1:
            return operations[0].id
        else:
            h = '.'.join(op.id for op in operations)
            bid = '{}/bundle/{}'.format(self, sha1(h.encode('utf-8')).hexdigest())
            fn_bundle = self._fn_bundle(bid)
            _mkdir_p(os.path.dirname(fn_bundle))
            with open(fn_bundle, 'w') as file:
                for operation in operations:
                    file.write(operation.id + '\n')
            return bid

    def _expand_bundled_jobs(self, scheduler_jobs):
        "Expand jobs which were submitted as part of a bundle."
        for job in scheduler_jobs:
            if job.name().startswith('{}/bundle/'.format(self)):
                with open(self._fn_bundle(job.name())) as file:
                    for line in file:
                        yield ClusterJob(line.strip(), job.status())
            else:
                yield job

    def scheduler_jobs(self, scheduler):
        """Fetch jobs from the scheduler.

        This function will fetch all scheduler jobs from the scheduler
        and also expand bundled jobs automatically.

        However, this function will not automatically filter scheduler
        jobs which are not associated with this project.

        :param scheduler:
            The scheduler instance.
        :type scheduler:
            :class:`~.flow.manage.Scheduler`
        :yields:
            All scheduler jobs fetched from the scheduler instance.
        """
        for sjob in self._expand_bundled_jobs(scheduler.jobs()):
            yield sjob

    @staticmethod
    def _map_scheduler_jobs(scheduler_jobs):
        "Map all scheduler jobs by job id and operation name."
        for sjob in scheduler_jobs:
            name = sjob.name()
            if name[32] == '-':
                expanded = JobOperation.expand_id(name)
                yield expanded['job_id'], expanded['operation-name'], sjob

    def _get_operations_status(self, job, cached_status):
        "Return a dict with information about job-operations for this job."
        for op in self._job_operations(job, False):
            flow_op = self.operations[op.name]
            completed = flow_op.complete(job)
            eligible = False if completed else flow_op.eligible(job)
            scheduler_status = cached_status.get(op.id, JobStatus.unknown)
            yield op.name, {
                'scheduler_status': scheduler_status,
                'eligible': eligible,
                'completed': completed,
            }

    def get_job_status(self, job, ignore_errors=False, cached_status=None):
        "Return a dict with detailed information about the status of a job."
        result = dict()
        result['job_id'] = str(job)
        try:
            if cached_status is None:
                try:
                    cached_status = self.document['_status']._as_dict()
                except KeyError:
                    cached_status = dict()
            result['operations'] = OrderedDict(self._get_operations_status(job, cached_status))
            result['_operations_error'] = None
        except Exception as error:
            msg = "Error while getting operations status for job '{}': '{}'.".format(job, error)
            logger.debug(msg)
            if ignore_errors:
                result['operations'] = dict()
                result['_operations_error'] = str(error)
            else:
                raise
        try:
            result['labels'] = sorted(set(self.classify(job)))
            result['_labels_error'] = None
        except Exception as error:
            logger.debug("Error while classifying job '{}': '{}'.".format(job, error))
            if ignore_errors:
                result['labels'] = list()
                result['_labels_error'] = str(error)
            else:
                raise
        return result

    def _fetch_scheduler_status(self, jobs=None, file=None, ignore_errors=False):
        "Update the status docs."
        if file is None:
            file = sys.stderr
        if jobs is None:
            jobs = list(self)
        try:
            scheduler = self._environment.get_scheduler()

            self.document.setdefault('_status', dict())
            scheduler_info = {sjob.name(): sjob.status() for sjob in self.scheduler_jobs(scheduler)}
            status = dict()
            print(self._tr("Query scheduler..."), file=file)
            for job in tqdm(jobs,
                            desc="Fetching operation status",
                            total=len(jobs), file=file):
                for op in self._job_operations(job, only_eligible=False):
                    status[op.id] = int(scheduler_info.get(op.id), JobStatus.unknown)
            self.document._status.update(status)
        except NoSchedulerError:
            logger.debug("No scheduler available.")
        except RuntimeError as error:
            logger.warning("Error occurred while querying scheduler: '{}'.".format(error))
            if not ignore_errors:
                raise
        else:
            logger.info("Updated job status cache.")

    def _fetch_status(self, jobs, err, ignore_errors, no_parallelize):
        # Update the project's status cache
        self._fetch_scheduler_status(jobs, err, ignore_errors)

        # Get status dict for all selected jobs
        def _print_progress(x):
            print("Updating status: ", end='', file=err)
            err.flush()
            n = max(1, int(len(jobs) / 10))
            for i, _ in enumerate(x):
                if (i % n) == 0:
                    print('.', end='', file=err)
                    err.flush()
                yield _

        try:
            cached_status = self.document['_status']._as_dict()
        except KeyError:
            cached_status = dict()
        _get_job_status = functools.partial(self.get_job_status,
                                            ignore_errors=ignore_errors,
                                            cached_status=cached_status)

        with self._potentially_buffered():
            try:
                with contextlib.closing(ThreadPool()) as pool:
                    _map = map if no_parallelize else pool.imap
                    # First attempt at parallelized status determination.
                    # This may fail on systems that don't allow threads.
                    return list(tqdm(
                        iterable=_map(_get_job_status, jobs),
                        desc="Collect job status info", total=len(jobs), file=err))
            except RuntimeError as error:
                if "can't start new thread" not in error.args:
                    raise   # unrelated error
                # The parallelized status determination has failed and we fall
                # back to a serial approach.
                logger.warning(
                    "A parallelized status update failed due to error ('{}'). "
                    "Entering serial mode with fallback progress indicator. The "
                    "status update may take longer than ususal.".format(error))
                return list(with_progressbar(
                    iterable=map(_get_job_status, jobs),
                    total=len(jobs), desc='Collect job status info:', file=err))

    PRINT_STATUS_ALL_VARYING_PARAMETERS = True
    """This constant can be used to signal that the print_status() method is supposed
    to automatically show all varying parameters."""

    def print_status(self, jobs=None, overview=True, overview_max_lines=None,
                     detailed=False, parameters=None,
                     skip_active=False, param_max_width=None,
                     expand=False, all_ops=False, only_incomplete=False, dump_json=False,
                     unroll=True, compact=False, pretty=False,
                     file=None, err=None, ignore_errors=False,
                     no_parallelize=False, template=None):
        """Print the status of the project.

        .. versionchanged:: 0.6

        :param jobs:
            Only execute operations for the given jobs, or all if the argument is omitted.
        :type jobs:
            Sequence of instances :class:`.Job`.
        :param overview:
            Aggregate an overview of the project' status.
        :type overview:
            bool
        :param overview_max_lines:
            Limit the number of overview lines.
        :type overview_max_lines:
            int
        :param detailed:
            Print a detailed status of each job.
        :type detailed:
            bool
        :param parameters:
            Print the value of the specified parameters.
        :type parameters:
            list of str
        :param skip_active:
            Only print jobs that are currently inactive.
        :type skip_active:
            bool
        :param param_max_width:
            Limit the number of characters of parameter columns,
            see also: :py:meth:`~.update_aliases`.
        :type param_max_width:
            int
        :param expand:
            Present labels and operations in two separate tables.
        :type expand:
            bool
        :param all_ops:
            Include operations that are not eligible to run.
        :type all_ops:
            bool
        :param only_incomplete:
            Only show jobs that have eligible operations.
        :type only_incomplete:
            bool
        :param dump_json:
            Output the data as JSON instead of printing the formatted output.
        :type dump_json:
            bool
        :param unroll:
            Separate columns for jobs and the corresponding operations.
        :type unroll:
            bool
        :param compact:
            Print a compact version of the output.
        :type compact:
            bool
        :param pretty:
            Prettify the output.
        :type pretty:
            bool
        :param file:
            Redirect all output to this file, defaults to sys.stdout.
        :type file:
            str
        :param err:
            Redirect all error output to this file, defaults to sys.stderr.
        :type err:
            str
        :param ignore_errors:
            Print status even if querying the scheduler fails.
        :type ignore_errors:
            bool
        :param no_parallelize:
            Do not parallelize the status update.
        :type no_parallelize:
            bool
        :param template:
            user provided Jinja2 template file.
        :type template:
            str
        """
        if file is None:
            file = sys.stdout
        if err is None:
            err = sys.stderr
        if jobs is None:
            jobs = self     # all jobs

        # use Jinja2 template for status output
        if template is None:
            if detailed and expand:
                template = 'status_expand.jinja'
            elif detailed and not unroll:
                template = 'status_stack.jinja'
            elif detailed and compact:
                template = 'status_compact.jinja'
            else:
                template = 'status.jinja'

        if skip_active:
            raise NotImplementedError("The deprecated --skip-active option is no longer supported.")

        # initialize jinja2 template evnronment and necessary filters
        template_environment = self._template_environment()

        def draw_progressbar(value, total, width=40):
            """Visualize progess with a progress bar.

            :param value:
                The current progress as a fraction of total.
            :type value:
                int
            :param total:
                The maximum value that 'value' may obtain.
            :type total:
                int
            :param width:
                The character width of the drawn progress bar.
            :type width:
                int
            """

            assert value >= 0 and total > 0
            ratio = ' %0.2f%%' % (100 * value / total)
            n = int(value / total * width)
            return '|' + ''.join(['#'] * n) + ''.join(['-'] * (width - n)) + '|' + ratio

        def job_filter(job_op, scheduler_status_code, all_ops):
            """filter eligible jobs for status print.

            :param job_ops:
                Operations information for a job.
            :type job_ops:
                OrderedDict
            :param scheduler_status_code:
                Dictionary information for status code
            :type scheduler_status_code:
                Dictionary
            :param all_ops:
                Boolean value indicate if all operations should be displayed
            :type all_ops:
                Boolean
            """

            if scheduler_status_code[job_op['scheduler_status']] != 'U' or \
               job_op['eligible'] or all_ops:
                return True
            else:
                return False

        def get_operation_status(operation_info, symbols):
            """Determine the status of an operation.

            :param operation_info:
                Dicionary containing operation information
            :type operation_info:
                Dictionary
            :param symbols:
                Dicionary containing code for different job status
            :type symbols:
                Dictionary
            """

            if operation_info['scheduler_status'] >= JobStatus.active:
                op_status = u'running'
            elif operation_info['scheduler_status'] > JobStatus.inactive:
                op_status = u'active'
            elif operation_info['completed']:
                op_status = u'completed'
            elif operation_info['eligible']:
                op_status = u'eligible'
            else:
                op_status = u'ineligible'

            return symbols[op_status]

        if pretty:
            def highlight(s, eligible):
                """Change font to bold within jinja2 template

                :param s:
                    The string to be printed
                :type s:
                    str
                :param eligible:
                    Boolean value for job eligibility
                :type eligible:
                    Boolean
                """
                if eligible:
                    return '\033[1m' + s + '\033[0m'
                else:
                    return s
        else:
            def highlight(s, eligible):
                """Change font to bold within jinja2 template

                :param s:
                    The string to be printed
                :type s:
                    str
                :param eligible:
                    Boolean value for job eligibility
                :type eligible:
                    boolean
                """
                return s

        template_environment.filters['highlight'] = highlight
        template_environment.filters['draw_progressbar'] = draw_progressbar
        template_environment.filters['get_operation_status'] = get_operation_status
        template_environment.filters['job_filter'] = job_filter

        template = template_environment.get_template(template)
        context = self._get_standard_template_context()

        # get job status information
        tmp = self._fetch_status(jobs, err, ignore_errors, no_parallelize)

        operations_errors = {s['_operations_error'] for s in tmp}
        labels_errors = {s['_labels_error'] for s in tmp}
        errors = list(filter(None, operations_errors.union(labels_errors)))

        if errors:
            logger.warning(
                "Some job status updates did not succeed due to errors. "
                "Number of unique errors: {}. Use --debug to list all errors.".format(len(errors)))
            for i, error in enumerate(errors):
                logger.debug("Status update error #{}: '{}'".format(i + 1, error))

        if only_incomplete:
            # Remove all jobs from the status info, that have not a single
            # eligible operation.

            def _incomplete(s):
                return any(op['eligible'] for op in s['operations'].values())

            tmp = list(filter(_incomplete, tmp))

        statuses = OrderedDict([(s['job_id'], s) for s in tmp])

        # If the dump_json variable is set, just dump all status info
        # formatted in JSON to screen.
        if dump_json:
            print(json.dumps(statuses, indent=4), file=file)
            return

        if overview:
            # get overview info:
            column_width_bar = 50
            column_width_label = 5
            for key, value in self._label_functions.items():
                column_width_label = max(column_width_label, len(key.__name__))
            progress = defaultdict(int)
            for status in statuses.values():
                for label in status['labels']:
                    progress[label] += 1
            progress_sorted = list(islice(
                sorted(progress.items(), key=lambda x: (x[1], x[0]), reverse=True),
                overview_max_lines))

        # Optionally expand parameters argument to all varying parameters.
        if parameters is self.PRINT_STATUS_ALL_VARYING_PARAMETERS:
            parameters = list(sorted({key for job in jobs for key in job.sp.keys()
                                      if len(set([job.sp.get(key) for job in jobs])) > 1}))

        if parameters:
            # get parameters info
            column_width_parameters = list([0]*len(parameters))
            for i, para in enumerate(parameters):
                column_width_parameters[i] = len(para)

            def _add_parameters(status):
                sp = self.open_job(id=status['job_id']).statepoint()

                def get(k, m):
                    if m is None:
                        return
                    t = k.split('.')
                    if len(t) > 1:
                        return get('.'.join(t[1:]), m.get(t[0]))
                    else:
                        return m.get(k)

                status['parameters'] = OrderedDict()
                for i, k in enumerate(parameters):
                    v = shorten(str(self._alias(get(k, sp))))
                    column_width_parameters[i] = max(column_width_parameters[i], len(v))
                    status['parameters'][k] = v

            for status in statuses.values():
                _add_parameters(status)

        if detailed:
            # get detailed view info
            column_width_id = 32
            column_width_total_label = 6
            column_width_operation = 5
            status_legend = ' '.join('[{}]:{}'.format(v, k) for k, v in self.ALIASES.items())

            for key, value in self._operations.items():
                column_width_operation = max(column_width_operation, len(key))
            for job in tmp:
                column_width_total_label = max(
                    column_width_total_label, len(', '.join(job['labels'])))
            if compact:
                num_operations = len(self._operations)
                column_width_operations_count = len(str(max(num_operations-1, 0))) + 3

            if pretty:
                OPERATION_STATUS_SYMBOLS = OrderedDict([
                    ('ineligible', u'\u25cb'),   # open circle
                    ('eligible', u'\u25cf'),     # black circle
                    ('active', u'\u25b9'),       # open triangle
                    ('running', u'\u25b8'),      # black triangle
                    ('completed', u'\u2714'),    # check mark
                ])
                "Pretty (unicode) symbols denoting the execution status of operations."
            else:
                OPERATION_STATUS_SYMBOLS = OrderedDict([
                    ('ineligible', u'-'),
                    ('eligible', u'+'),
                    ('active', u'*'),
                    ('running', u'>'),
                    ('completed', u'X')
                ])
                "Symbols denoting the execution status of operations."
            operation_status_legend = ' '.join('[{}]:{}'.format(v, k)
                                               for k, v in OPERATION_STATUS_SYMBOLS.items())

        context['jobs'] = list(statuses.values())
        context['overview'] = overview
        context['detailed'] = detailed
        context['all_ops'] = all_ops
        context['parameters'] = parameters
        context['compact'] = compact
        context['unroll'] = unroll
        if overview:
            context['progress_sorted'] = progress_sorted
            context['column_width_bar'] = column_width_bar
            context['column_width_label'] = column_width_label
        if detailed:
            context['column_width_id'] = column_width_id
            context['column_width_operation'] = column_width_operation
            context['column_width_total_label'] = column_width_total_label
            context['alias_bool'] = {True: 'T', False: 'U'}
            context['scheduler_status_code'] = _FMT_SCHEDULER_STATUS
            context['status_legend'] = status_legend
            if parameters:
                context['column_width_parameters'] = column_width_parameters
            if compact:
                context['extra_num_operations'] = max(num_operations-1, 0)
                context['column_width_operations_count'] = column_width_operations_count
            if not unroll:
                context['operation_status_legend'] = operation_status_legend
                context['operation_status_symbols'] = OPERATION_STATUS_SYMBOLS

        print(template.render(**context), file=file)

    def run_operations(self, operations=None, pretend=False, np=None, timeout=None, progress=False):
        """Execute the next operations as specified by the project's workflow.

        See also: :meth:`~.run`

        .. versionadded:: 0.6

        :param operations:
            The operations to execute (optional).
        :type operations:
            Sequence of instances of :class:`.JobOperation`
        :param pretend:
            Do not actually execute the operations, but show which command would have been used.
        :type pretend:
            bool
        :param np:
            The number of processors to use for each operation.
        :type np:
            int
        :param timeout:
            An optional timeout for each operation in seconds after which execution will
            be cancelled. Use -1 to indicate not timeout (the default).
        :type timeout:
            int
        :param progress:
            Show a progress bar during execution.
        :type progess:
            bool
        """
        if six.PY2 and timeout is not None:
            logger.warning(
                "The timeout argument for run() is not supported for "
                "Python 2.7 and will be ignored!")
        if timeout is not None and timeout < 0:
            timeout = None
        if operations is None:
            operations = list(self._get_pending_operations(self))
        else:
            operations = list(operations)   # ensure list

        if np is None or np == 1 or pretend:
            if progress:
                operations = tqdm(operations)
            for operation in operations:
                if pretend:
                    print(operation.cmd)
                else:
                    self._fork(operation, timeout)
        else:
            logger.debug("Parallelized execution of {} operation(s).".format(len(operations)))
            with contextlib.closing(Pool(processes=cpu_count() if np < 0 else np)) as pool:
                logger.debug("Parallelized execution of {} operation(s).".format(len(operations)))
                try:
                    from six.moves import cPickle as pickle
                    self._run_operations_in_parallel(pool, pickle, operations, progress, timeout)
                    logger.debug("Used cPickle module for serialization.")
                except Exception as error:
                    if not isinstance(error, (pickle.PickleError, self._PickleError)) and\
                            'pickle' not in str(error).lower():
                        raise    # most likely not a pickle related error...

                    try:
                        import cloudpickle
                    except ImportError:  # The cloudpickle package is not available.
                        logger.error("Unable to parallelize execution due to a pickling error. "
                                     "\n\n - Try to install the 'cloudpickle' package, e.g., with "
                                     "'pip install cloudpickle'!\n")
                        raise error
                    else:
                        try:
                            self._run_operations_in_parallel(
                                pool, cloudpickle, operations, progress, timeout)
                        except self._PickleError as error:
                            raise RuntimeError("Unable to parallelize execution due to a pickling "
                                               "error: {}.".format(error))

    class _PickleError(Exception):
        "Indicates a pickling error while trying to parallelize the execution of operations."
        pass

    @staticmethod
    def _dumps_op(op):
        return (op.name, op.job._id, op.cmd, op.directives)

    def _loads_op(self, blob):
        name, job_id, cmd, directives = blob
        return JobOperation(name, self.open_job(id=job_id), cmd, directives)

    def _run_operations_in_parallel(self, pool, pickle, operations, progress, timeout):
        """Execute operations in parallel.

        This function executes the given list of operations with the provided process pool.

        Since pickling of the project instance is likely to fail, we manually pickle the
        project instance and the operations before submitting them to the process pool to
        enable us to try different pool and pickle module combinations.
        """

        try:
            s_project = pickle.dumps(self)
            s_tasks = [(pickle.loads, s_project, self._dumps_op(op))
                       for op in with_progressbar(operations, desc='Serialize tasks')]
        except Exception as error:  # Masking all errors since they must be pickling related.
            raise self._PickleError(error)

        results = [pool.apply_async(_fork_with_serialization, task) for task in s_tasks]

        for result in tqdm(results) if progress else results:
            result.get(timeout=timeout)

    def _fork(self, operation, timeout=None):
        logger.info("Execute operation '{}'...".format(operation))

        # Execute without forking if possible...
        if timeout is None and operation.name in self._operation_functions and \
                operation.directives.get('executable', sys.executable) == sys.executable:
            logger.debug("Able to optimize execution of operation '{}'.".format(operation))
            self._operation_functions[operation.name](operation.job)
        else:   # need to fork
            fork(cmd=operation.cmd, timeout=timeout)

    def run(self, jobs=None, names=None, pretend=False, np=None, timeout=None, num=None,
            num_passes=1, progress=False):
        """Execute all pending operations for the given selection.

        This function will run in an infinite loop until all pending operations
        have been executed or the total number of passes per operation or the total
        number of exeutions have been reached.

        By default there is no limit on the total number of executions, but a specific
        operation will only be executed once per job. This is to avoid accidental
        infinite loops when no or faulty post conditions are provided.

        See also: :meth:`~.run_operations`

        .. versionchanged:: 0.6

        :param jobs:
            Only execute operations for the given jobs, or all if the argument is omitted.
        :type jobs:
            Sequence of instances :class:`.Job`.
        :param names:
            Only execute operations that are in the provided set of names, or all, if the
            argument is omitted.
        :type names:
            Sequence of :class:`str`
        :param pretend:
            Do not actually execute the operations, but show which command would have been used.
        :type pretend:
            bool
        :param np:
            Parallelize to the specified number of processors. Use -1 to parallelize to all
            available processing units.
        :type np:
            int
        :param timeout:
            An optional timeout for each operation in seconds after which execution will
            be cancelled. Use -1 to indicate not timeout (the default).
        :type timeout:
            int
        :param num:
            The total number of operations that are executed will not exceed this argument
            if provided.
        :type num:
            int
        :param num_passes:
            The total number of one specific job-operation pair will not exceed this argument.
            The default is 1, there is no limit if this argument is `None`.
        :type num_passes:
            int
        :param progress:
            Show a progress bar during execution.
        :type progess:
            bool
        """
        # If no jobs argument is provided, we run operations for all jobs.
        if jobs is None:
            jobs = self

        # Change group names to their constituent operations
        expanded_names = []
        for name in names:
            try:
                expanded_names.extend(list(self._groups[name].operations.keys()))
            except KeyError:
                expanded_names.append(name)
        names = list(set(expanded_names))

        # Negative values for the execution limits, means 'no limit'.
        if num_passes and num_passes < 0:
            num_passes = None
        if num and num < 0:
            num = None

        # The 'names' argument must be a sequence, not a string.
        if isinstance(names, six.string_types):
            raise ValueError(
                "The names argument of FlowProject.run() must be a sequence of strings, "
                "not a string.")

        messages = list()

        def log(msg, lvl=logging.INFO):
            messages.append((msg, lvl))

        reached_execution_limit = Event()

        def select(operation):
            if operation.job not in self:
                log("Job '{}' is no longer part of the project.".format(operation.job))
                return False
            if num is not None and select.total_execution_count >= num:
                reached_execution_limit.set()
                raise StopIteration  # Reached total number of executions

            # Check whether the operation was executed more than the total number of allowed
            # passes *per operation* (default=1).
            if num_passes is not None and select.num_executions.get(operation, 0) >= num_passes:
                log("Operation '{}' exceeds max. # of allowed "
                    "passes ({}).".format(operation, num_passes))

                # Warn if an operation has no post-conditions set.
                has_post_conditions = len(self.operations[operation.name]._postconds)
                if not has_post_conditions:
                    log("Operation '{}' has no post-conditions!".format(operation.name),
                        logging.WARNING)

                return False    # Reached maximum number of passes for this operation.

            # Increase execution counters for this operation.
            select.num_executions[operation] += 1
            select.total_execution_count += 1
            return True

        # Keep track of all executed job-operations; the number of executions
        # of each individual job-operation cannot exceed num_passes.
        select.num_executions = defaultdict(int)

        # Keep track of the total execution count, it may not exceed the value given by
        # num, if not None.
        # Note: We are not using sum(select.num_execution.values()) for efficiency.
        select.total_execution_count = 0

        for i_pass in count(1):
            if reached_execution_limit.is_set():
                logger.warning("Reached the maximum number of operations that can be executed, but "
                               "there are still operations pending.")
                break
            try:
                with self._potentially_buffered():
                    operations = list(filter(select, self._get_pending_operations(jobs, names)))
            finally:
                if messages:
                    for msg, level in set(messages):
                        logger.log(level, msg)
                    del messages[:]     # clear
            if not operations:
                break   # No more pending operations or execution limits reached.
            logger.info(
                "Executing {} operation(s) (Pass # {:02d})...".format(len(operations), i_pass))
            self.run_operations(operations, pretend=pretend,
                                np=np, timeout=timeout, progress=progress)

    def _generate_operations(self, cmd, jobs, requires=None):
        "Generate job-operations for a given 'direct' command."
        for job in jobs:
            if requires and requires.difference(self.labels(job)):
                continue
            cmd_ = cmd.format(job=job)
            yield JobOperation(name=cmd_.replace(' ', '-'), cmd=cmd_, job=job)

    def _get_pending_groups(self, jobs, groups, mode='run'):
        for job in jobs:
            for group in groups:
                if group.eligible(job):
                    yield group.create_job_operation(job, mode=mode, index=0)

    def _get_pending_operations(self, jobs, operation_names=None,
                                mode='run'):
        "Get all pending operations for the given selection."
        assert not isinstance(operation_names, six.string_types)
        for op in self.next_operations(* jobs, mode=mode):
            if operation_names is None or any(fullmatch(n, op.name) for n in operation_names):
                yield op

    def _verify_group_compatibility(self, groups):
        return all(a.compatible(b) for a, b in combinations(groups, 2))

    @contextlib.contextmanager
    def _potentially_buffered(self):
        if self._use_buffered_mode:
            if hasattr(signac, 'buffered'):
                logger.debug("Entering buffered mode...")
                with signac.buffered():
                    yield
                logger.debug("Exiting buffered mode.")
            else:
                warnings.warn(
                    "Configuration specifies to use buffered mode, but the buffered "
                    "mode is not supported by the installed version of signac. "
                    "Required version: >= 0.9.3, your version: {}".format(signac.__version__))
                yield
        else:
            yield

    def script(self, operations, parallel=False, template='script.sh', show_template_help=False):
        """Generate a run script to execute given operations.

        :param operations:
            The operations to execute.
        :type operations:
            Sequence of instances of :class:`.JobOperation`
        :param parallel:
            Execute all operations in parallel (default is False).
        :param parallel:
            bool
        :param template:
            The name of the template to use to generate the script.
        :type template:
            str
        :param show_template_help:
            Show help related to the templating system and then exit.
        :type show_template_help:
            bool
        """
        template_environment = self._template_environment()
        template = template_environment.get_template(template)
        context = self._get_standard_template_context()
        # For script generation we do not need the extra logic used for
        # generating cluster job scripts.
        context['base_script'] = 'base_script.sh'
        context['operations'] = list(operations)
        context['parallel'] = parallel
        if show_template_help:
            self._show_template_help_and_exit(template_environment, context)
        return template.render(** context)

    def _generate_submit_script(self, _id, operations, template, show_template_help, env, **kwargs):
        """Generate submission script to submit the execution of operations to a scheduler."""
        if template is None:
            template = env.template
        assert _id is not None

        template_environment = self._template_environment(env)
        template = template_environment.get_template(template)
        context = self._get_standard_template_context()
        # The flow 'script.sh' file simply extends the base script
        # provided. The choice of base script is dependent on the
        # environment, but will default to the 'base_script.sh' provided
        # with signac-flow unless additional environment information is
        # detected.

        logger.info("Use environment '{}'.".format(env))
        logger.info("Set 'base_script={}'.".format(env.template))
        context['base_script'] = env.template
        context['environment'] = env.__name__
        context['id'] = _id
        context['operations'] = list(operations)
        context.update(kwargs)
        if show_template_help:
            self._show_template_help_and_exit(template_environment, context)
        return template.render(** context)

    def submit_operations(self, operations, _id=None, env=None, parallel=False, flags=None,
                          force=False, template='script.sh', pretend=False,
                          show_template_help=False, **kwargs):
        """Submit a sequence of operations to the scheduler.

        .. versionchanged:: 0.6

        :param operations:
            The operations to submit.
        :type operations:
            A sequence of instances of :py:class:`.JobOperation`
        :param _id:
            The _id to be used for this submission.
        :type _id:
            str
        :param parallel:
            Execute all bundled operations in parallel.
        :type parallel:
            bool
        :param flags:
            Additional options to be forwarded to the scheduler.
        :type flags:
            list
        :param force:
            Ignore all warnings or checks during submission, just submit.
        :type force:
            bool
        :param template:
            The name of the template file to be used to generate the submission script.
        :type template:
            str
        :param pretend:
            Do not actually submit, but only print the submission script to screen. Useful
            for testing the submission workflow.
        :type pretend:
            bool
        :param show_template_help:
            Show information about available template variables and filters and exit.
        :type show_template_help:
            bool
        :param kwargs:
            Additional keyword arguments to be forwarded to the scheduler.
        :return:
            Return the submission status after successful submission or None.
        """
        if _id is None:
            _id = self._store_bundled(operations)
        if env is None:
            env = self._environment

        print("Submitting cluster job '{}':".format(_id), file=sys.stderr)

        def _msg(group):
            print(" - Group: {}".format(group), file=sys.stderr)
            return group

        try:
            script = self._generate_submit_script(
                _id=_id,
                operations=map(_msg, operations),
                template=template,
                show_template_help=show_template_help,
                env=env,
                parallel=parallel,
                force=force,
                **kwargs
            )
        except ConfigKeyError as error:
            raise SubmitError(
                "Unable to submit, because of a configuration error.\n"
                "The following key is missing: {key}.\n"
                "You can add the key to the configuration for example with:\n\n"
                "  $ signac config --global set {key} VALUE\n".format(key=str(error)))
        else:
            # Keys which were explicitly set by the user, but are not evaluated by the
            # template engine are cause for concern and might hint at a bug in the template
            # script or ill-defined directives. Here we check whether all directive keys that
            # have been explicitly set by the user were actually evaluated by the template
            # engine and warn about those that have not been.
            keys_unused = {
                key for op in operations for key in
                op.directives._keys_set_by_user.difference(op.directives.keys_used)}
            if keys_unused:
                logger.warning(
                    "Some of the keys provided as part of the directives were not used by "
                    "the template script, including: {}".format(
                        ', '.join(sorted(keys_unused))))
            if pretend:
                print(script)
            else:
                return env.submit(_id=_id, script=script, flags=flags, **kwargs)

    def submit(self, bundle_size=1, jobs=None, names=None, num=None, parallel=False,
               force=False, walltime=None, env=None, **kwargs):
        """Submit function for the project's main submit interface.
        .. versionchanged:: 0.6
        :param bundle_size:
            Specify the number of operations to be bundled into one submission, defaults to 1.
        :type bundle_size:
            int
        :param jobs:
            Only submit operations associated with the provided jobs. Defaults to all jobs.
        :type jobs:
            Sequence of instances :class:`.Job`.
        :param names:
            Only submit operations with any of the given names, defaults to all names.
        :type names:
            Sequence of :class:`str`
        :param num:
            Limit the total number of submitted operations, defaults to no limit.
        :type num:
            int
        :param parallel:
            Execute all bundled operations in parallel. Has no effect without bundling.
        :type parallel:
            bool
        :param force:
            Ignore all warnings or checks during submission, just submit.
        :type force:
            bool
        :param walltime:
            Specify the walltime in hours or as instance of datetime.timedelta.
        """
        # Regular argument checks and expansion
        if jobs is None:
            jobs = self  # select all jobs
        if isinstance(names, six.string_types):
            raise ValueError(
                "The 'names' argument must be a sequence of strings, however you "
                "provided a single string: {}.".format(names))
        if env is None:
            env = self._environment
        if walltime is not None:
            try:
                walltime = datetime.timedelta(hours=walltime)
            except TypeError as error:
                if str(error) != 'unsupported type for timedelta ' \
                                 'hours component: datetime.timedelta':
                    raise
        try:
            mode = 'exec' if kwargs['exec_mode'] else 'run'
        except (KeyError, TypeError):
            mode = 'run'

        # Gather all pending operations.
        if names is not None:
            operations = []
            for name in names:
                try:
                    operations.append(self._groups[name])
                except KeyError:
                    try:
                        op = self._operations[name]
                        path = self._get_operation_path(name)
                        operations.append(
                            FlowGroup(name=name,
                                      group_path=path,
                                      operations={name: op},
                                      directives=op.directives)
                        )
                    except KeyError:
                        raise ValueError("Operation/Group {} is not defined".
                                         format(name))
                if not self._verify_group_compatibility(operations):
                    raise ValueError("Cannot specify groups or operations that "
                                     "will be listed twice when using the"
                                     " -o/--operation or option.")
            operations = self._get_pending_groups(jobs,
                                                  operations,
                                                  mode)
        else:
            with self._potentially_buffered():
                operations = (op for op in self._get_pending_operations(jobs, names,
                                                                        mode)
                              if self.eligible_for_submission(op))
            if num is not None:
                operations = list(islice(operations, num))

        # Bundle them up and submit.
        for bundle in make_bundles(operations, bundle_size):
            status = self.submit_operations(
                operations=bundle, env=env, parallel=parallel,
                force=force, walltime=walltime, **kwargs)

            if status is not None:  # operations were submitted, store status
                for op in bundle:
                    op.set_status(status)

    @classmethod
    def _add_submit_args(cls, parser):
        "Add arguments to submit sub command to parser."
        parser.add_argument(
            'flags',
            type=str,
            nargs='*',
            help="Flags to be forwarded to the scheduler.")
        parser.add_argument(
            '--exec',
            default=False,
            dest='exec_mode',
            action='store_true',
            help="Execute operation checks at submit time as opposed to"
            " runtime.")
        parser.add_argument(
            '--pretend',
            action='store_true',
            help="Do not really submit, but print the submission script to screen.")
        parser.add_argument(
            '--force',
            action='store_true',
            help="Ignore all warnings and checks, just submit.")
        parser.add_argument(
            '--test',
            action='store_true',
            help="Do not interact with the scheduler, implies --pretend.")
        cls._add_operation_selection_arg_group(parser)
        cls._add_operation_bundling_arg_group(parser)
        cls._add_template_arg_group(parser)

    @classmethod
    def _add_script_args(cls, parser):
        cls._add_operation_selection_arg_group(parser)
        execution_group = parser.add_argument_group('execution')
        execution_group.add_argument(
            '-p', '--parallel',
            action='store_true',
            help="Execute all operations in parallel.")
        execution_group.add_argument(
            '--exec',
            default=False,
            dest='exec_mode',
            action='store_true',
            help="Execute operation checks at submit time as opposed to"
            " runtime.")
        cls._add_direct_cmd_arg_group(parser)
        cls._add_template_arg_group(parser)

    @classmethod
    def _add_template_arg_group(cls, parser, default='script.sh'):
        "Add argument group to parser for template handling."
        template_group = parser.add_argument_group(
            'templating',
            "The execution and submission scripts are always generated from a script "
            "which is by default called '{default}' and located within the default "
            "template directory. The system uses a default template if none is provided. "
            "The default template extends from a base template, which may be different "
            "depending on the local compute environment, e.g., 'slurm.sh' for an environment "
            "with SLURM scheduler. The name of the base template is provided with the "
            "'base_script' template variable.".format(default=default),
        )
        template_group.add_argument(
            '--template',
            type=str,
            default=default,
            help="The name of the template file within the template directory. "
                 "The standard template directory is '${{project_root}}/templates' and "
                 "can be configured with the 'template_dir' configuration variable. "
                 "Default: '{}'.".format(default))
        template_group.add_argument(
            '--template-help',
            dest='show_template_help',
            action='store_true',
            help="Show information about the template context, including available variables "
                 "and filter funtions; then exit.")

    @classmethod
    def _add_job_selection_args(cls, parser):
        parser.add_argument(
            '-j', '--job-id',
            type=str,
            nargs='+',
            help="Only select jobs that match the given id(s).")
        parser.add_argument(
            '-f', '--filter',
            type=str,
            nargs='+',
            help="Only select jobs that match the given state point filter.")
        parser.add_argument(
            '--doc-filter',
            type=str,
            nargs='+',
            help="Only select jobs that match the given document filter.")

    @classmethod
    def _add_operation_selection_arg_group(cls, parser, operations=None):
        "Add argument group to parser for job-operation selection."
        selection_group = parser.add_argument_group(
            'job-operation selection',
            "By default, all eligible operations for all jobs are selected. Use "
            "the options in this group to reduce this selection.")
        cls._add_job_selection_args(selection_group)
        selection_group.add_argument(
            '-o', '--operation',
            dest='operation_name',
            nargs='+',
            help="Only select operation or groups that match the given"
            "operation/group name(s).")
        selection_group.add_argument(
            '-n', '--num',
            type=int,
            help="Limit the total number of operations to be selected.")

    @classmethod
    def _add_operation_bundling_arg_group(cls, parser):
        """Add argument group to parser for operation bundling."""

        bundling_group = parser.add_argument_group(
            'bundling',
            "Bundle mutiple operations for execution, e.g., to submit them "
            "all together to a cluster job, or execute them in parallel within "
            "an execution script.")
        bundling_group.add_argument(
            '-b', '--bundle',
            type=int,
            nargs='?',
            const=0,
            default=1,
            dest='bundle_size',
            help="Bundle multiple operations for execution. When this "
                 "option is provided without argument, all pending operations "
                 "are aggregated into one bundle.")
        bundling_group.add_argument(
            '-p', '--parallel',
            action='store_true',
            help="Execute all (bundled) operations in parallel.")

    @classmethod
    def _add_direct_cmd_arg_group(cls, parser):
        direct_cmd_group = parser.add_argument_group("direct cmd")
        direct_cmd_group.add_argument(
            '--cmd',
            type=str,
            help="Directly specify the command for an operation. "
                 "For example: --cmd='echo {job._id}'.")
        direct_cmd_group.add_argument(
            '--requires',
            type=str,
            nargs='+',
            help="Manually specify all labels that are required for the direct command "
                 "to be considered eligible for execution.")

    def update_stati(self, *args, **kwargs):
        "This function has been removed as of version 0.6."
        raise RuntimeError(
            "The update_stati() method has been removed as of version 0.6.")

    def export_job_stati(self, collection, stati):
        "Export the job stati to a database collection."
        for status in stati:
            job = self.open_job(id=status['job_id'])
            status['statepoint'] = job.statepoint()
            collection.update_one({'_id': status['job_id']},
                                  {'$set': status}, upsert=True)

    @classmethod
    def _add_print_status_args(cls, parser):
        "Add arguments to parser for the :meth:`~.print_status` method."
        cls._add_job_selection_args(parser)
        view_group = parser.add_argument_group(
            'view',
            "Specify how to format the status display.")
        view_group.add_argument(
            '--json',
            dest='dump_json',
            action='store_true',
            help="Do not format the status display, but dump all data formatted in JSON.")
        view_group.add_argument(
            '-d', '--detailed',
            action='store_true',
            help="Show a detailed view of all jobs and their labels and operations.")
        view_group.add_argument(
            '-a', '--all-operations',
            dest='all_ops',
            action='store_true',
            help="Show information about all operations, not just active or eligible ones.")
        view_group.add_argument(
            '--only-incomplete-operations',
            dest='only_incomplete',
            action='store_true',
            help="Only show information for jobs with incomplete operations.")
        view_group.add_argument(
            '--skip-active',
            action='store_true',
            help=argparse.SUPPRESS)
        view_group.add_argument(
            '--stack',
            action='store_false',
            dest='unroll',
            help="Show labels and operations in separate rows.")
        view_group.add_argument(
            '-1', '--one-line',
            dest='compact',
            action='store_true',
            help="Show only one line per job.")
        view_group.add_argument(
            '-e', '--expand',
            action='store_true',
            help="Display job labels and job operations in two separate tables.")
        view_group.add_argument(
            '--pretty',
            action='store_true')
        view_group.add_argument(
            '--full',
            action='store_true',
            help="Show all available information (implies --detailed --all-operations).")
        view_group.add_argument(
            '--no-overview',
            action='store_false',
            dest='overview',
            help="Do not print an overview.")
        view_group.add_argument(
            '-m', '--overview-max-lines',
            type=_positive_int,
            help="Limit the number of lines in the overview.")
        view_group.add_argument(
            '-p', '--parameters',
            type=str,
            nargs='*',
            help="Display select parameters of the job's "
                 "statepoint with the detailed view.")
        view_group.add_argument(
            '--param-max-width',
            type=int,
            help="Limit the width of each parameter row.")
        parser.add_argument(
            '--ignore-errors',
            action='store_true',
            help="Ignore errors that might occur when querying the scheduler.")
        parser.add_argument(
            '--no-parallelize',
            action='store_true',
            help="Do not parallelize the status determination.")

    def labels(self, job):
        """Yields all labels for the given ``job``.

        See also: :meth:`~.label`
        """
        for label_func, label_name in self._label_functions.items():
            if label_name is None:
                label_name = getattr(label, '_label_name',
                                     getattr(label, '__name__', type(label).__name__))
            try:
                label_value = label_func(job)
            except TypeError:
                try:
                    label_value = label_func(self, job)
                except Exception:
                    label_func = getattr(self, label.__func__.__name__)
                    label_value = label_func(job)

            label_name = getattr(label_func, '_label_name', label_func.__name__)
            assert label_name is not None
            if isinstance(label_value, six.string_types):
                yield label_value
            elif bool(label_value) is True:
                yield label_name

    def add_operation(self, name, cmd, pre=None, post=None, **kwargs):
        """
        Add an operation to the workflow.

        This method will add an instance of :py:class:`~.FlowOperation` to the
        operations-dict of this project.

        .. seealso::

            A Python function may be defined as an operation function directly using
            the :meth:`~.operation` decorator.

        Any FlowOperation is associated with a specific command, which should be
        a function of :py:class:`~signac.contrib.job.Job`. The command (cmd) can
        be stated as function, either by using str-substitution based on a job's
        attributes, or by providing a unary callable, which expects an instance
        of job as its first and only positional argument.

        For example, if we wanted to define a command for a program called 'hello',
        which expects a job id as its first argument, we could contruct the following
        two equivalent operations:

        .. code-block:: python

            op = FlowOperation('hello', cmd='hello {job._id}')
            op = FlowOperation('hello', cmd=lambda 'hello {}'.format(job._id))

        Here are some more useful examples for str-substitutions:

        .. code-block:: python

            # Substitute job state point parameters:
            op = FlowOperation('hello', cmd='cd {job.ws}; hello {job.sp.a}')

        Pre-requirements (pre) and post-conditions (post) can be used to
        trigger an operation only when certain conditions are met. Conditions are unary
        callables, which expect an instance of job as their first and only positional
        argument and return either True or False.

        An operation is considered "eligible" for execution when all pre-requirements
        are met and when at least one of the post-conditions is not met.
        Requirements are always met when the list of requirements is empty and
        post-conditions are never met when the list of post-conditions is empty.

        Please note, eligibility in this contexts refers only to the workflow pipline
        and not to other contributing factors, such as whether the job-operation is currently
        running or queued.

        :param name:
            A unique identifier for this operation, may be freely choosen.
        :type name:
            str
        :param cmd:
            The command to execute operation; should be a function of job.
        :type cmd:
            str or callable
        :param pre:
            required conditions
        :type pre:
            sequence of callables
        :param post:
            post-conditions to determine completion
        :type pre:
            sequence of callables
        """
        if name in self.operations:
            raise KeyError("An operation with this identifier is already added.")
        self.operations[name] = FlowOperation(cmd=cmd, pre=pre, post=post, directives=kwargs)

    def classify(self, job):
        """Generator function which yields labels for job.

        By default, this method yields from the project's labels() method.

        :param job:
            The signac job handle.
        :type job:
            :class:`~signac.contrib.job.Job`
        :yields:
            The labels to classify job.
        :yield type:
            str
        """
        for _label in self.labels(job):
            yield _label

    def completed_operations(self, job):
        """Determine which operations have been completed for job.

        :param job:
            The signac job handle.
        :type job:
            :class:`~signac.contrib.job.Job`
        :return:
            The name of the operations that are complete.
        :rtype:
            str
        """
        for name, op in self._operations.items():
            if op.complete(job):
                yield name

    def _job_operations(self, job, only_eligible, mode='run'):
        "Yield instances of JobOperation constructed for specific jobs."
        for name, op in self.operations.items():
            if only_eligible and not op.eligible(job):
                continue
            path = self._get_operation_path(name)
            yield FlowGroup(name=name, group_path=path, operations={name: op},
                            directives=op.directives).create_job_operation(job=job,
                                                                           mode=mode,
                                                                           index=0)

    def next_operations(self, *jobs, mode='run'):
        """Determine the next eligible operations for jobs.

        :param jobs:
            The signac job handles.
        :type job:
            :class:`~signac.contrib.job.Job`
        :yield:
            All instances of :class:`~.JobOperation` jobs are eligible for.
        """
        for job in jobs:
            for op in self._job_operations(job, True, mode=mode):
                yield op

    def next_operation(self, job):
        """Determine the next operation for this job.

        :param job:
            The signac job handle.
        :type job:
            :class:`~signac.contrib.job.Job`
        :return:
            An instance of JobOperation to execute next or `None`, if no operation is eligible.
        :rtype:
            `:py:class:`~.JobOperation` or `NoneType`
        """
        for group in self.next_operations(job):
            return group

    @classmethod
    def operation(cls, func, name=None):
        """Add the function `func` as operation function to the class workflow definition.

        This function is designed to be used as a decorator function, for example:

        .. code-block:: python

            @FlowProject.operation
            def hello(job):
                print('Hello', job)

        See also: :meth:`~.flow.FlowProject.add_operation`.

        .. versionadded:: 0.6
        """
        if isinstance(func, six.string_types):
            return lambda op: cls.operation(op, name=func)

        if name is None:
            name = func.__name__

        if (name, func) in cls._OPERATION_FUNCTIONS:
            raise ValueError(
                "An operation with name '{}' is already registered.".format(name))

        if six.PY2:
            signature = inspect.getargspec(func)
            if len(signature.args) > 1:
                if signature.defaults is None or len(signature.defaults) + 1 < len(signature.args):
                    raise ValueError(
                        "Only the first argument in an operation argument may not have "
                        "a default value! ({})".format(name))
        else:
            signature = inspect.signature(func)
            for i, (k, v) in enumerate(signature.parameters.items()):
                if i and v.default is inspect.Parameter.empty:
                    raise ValueError(
                        "Only the first argument in an operation argument may not have "
                        "a default value! ({})".format(name))

        # Append the name and function to the class registry
        cls._OPERATION_FUNCTIONS.append((name, func))
        return func

    def _register_operations(self):
        "Register all operation functions registered with this class and its parent classes."
        operations = []
        for cls in type(self).__mro__:
            operations.extend(getattr(cls, '_OPERATION_FUNCTIONS', []))

        def _guess_cmd(func, name, **kwargs):
            try:
                executable = kwargs['directives']['executable']
            except (KeyError, TypeError):
                executable = sys.executable

            path = getattr(func, '_flow_path', inspect.getsourcefile(inspect.getmodule(func)))
            cmd_str = "{} {} exec {} {{job._id}}"

            if callable(executable):
                return lambda job: cmd_str.format(executable(job), path, name)
            else:
                return cmd_str.format(executable, path, name)

        for name, func in operations:
            if name in self._operations:
                raise ValueError(
                    "Repeat definition of operation with name '{}'.".format(name))

            # Extract pre/post conditions and directives from function:
            params = {key: getattr(func, '_flow_{}'.format(key), None)
                      for key in ('pre', 'post', 'directives')}

            # Construct FlowOperation:
            if getattr(func, '_flow_cmd', False):
                self._operations[name] = FlowOperation(cmd=func, **params)
            else:
                self._operations[name] = FlowOperation(
                    cmd=_guess_cmd(func, name, **params), **params)
                self._operation_functions[name] = func

    @classmethod
    def make_group(cls, name, run_cmd=None, exec_cmd=None, directives=None, options=None):
        # Gets the relative filepath of the function caller
        filepath = inspect.stack()[1][1]
        cls._GROUPS.append({'name': name, 'run_cmd': run_cmd,
                            'exec_cmd': exec_cmd, 'directives': directives,
                            'options': options, 'group_path': filepath})

        # Create decorator that adds a _flow_group label to operations.
        def add_to_group(func):
            if hasattr(func, '_flow_group'):
                func._flow_group.append(add_to_group.group_name)
            else:
                func._flow_group = [add_to_group.group_name]
            add_to_group._flow_post.extend([pc for pc in getattr(func, '_flow_post', list())])
            return func
        # Specify group name
        add_to_group._flow_post = []
        add_to_group.group_name = name
        return add_to_group

    def _register_groups(self):
        "Register all groups and add the correct operations to each."
        groups = []
        # Gather all groups from class and parent classes.
        for cls in type(self).__mro__:
            groups.extend(getattr(cls, '_GROUPS', []))

        # Initialize all groups without operations
        for group in groups:
            # Raise error for duplicate groups
            if group['name'] in self._groups:
                raise ValueError(
                    "Repeat definition of group with name " +
                    "'{}'.".format(group['name']))
            # Create group
            self._groups[group['name']] = FlowGroup(**group)

        # Add operations to group
        # Currently recreating operation list. There may be a better way to do
        # this.
        operations = []
        for cls in type(self).__mro__:
            operations.extend(getattr(cls, '_OPERATION_FUNCTIONS', []))
        for (name, func) in operations:
            if hasattr(func, '_flow_group'):
                for group in func._flow_group:
                    self._groups[group].add_operation(name,
                                                      self._operations[name])

    def _get_operation_path(self, op_name):
        func = [f for n, f in self._OPERATION_FUNCTIONS if n == op_name][0]
        return getattr(func, '_flow_path',
                       inspect.getsourcefile(inspect.getmodule(func)))

    @property
    def operations(self):
        "The dictionary of operations that have been added to the workflow."
        return self._operations

    @property
    def groups(self):
        return self._groups

    def eligible_for_submission(self, job_operation):
        """Determine if a job-operation is eligible for submission.

        By default, an operation is eligible for submission when it
        is not considered active, that means already queued or running.
        """
        if job_operation is None:
            return False
        if job_operation.get_status() >= JobStatus.submitted:
            return False
        return True

    def _main_status(self, args):
        "Print status overview."
        jobs = self._select_jobs_from_args(args)
        if args.compact and not args.unroll:
            logger.warn("The -1/--one-line argument is incompatible with "
                        "'--stack' and will be ignored.")
        show_traceback = args.debug or args.show_traceback
        args = {key: val for key, val in vars(args).items()
                if key not in ['func', 'verbose', 'debug', 'show_traceback',
                               'job_id', 'filter', 'doc_filter']}
        if args.pop('full'):
            args['detailed'] = args['all_ops'] = True

        try:
            self.print_status(jobs=jobs, **args)
        except NoSchedulerError:
            self.print_status(jobs=jobs, **args)
        except Exception:
            logger.error(
                "Error occured during status update. Use '--show-traceback' to "
                "show the full traceback or '--ignore-errors' to complete the "
                "update anyways.")
            if show_traceback:
                raise

    def _main_next(self, args):
        "Determine the jobs that are eligible for a specific operation."
        for job in self:
            if args.name in {op.name for op in self.next_operations(job)}:
                print(job)

    def _main_run(self, args):
        "Run all (or select) job operations."
        if args.hidden_operation_name:
            print(
                "WARNING: "
                "The run command expects operation names under the -o/--operation argument "
                "as of version 0.6.\n         Positional arguments will no longer be "
                "accepted beginning with version 0.7.",
                file=sys.stderr)
            if args.operation_name:
                args.operation_name.extend(args.hidden_operation_name)
            else:
                args.operation_name = args.hidden_operation_name

        # Select jobs:
        jobs = self._select_jobs_from_args(args)

        # Get operations from group and operations to run
        names = []
        for name in args.operation_name:
            try:
                names.extend(list(self._groups[name].operations.keys()))
            except KeyError:
                try:
                    names.extend([name])
                except KeyError:
                    raise ValueError("Operation/Group {} is not defined".
                                     format(name))

        # If operations are specified multiple times remove them
        names = list(set(names))

        # Setup partial run function, because we need to call this either
        # inside some context managers or not based on whether we need
        # to switch to the project root directory or not.
        run = functools.partial(self.run,
                                jobs=jobs, names=names, pretend=args.pretend,
                                np=args.parallel, timeout=args.timeout, num=args.num,
                                num_passes=args.num_passes, progress=args.progress)

        if args.switch_to_project_root:
            with add_cwd_to_environment_pythonpath():
                with switch_to_directory(self.root_directory()):
                    run()
        else:
            run()

    def _main_script(self, args):
        "Generate a script for the execution of operations."
        if args.requires and not args.cmd:
            raise ValueError(
                "The --requires option can only be used in combination with --cmd.")
        if args.cmd and args.operation_name:
            raise ValueError(
                "Cannot use the -o/--operation-name and the --cmd options in combination!")
        # Select jobs:
        jobs = self._select_jobs_from_args(args)

        # Gather all pending operations or generate them based on a direct command...
        with self._potentially_buffered():
            mode = 'exec' if args.exec_mode else 'run'
            if args.cmd:
                operations = self._generate_operations(args.cmd, jobs, args.requires)
            elif args.operation_name:
                operations = []
                for name in args.operation_name:
                    try:
                        operations.append(self._groups[name])
                    except KeyError:
                        try:
                            op = self._operations[name]
                            path = self._get_operation_path(name)
                            operations.append(
                                FlowGroup(name=name,
                                          group_path=path,
                                          operations={name: op},
                                          directives=op.directives)
                            )
                        except KeyError:
                            raise ValueError("Operation/Group {} is not defined".
                                             format(name))
                    if not self._verify_group_compatibility(operations):
                        raise ValueError("Cannot specify groups or operations that "
                                         "will be listed twice when using the"
                                         " -o/--operation option.")
                operations = self._get_pending_groups(jobs,
                                                      operations,
                                                      mode)
            else:
                operations = self._get_pending_operations(jobs,
                                                          args.operation_name,
                                                          mode)
            operations = list(islice(operations, args.num))
        # Generate the script and print to screen.
        print(self.script(
            operations=operations, parallel=args.parallel,
            template=args.template, show_template_help=args.show_template_help))

    def _main_submit(self, args):
        if args.test:
            args.pretend = True
        kwargs = vars(args)

        # Select jobs:
        jobs = self._select_jobs_from_args(args)

        # Fetch the scheduler status.
        if not args.test:
            self._fetch_scheduler_status(jobs)

<<<<<<< HEAD
        mode = 'exec' if args.exec_mode else 'run'
        # Choose the group(s) or operations path
        if args.operation_name:
            operations = []
            for name in args.operation_name:
                try:
                    operations.append(self._groups[name])
                except KeyError:
                    try:
                        op = self._operations[name]
                        path = self._get_operation_path(name)
                        operations.append(
                            FlowGroup(name=name,
                                      group_path=path,
                                      operations={name: op},
                                      directives=op.directives)
                        )
                    except KeyError:
                        raise ValueError("Operation/Group {} is not defined".
                                         format(name))
                if not self._verify_group_compatibility(operations):
                    raise ValueError("Cannot specify groups or operations that "
                                     "will be listed twice when using the"
                                     " -o/--operation or option.")
            operations = self._get_pending_groups(jobs,
                                                  operations,
                                                  mode)
        # Unspecified group or operationss
        else:
            # Gather all pending operations ...
            with self._potentially_buffered():
                operations = self._get_pending_operations(jobs,
                                                          args.operation_name,
                                                          mode)
=======
        # Gather all pending operations ...
        with self._potentially_buffered():
            ops = (op for op in self._get_pending_operations(jobs, args.operation_name)
                   if self.eligible_for_submission(op))
            ops = list(islice(ops, args.num))
>>>>>>> cb0e8c33

        operations = list(islice(operations, args.num))
        # Bundle operations up, generate the script, and submit to scheduler.
        for bundle in make_bundles(operations, args.bundle_size):
            status = self.submit_operations(operations=bundle, **kwargs)
            if status is not None:
                for operations in bundle:
                    operations.set_status(status)

    def _main_exec(self, args):
        if len(args.jobid):
            jobs = [self.open_job(id=jid) for jid in args.jobid]
        else:
            jobs = self
        try:
            try:
                operation_function = self._operation_functions[args.operation]
            except KeyError:
                operation = self._operations[args.operation]

                def operation_function(job):
                    cmd = operation(job).format(job=job)
                    fork(cmd=cmd)

        except KeyError:
            raise KeyError("Unknown operation '{}'.".format(args.operation))

        if getattr(operation_function, '_flow_aggregate', False):
            operation_function(jobs)
        else:
            for job in jobs:
                operation_function(job)

    def _select_jobs_from_args(self, args):
        "Select jobs with the given command line arguments ('-j/-f/--doc-filter')."
        if args.job_id and (args.filter or args.doc_filter):
            raise ValueError(
                "Cannot provide both -j/--job-id and -f/--filter or --doc-filter in combination.")

        if args.job_id:
            try:
                return [self.open_job(id=job_id) for job_id in args.job_id]
            except KeyError as error:
                raise LookupError("Did not find job with id {}.".format(error))
        else:
            filter_ = parse_filter_arg(args.filter)
            doc_filter = parse_filter_arg(args.doc_filter)
            return legacy.JobsCursorWrapper(self, filter_, doc_filter)

    def main(self, parser=None):
        """Call this function to use the main command line interface.

        In most cases one would want to call this function as part of the
        class definition, e.g.:

        .. code-block:: python

             my_project.py
            from flow import FlowProject

            class MyProject(FlowProject):
                pass

            if __name__ == '__main__':
                MyProject().main()

        You can then execute this script on the command line:

        .. code-block:: bash

            $ python my_project.py --help
        """
        if parser is None:
            parser = argparse.ArgumentParser()

        base_parser = argparse.ArgumentParser(add_help=False)

        # The argparse module does not automatically merge options shared between the main
        # parser and the subparsers. We therefore assign different destinations for each
        # option and then merge them manually below.
        for prefix, _parser in (('main_', parser), ('', base_parser)):
            _parser.add_argument(
                '-v', '--verbose',
                dest=prefix + 'verbose',
                action='count',
                default=0,
                help="Increase output verbosity.")
            _parser.add_argument(
                '--show-traceback',
                dest=prefix + 'show_traceback',
                action='store_true',
                help="Show the full traceback on error.")
            _parser.add_argument(
                '--debug',
                dest=prefix + 'debug',
                action='store_true',
                help="This option implies `-vv --show-traceback`.")

        subparsers = parser.add_subparsers()

        parser_status = subparsers.add_parser(
            'status',
            parents=[base_parser])
        self._add_print_status_args(parser_status)
        parser_status.set_defaults(func=self._main_status)

        parser_next = subparsers.add_parser(
            'next',
            parents=[base_parser],
            description="Determine jobs that are eligible for a specific operation.")
        parser_next.add_argument(
            'name',
            type=str,
            help="The name of the operation.")
        parser_next.set_defaults(func=self._main_next)

        parser_run = subparsers.add_parser(
            'run',
            parents=[base_parser],
        )
        parser_run.add_argument(          # Hidden positional arguments for backwards-compatibility.
            'hidden_operation_name',
            type=str,
            nargs='*',
            help=argparse.SUPPRESS)
        self._add_operation_selection_arg_group(parser_run, list(sorted(self._operations)))

        execution_group = parser_run.add_argument_group('execution')
        execution_group.add_argument(
            '--pretend',
            action='store_true',
            help="Do not actually execute commands, just show them.")
        execution_group.add_argument(
            '--progress',
            action='store_true',
            help="Display a progress bar during execution.")
        execution_group.add_argument(
            '--num-passes',
            type=int,
            default=1,
            help="Specify how many times a particular job-operation may be executed within one "
                 "session (default=1). This is to prevent accidental infinite loops, "
                 "where operations are executed indefinitely, because post conditions "
                 "were not properly set. Use -1 to allow for an infinite number of passes.")
        execution_group.add_argument(
            '-t', '--timeout',
            type=int,
            help="A timeout in seconds after which the execution of one operation is canceled.")
        execution_group.add_argument(
            '--switch-to-project-root',
            action='store_true',
            help="Temporarily add the current working directory to the python search path and "
                 "switch to the root directory prior to execution.")
        execution_group.add_argument(
            '-p', '--parallel',
            type=int,
            nargs='?',
            const='-1',
            help="Specify the number of cores to parallelize to. Defaults to all available "
                 "processing units if argument is ommitted.")
        parser_run.set_defaults(func=self._main_run)

        parser_script = subparsers.add_parser(
            'script',
            parents=[base_parser],
        )
        self._add_script_args(parser_script)
        parser_script.set_defaults(func=self._main_script)

        parser_submit = subparsers.add_parser(
            'submit',
            parents=[base_parser],
        )
        self._add_submit_args(parser_submit)
        env_group = parser_submit.add_argument_group(
            '{} options'.format(self._environment.__name__))
        self._environment.add_args(env_group)
        parser_submit.set_defaults(func=self._main_submit)
        print('Using environment configuration:', self._environment.__name__, file=sys.stderr)

        parser_exec = subparsers.add_parser(
            'exec',
            parents=[base_parser],
        )
        parser_exec.add_argument(
            'operation',
            type=str,
            choices=list(sorted(self._operations)),
            help="The operation to execute.")
        parser_exec.add_argument(
            'jobid',
            type=str,
            nargs='*',
            help="The job ids, as registered in the signac project. "
                 "Omit to default to all statepoints.")
        parser_exec.set_defaults(func=self._main_exec)

        args = parser.parse_args()
        if not hasattr(args, 'func'):
            parser.print_usage()
            sys.exit(2)

        # Manually 'merge' the various global options defined for both the main parser
        # and the parent parser that are shared by all subparsers:
        for dest in ('verbose', 'show_traceback', 'debug'):
            setattr(args, dest, getattr(args, 'main_' + dest) or getattr(args, dest))
            delattr(args, 'main_' + dest)

        if args.debug:  # Implies '-vv' and '--show-traceback'
            args.verbose = max(2, args.verbose)
            args.show_traceback = True

        # Support print_status argument alias
        if args.func == self._main_status and args.full:
            args.detailed = args.all_ops = True

        # Empty parameters argument on the command line means: show all varying parameters.
        if hasattr(args, 'parameters'):
            if args.parameters is not None and len(args.parameters) == 0:
                args.parameters = self.PRINT_STATUS_ALL_VARYING_PARAMETERS

        # Set verbosity level according to the `-v` argument.
        logging.basicConfig(level=max(0, logging.WARNING - 10 * args.verbose))

        def _exit_or_raise():
            if args.show_traceback:
                raise
            else:
                sys.exit(1)

        try:
            args.func(args)
        except NoSchedulerError as error:
            print("ERROR: {}".format(error),
                  "Consider to use the 'script' command to generate an execution script instead.",
                  file=sys.stderr)
            _exit_or_raise()
        except SubmitError as error:
            print("Submission error:", error, file=sys.stderr)
            _exit_or_raise()
        except (TimeoutError, TimeoutExpired):
            print("Error: Failed to complete execution due to "
                  "timeout ({}s).".format(args.timeout), file=sys.stderr)
            _exit_or_raise()
        except Jinja2TemplateNotFound as error:
            print("Did not find template script '{}'.".format(error), file=sys.stderr)
            _exit_or_raise()
        except AssertionError:
            if not args.show_traceback:
                print("ERROR: Encountered internal error during program execution. "
                      "Execute with '--show-traceback' or '--debug' to get more "
                      "information.", file=sys.stderr)
            _exit_or_raise()
        except Exception as error:
            if not args.debug:
                if str(error):
                    print("ERROR: Encountered error during program execution: '{}'\n"
                          "Execute with '--show-traceback' or '--debug' to get "
                          "more information.".format(error), file=sys.stderr)
                else:
                    print("ERROR: Encountered error during program execution.\n"
                          "Execute with '--show-traceback' or '--debug' to get "
                          "more information.", file=sys.stderr)
            _exit_or_raise()


def _fork_with_serialization(loads, project, operation):
    """Invoke the _fork() method on a serialized project instance."""
    project = loads(project)
    project._fork(project._loads_op(operation))


###
# Status-related helper functions


_FMT_SCHEDULER_STATUS = {
    JobStatus.unknown: 'U',
    JobStatus.registered: 'R',
    JobStatus.inactive: 'I',
    JobStatus.submitted: 'S',
    JobStatus.held: 'H',
    JobStatus.queued: 'Q',
    JobStatus.active: 'A',
    JobStatus.error: 'E',
}


def _update_status(args):
    "Wrapper-function, that is probably obsolete."
    return update_status(* args)


def _update_job_status(job, scheduler_jobs):
    "Update the status entry for job."
    update_status(job, scheduler_jobs)


__all__ = [
    'FlowProject',
    'FlowOperation',
    'label', 'staticlabel', 'classlabel',
]<|MERGE_RESOLUTION|>--- conflicted
+++ resolved
@@ -2735,7 +2735,6 @@
         if not args.test:
             self._fetch_scheduler_status(jobs)
 
-<<<<<<< HEAD
         mode = 'exec' if args.exec_mode else 'run'
         # Choose the group(s) or operations path
         if args.operation_name:
@@ -2770,14 +2769,6 @@
                 operations = self._get_pending_operations(jobs,
                                                           args.operation_name,
                                                           mode)
-=======
-        # Gather all pending operations ...
-        with self._potentially_buffered():
-            ops = (op for op in self._get_pending_operations(jobs, args.operation_name)
-                   if self.eligible_for_submission(op))
-            ops = list(islice(ops, args.num))
->>>>>>> cb0e8c33
-
         operations = list(islice(operations, args.num))
         # Bundle operations up, generate the script, and submit to scheduler.
         for bundle in make_bundles(operations, args.bundle_size):
