# self Copyright (c) 2018 The Regents of the University of Michigan
# All rights reserved.
# This software is licensed under the BSD 3-Clause License.
"""Workflow definition with the FlowProject.

The FlowProject is a signac Project, that allows the user to define
a workflow based on job classification and job operations.

A job may be classified based on its metadata and data in the form
of str labels. These str-labels are yielded in the classify() method.


Based on the classification a "next operation" may be identified, that
should be executed next to further the workflow. While the user is free
to choose any method for the determination of the "next operation", one
option is to use a FlowGraph.
"""
from __future__ import print_function
import sys
import os
import logging
import warnings
import argparse
import datetime
import json
import inspect
import functools
import contextlib
import random
from collections import defaultdict
from collections import OrderedDict
from itertools import islice
from itertools import count
from itertools import groupby
from hashlib import sha1
from multiprocessing import Pool
from multiprocessing import cpu_count
from multiprocessing import TimeoutError
from multiprocessing.pool import ThreadPool
from multiprocessing import Event

import signac
from signac.common import six
from signac.contrib.hashing import calc_id
from signac.contrib.filterparse import parse_filter_arg

import jinja2
from jinja2 import TemplateNotFound as Jinja2TemplateNotFound

from .environment import get_environment
from .scheduling.base import ClusterJob
from .scheduling.base import JobStatus
from .scheduling.status import update_status
from .errors import SubmitError
from .errors import ConfigKeyError
from .errors import NoSchedulerError
from .errors import TemplateError
from .util.tqdm import tqdm
from .util.misc import _positive_int
from .util.misc import _mkdir_p
from .util.misc import roundrobin
from .util import template_filters as tf
from .util.misc import add_cwd_to_environment_pythonpath
from .util.misc import switch_to_directory
from .util.misc import TrackGetItemDict
from .util.misc import fullmatch
from .util.progressbar import with_progressbar
from .util.translate import abbreviate
from .util.translate import shorten
from .util.execution import fork
from .util.execution import TimeoutExpired
from .labels import label
from .labels import staticlabel
from .labels import classlabel
from .labels import _is_label_func
from . import legacy
from .util import config as flow_config


logger = logging.getLogger(__name__)
if six.PY2:
    logger.addHandler(logging.NullHandler())


# The TEMPLATE_HELP can be shown with the --template-help option available to all
# command line sub commands that use the templating system.
TEMPLATE_HELP = """Execution and submission scripts are generated with the jinja2 template files.
Standard files are shipped with the package, but maybe replaced or extended with
custom templates provided within a project.
The default template directory can be configured with the 'template_dir' configuration
variable, for example in the project configuration file. The current template directory is:
{template_dir}

All template variables can be placed within a template using the standard jinja2
syntax, e.g., the project root directory can be written like this: {{ project._rd }}.
The available template variables are:
{template_vars}

Filter functions can be used to format template variables in a specific way.
For example: {{ project.get_id() | captialize }}.

The available filters are:
{filters}"""


class _condition(object):

    def __init__(self, condition):
        self.condition = condition

    @classmethod
    def isfile(cls, filename):
        return cls(lambda job: job.isfile(filename))

    @classmethod
    def true(cls, key):
        return cls(lambda job: job.document.get(key, False))

    @classmethod
    def false(cls, key):
        return cls(lambda job: not job.document.get(key, False))

    @classmethod
    def always(cls, func):
        return cls(lambda _: True)(func)

    @classmethod
    def never(cls, func):
        return cls(lambda _: False)(func)

    @classmethod
    def not_(cls, condition):
        return cls(lambda job: not condition(job))


<<<<<<< HEAD
def get_pre(cls):
    class _pre(_condition):

        owner_class = cls

        def __init__(self, condition):
            self.condition = condition

        def __call__(self, func):
            if func not in self.owner_class._OPERATION_PRECONDITIONS.keys():
                self.owner_class._OPERATION_PRECONDITIONS[func] = list()
            self.owner_class._OPERATION_PRECONDITIONS[func].append(self.condition)
            return func

        @classmethod
        def copy_from(cls, *other_funcs):
            "True if and only if all pre conditions of other function(s) are met."
            def metacondition(job):
                return all(c(job)
                           for other_func in other_funcs
                           for c in cls.owner_class._OPERATION_PRECONDITIONS
                           .get(other_func, list()))
            return cls(metacondition)

        @classmethod
        def after(cls, *other_funcs):
            "True if and only if all post conditions of other function(s) are met."
            def metacondition(job):
                return all(c(job)
                           for other_func in other_funcs
                           for c in cls.owner_class._OPERATION_POSTCONDITIONS
                           .get(other_func, list()))
            return cls(metacondition)
    return _pre


def get_post(cls):

    class _post(_condition):

        owner_class = cls

        def __init__(self, condition):
            self.condition = condition

        def __call__(self, func):
            if func not in self.owner_class._OPERATION_POSTCONDITIONS.keys():
                self.owner_class._OPERATION_POSTCONDITIONS[func] = list()
            self.owner_class._OPERATION_POSTCONDITIONS[func].append(self.condition)
            return func

=======
def setup_pre_conditions_class(cls):

    class _pre(_condition):

        owner_class = cls

        def __init__(self, condition):
            self.condition = condition

        def __call__(self, func):
            self.owner_class._OPERATION_PRE_CONDITIONS[func].insert(0, self.condition)
            return func

        @classmethod
        def copy_from(cls, *other_funcs):
            "True if and only if all pre conditions of other function(s) are met."
            def metacondition(job):
                return all(c(job)
                           for other_func in other_funcs
                           for c in cls.owner_class._collect_pre_conditions()
                           .get(other_func, list()))
            return cls(metacondition)

        @classmethod
        def after(cls, *other_funcs):
            "True if and only if all post conditions of other function(s) are met."
            def metacondition(job):
                return all(c(job)
                           for other_func in other_funcs
                           for c in cls.owner_class._collect_post_conditions()
                           .get(other_func, list()))
            return cls(metacondition)
    return _pre


def setup_post_conditions_class(cls):

    class _post(_condition):

        owner_class = cls

        def __init__(self, condition):
            self.condition = condition

        def __call__(self, func):
            self.owner_class._OPERATION_POST_CONDITIONS[func].insert(0, self.condition)
            return func

>>>>>>> 0f1f2990
        @classmethod
        def copy_from(cls, *other_funcs):
            "True if and only if all post conditions of other function(s) are met."
            def metacondition(job):
                return all(c(job)
                           for other_func in other_funcs
<<<<<<< HEAD
                           for c in cls.owner_class._OPERATION_POSTCONDITIONS
=======
                           for c in cls.owner_class._collect_post_conditions()
>>>>>>> 0f1f2990
                           .get(other_func, list()))
            return cls(metacondition)
    return _post


def make_bundles(operations, size=None):
    """Utility function for the generation of bundles.

    This function splits an iterable of operations into  equally
    sized bundles and a possibly smaller final bundle.
    """
    n = None if size == 0 else size
    operations = iter(operations)
    while True:
        b = list(islice(operations, n))
        if b:
            yield b
        else:
            break


class JobOperation(object):
    """This class represents the information needed to execute one operation for one job.

    An operation function in this context is a shell command, which should be a function
    of one and only one signac job.

    .. note::

        This class is used by the :class:`~.FlowProject` class for the execution and
        submission process and should not be instantiated by users themselves.

    .. versionchanged:: 0.6

    :param name:
        The name of this JobOperation instance. The name is arbitrary,
        but helps to concisely identify the operation in various contexts.
    :type name:
        str
    :param job:
        The job instance associated with this operation.
    :type job:
        :py:class:`signac.Job`.
    :param cmd:
        The command that executes this operation.
    :type cmd:
        str
    :param directives:
        A dictionary of additional parameters that provide instructions on how
        to execute this operation, e.g., specifically required resources.
    :type directives:
        :class:`dict`
    """
    MAX_LEN_ID = 100

    def __init__(self, name, job, cmd, directives=None, np=None):
        self.name = name
        self.job = job
        self.cmd = cmd
        if directives is None:
            directives = dict()  # default argument
        else:
            directives = dict(directives)  # explicit copy

        # Keys which were explicitly set by the user, but are not evaluated by the
        # template engine are cause for concern and might hint at a bug in the template
        # script or ill-defined directives. We are therefore keeping track of all
        # keys set by the user and check whether they have been evaluated by the template
        # script engine later.
        keys_set_by_user = set(directives.keys())

        nranks = directives.get('nranks', 1)
        nthreads = directives.get('omp_num_threads', 1)

        if callable(nranks) or callable(nthreads):
            def np_callable(job):
                nr = nranks(job) if callable(nranks) else nranks
                nt = nthreads(job) if callable(nthreads) else nthreads
                return nr*nt

            directives.setdefault('np', np_callable)
        else:
            directives.setdefault('np', nranks*nthreads)

        directives.setdefault('ngpu', 0)
        directives.setdefault('nranks', 0)
        directives.setdefault('omp_num_threads', 0)
        directives.setdefault('processor_fraction', 1)

        # Evaluate strings and callables for job:
        def evaluate(value):
            if value and callable(value):
                return value(job)
            elif isinstance(value, six.string_types):
                return value.format(job=job)
            else:
                return value

        # We use a special dictionary that allows us to track all keys that have been
        # evaluated by the template engine and compare them to those explicitly set
        # by the user. See also comment above.
        self.directives = TrackGetItemDict(
            {key: evaluate(value) for key, value in directives.items()})
        self.directives._keys_set_by_user = keys_set_by_user

    def __str__(self):
        return "{}({})".format(self.name, self.job)

    def __repr__(self):
        return "{type}(name='{name}', job='{job}', cmd={cmd}, directives={directives})".format(
            type=type(self).__name__,
            name=self.name,
            job=str(self.job),
            cmd=repr(self.cmd),
            directives=self.directives)

    def get_id(self, index=0):
        "Return a name, which identifies this job-operation."
        project = self.job._project

        # The full name is designed to be truly unique for each job-operation.
        full_name = '{}%{}%{}%{}'.format(
            project.root_directory(), self.job.get_id(), self.name, index)

        # The job_op_id is a hash computed from the unique full name.
        job_op_id = calc_id(full_name)

        # The actual job id is then constructed from a readable part and the job_op_id,
        # ensuring that the job-op is still somewhat identifiable, but guarantueed to
        # be unique. The readable name is based on the project id, job id, operation name,
        # and the index number. All names and the id itself are restricted in length
        # to guarantuee that the id does not get too long.
        max_len = self.MAX_LEN_ID - len(job_op_id)
        if max_len < len(job_op_id):
            raise ValueError("Value for MAX_LEN_ID is too small ({}).".format(self.MAX_LEN_ID))

        readable_name = '{}/{}/{}/{:04d}/'.format(
            str(project)[:12], str(self.job)[:8], self.name[:12], index)[:max_len]

        # By appending the unique job_op_id, we ensure that each id is truly unique.
        return readable_name + job_op_id

    def __hash__(self):
        return int(sha1(self.get_id().encode('utf-8')).hexdigest(), 16)

    def __eq__(self, other):
        return self.get_id() == other.get_id()

    def set_status(self, value):
        "Store the operation's status."
        self.job._project.document.setdefault('_status', dict())
        self.job._project.document._status[self.get_id()] = int(value)

    def get_status(self):
        "Retrieve the operation's last known status."
        try:
            return JobStatus(self.job._project.document['_status'][self.get_id()])
        except KeyError:
            return JobStatus.unknown


class FlowCondition(object):
    """A FlowCondition represents a condition as a function of a signac job.

    The __call__() function of a FlowCondition object may return either True
    or False, representing whether the condition is met or not.
    This can be used to build a graph of conditions and operations.

    :param callback:
        A function with one positional argument (the job)
    :type callback:
        :py:class:`~signac.contrib.job.Job`
    """

    def __init__(self, callback):
        self._callback = callback

    def __call__(self, job):
        if self._callback is None:
            return True
        return self._callback(job)

    def __hash__(self):
        return hash(self._callback)

    def __eq__(self, other):
        return self._callback == other._callback


class FlowOperation(object):
    """A FlowOperation represents a data space operation, operating on any job.

    Any FlowOperation is associated with a specific command, which should be
    a function of :py:class:`~signac.contrib.job.Job`. The command (cmd) can
    be stated as function, either by using str-substitution based on a job's
    attributes, or by providing a unary callable, which expects an instance
    of job as its first and only positional argument.

    For example, if we wanted to define a command for a program called 'hello',
    which expects a job id as its first argument, we could contruct the following
    two equivalent operations:

    .. code-block:: python

        op = FlowOperation('hello', cmd='hello {job._id}')
        op = FlowOperation('hello', cmd=lambda 'hello {}'.format(job._id))

    Here is another example for possible str-substitutions:

    .. code-block:: python

        # Substitute job state point parameters:
        op = FlowOperation('hello', cmd='cd {job.ws}; hello {job.sp.a}')

    Pre-requirements (pre) and post-conditions (post) can be used to
    trigger an operation only when certain conditions are met. Conditions are unary
    callables, which expect an instance of job as their first and only positional
    argument and return either True or False.

    An operation is considered "eligible" for execution when all pre-requirements
    are met and when at least one of the post-conditions is not met.
    Requirements are always met when the list of requirements is empty and
    post-conditions are never met when the list of post-conditions is empty.

    :param cmd:
        The command to execute operation; should be a function of job.
    :type cmd:
        str or callable
    :param pre:
        required conditions
    :type pre:
        sequence of callables
    :param post:
        post-conditions to determine completion
    :type pre:
        sequence of callables
    :param directives:
        A dictionary of additional parameters that provide instructions on how
        to execute this operation, e.g., specifically required resources.
    :type directives:
        :class:`dict`
    """

    def __init__(self, cmd, pre=None, post=None, directives=None):
        if pre is None:
            pre = []
        if post is None:
            post = []
        self._cmd = cmd
        self.directives = directives

        self._prereqs = [FlowCondition(cond) for cond in pre]
        self._postconds = [FlowCondition(cond) for cond in post]

    def __str__(self):
        return "{type}(cmd='{cmd}')".format(type=type(self).__name__, cmd=self._cmd)

    def eligible(self, job):
        "Eligible, when all pre-conditions are true and at least one post-condition is false."
        pre = all(cond(job) for cond in self._prereqs)
        if pre and len(self._postconds):
            post = any(not cond(job) for cond in self._postconds)
        else:
            post = True
        return pre and post

    def complete(self, job):
        "True when all post-conditions are met."
        if len(self._postconds):
            return all(cond(job) for cond in self._postconds)
        else:
            return False

    def __call__(self, job=None):
        if callable(self._cmd):
            return self._cmd(job).format(job=job)
        else:
            return self._cmd.format(job=job)


class _FlowProjectClass(type):
    def __new__(metacls, name, bases, namespace, **kwargs):
        cls = type.__new__(metacls, name, bases, dict(namespace))

        # All operation functions are registered with the operation() classmethod, which is
        # intended to be used as decorator function. The _OPERATION_FUNCTIONS dict maps the
        # the operation name to the operation function. In addition, pre and
        # post conditions are registered with the class.
<<<<<<< HEAD
=======

        cls._OPERATION_FUNCTIONS = list()
        cls._OPERATION_PRE_CONDITIONS = defaultdict(list)
        cls._OPERATION_POST_CONDITIONS = defaultdict(list)
>>>>>>> 0f1f2990

        cls._OPERATION_FUNCTIONS = list()
        cls._OPERATION_PRECONDITIONS = dict()
        cls._OPERATION_POSTCONDITIONS = dict()
        # All label functions are registered with the label() classmethod, which is intendeded
        # to be used as decorator function. The _LABEL_FUNCTIONS dict contains the function as
        # key and the label name as value, or None to use the default label name.
        cls._LABEL_FUNCTIONS = OrderedDict()

        # Give the class a pre and post class that are aware of the class they
        # are in.
<<<<<<< HEAD
        cls.pre = get_pre(cls)
        cls.post = get_post(cls)
=======
        cls.pre = setup_pre_conditions_class(cls)
        cls.post = setup_post_conditions_class(cls)
>>>>>>> 0f1f2990

        return cls


class FlowProject(six.with_metaclass(_FlowProjectClass,
                                     signac.contrib.Project)):
    """A signac project class specialized for workflow management.

    This class provides a command line interface for the definition, execution, and
    submission of workflows based on condition and operation functions.

    This is a typical example on how to use this class:

    .. code-block:: python

        @FlowProject.operation
        def hello(job):
            print('hello', job)

        FlowProject().main()

    :param config:
        A signac configuaration, defaults to the configuration loaded
        from the environment.
    :type config:
        A signac config object.
    """

    def __init__(self, config=None, environment=None):
        super(FlowProject, self).__init__(config=config)

        # Associate this class with a compute environment.
        self._environment = environment or get_environment()

        # The standard local template directory is a directory called 'templates' within
        # the project root directory. This directory may be specified with the 'template_dir'
        # configuration variable.
        self._template_dir = os.path.join(
            self.root_directory(), self._config.get('template_dir', 'templates'))
        self._template_environment_ = dict()

        # Register all label functions with this project instance.
        self._label_functions = OrderedDict()
        self._register_labels()

        # Register all operation functions with this project instance.
        self._operation_functions = dict()
        self._operations = OrderedDict()
        self._register_operations()

        # Enable the use of buffered mode for certain functions
        try:
            self._use_buffered_mode = self.config['flow'].as_bool('use_buffered_mode')
        except KeyError:
            self._use_buffered_mode = False

    def _setup_template_environment(self):
        """Setup the jinja2 template environemnt.

        The templating system is used to generate templated scripts for the script()
        and submit_operations() / submit() function and the corresponding command line
        sub commands.
        """
        if self._config.get('flow') and self._config['flow'].get('environment_modules'):
            envs = self._config['flow'].as_list('environment_modules')
        else:
            envs = []

        # Templates are searched in the local template directory first, then in additionally
        # installed packages, then in the main package 'templates' directory.
        extra_packages = []
        for env in envs:
            try:
                extra_packages.append(jinja2.PackageLoader(env, 'templates'))
            except ImportError as error:
                name = str(error) if six.PY2 else error.name
                logger.warning("Unable to load template from package '{}'.".format(name))

        load_envs = ([jinja2.FileSystemLoader(self._template_dir)] +
                     extra_packages +
                     [jinja2.PackageLoader('flow', 'templates')])

        template_environment = jinja2.Environment(
            loader=jinja2.ChoiceLoader(load_envs),
            trim_blocks=True,
            extensions=[TemplateError])

        # Setup standard filters that can be used to format context variables.
        template_environment.filters['format_timedelta'] = tf.format_timedelta
        template_environment.filters['identical'] = tf.identical
        template_environment.filters['with_np_offset'] = tf.with_np_offset
        template_environment.filters['calc_tasks'] = tf.calc_tasks
        template_environment.filters['calc_num_nodes'] = tf.calc_num_nodes
        template_environment.filters['check_utilization'] = tf.check_utilization
        template_environment.filters['homogeneous_openmp_mpi_config'] = \
            tf.homogeneous_openmp_mpi_config
        template_environment.filters['get_config_value'] = flow_config.get_config_value
        template_environment.filters['require_config_value'] = \
            flow_config.require_config_value
        template_environment.filters['get_account_name'] = tf.get_account_name
        template_environment.filters['print_warning'] = tf.print_warning
        if 'max' not in template_environment.filters:    # for jinja2 < 2.10
            template_environment.filters['max'] = max
        if 'min' not in template_environment.filters:    # for jinja2 < 2.10
            template_environment.filters['min'] = min
        return template_environment

    def _template_environment(self, environment=None):
        if environment is None:
            environment = self._environment
        if environment not in self._template_environment_:
            template_environment = self._setup_template_environment()
            # Add environment-specific custom filters:
            for filter_name, filter_function in getattr(environment, 'filters', {}).items():
                template_environment.filters[filter_name] = filter_function
            self._template_environment_[environment] = template_environment
        return self._template_environment_[environment]

    def _get_standard_template_context(self):
        "Return the standard templating context for run and submission scripts."
        context = dict()
        context['project'] = self
        return context

    def _show_template_help_and_exit(self, template_environment, context):
        "Print all context variables and filters to screen and exit."
        from textwrap import TextWrapper
        wrapper = TextWrapper(width=90, break_long_words=False)
        print(TEMPLATE_HELP.format(
            template_dir=self._template_dir,
            template_vars='\n'.join(wrapper.wrap(', '.join(sorted(context)))),
            filters='\n'.join(wrapper.wrap(', '.join(sorted(template_environment.filters))))))
        sys.exit(2)

    @classmethod
    def label(cls, label_name_or_func=None):
        """Designate a function to be a label function of this class.

        For example, we can define a label function like this:

        .. code-block:: python

            @FlowProject.label
            def foo_label(job):
                if job.document.get('foo', False):
                    return 'foo-label-text'

        The ``foo-label-text`` label will now show up in the status view for each job,
        where the ``foo`` key evaluates true.

        If instead of a ``str``, the label functions returns any other type, the label
        name will be the name of the function if and only if the return value evaluates
        to ``True``, for example:

        .. code-block:: python

            @FlowProject.label
            def foo_label(job):
                return job.document.get('foo', False)

        Finally, you can specify a different default label name by providing it as the first
        argument to the ``label()`` decorator.

        .. versionadded:: 0.6
        """
        if callable(label_name_or_func):
            cls._LABEL_FUNCTIONS[label_name_or_func] = None
            return label_name_or_func

        def label_func(func):
            cls._LABEL_FUNCTIONS[func] = label_name_or_func
            return func

        return label_func

    def _register_class_labels(self):
        """This function registers all label functions, which are part of the class definition.

        To register a class method or function as label function, use the generalized label()
        function.
        """
        def predicate(m):
            return inspect.ismethod(m) or inspect.isfunction(m)

        class_label_functions = dict()
        for name, function in inspect.getmembers(type(self), predicate=predicate):
            if _is_label_func(function):
                class_label_functions[name] = function

        for name in sorted(class_label_functions):
            self._label_functions[class_label_functions[name]] = None

    def _register_labels(self):
        "Register all label functions registered with this class and its parent classes."
        self._register_class_labels()

        for cls in type(self).__mro__:
            self._label_functions.update(getattr(cls, '_LABEL_FUNCTIONS', dict()))

    """Decorator to add a pre-condition function for an operation function.

    Use a label function (or any function of :code:`job`) as a condition:

    .. code-block:: python

        @FlowProject.label
        def some_label(job):
            return job.doc.ready == True

        @FlowProject.operation
        @FlowProject.pre(some_label)
        def some_operation(job):
            pass

    Use a :code:`lambda` function of :code:`job` to create custom conditions:

    .. code-block:: python

        @FlowProject.operation
        @FlowProject.pre(lambda job: job.doc.ready == True)
        def some_operation(job):
            pass

    Use the post-conditions of an operation as a pre-condition for another operation:

    .. code-block:: python

        @FlowProject.operation
        @FlowProject.post(lambda job: job.isfile('output.txt'))
        def previous_operation(job):
            pass

        @FlowProject.operation
        @FlowProject.pre.after(previous_operation)
        def some_operation(job):
            pass
    """

    """Decorator to add a post-condition function for an operation function.

    Use a label function (or any function of :code:`job`) as a condition:

    .. code-block:: python

        @FlowProject.label
        def some_label(job):
            return job.doc.finished == True

        @FlowProject.operation
        @FlowProject.post(some_label)
        def some_operation(job):
            pass

    Use a :code:`lambda` function of :code:`job` to create custom conditions:

    .. code-block:: python

        @FlowProject.operation
        @FlowProject.post(lambda job: job.doc.finished == True)
        def some_operation(job):
            pass
    """

    NAMES = {
        'next_operation': 'next_op',
    }
    "Simple translation table for output strings."

    @classmethod
    def _tr(cls, x):
        "Use name translation table for x."
        return cls.NAMES.get(x, x)

    ALIASES = dict(
        unknown='U',
        registered='R',
        queued='Q',
        active='A',
        inactive='I',
        requires_attention='!'
    )
    "These are default aliases used within the status output."

    @classmethod
    def _alias(cls, x):
        "Use alias if specified."
        try:
            return abbreviate(x, cls.ALIASES.get(x, x))
        except TypeError:
            return x

    @classmethod
    def update_aliases(cls, aliases):
        "Update the ALIASES table for this class."
        cls.ALIASES.update(aliases)

    def _fn_bundle(self, bundle_id):
        "Return the canonical name to store bundle information."
        return os.path.join(self.root_directory(), '.bundles', bundle_id)

    def _store_bundled(self, operations):
        """Store operation-ids as part of a bundle and return bundle id.

        The operation identifiers are stored in a  text within a file
        determined by the _fn_bundle() method.

        This may be used to idenfity the status of individual operations
        root directory. This is necessary to be able to identify each

        A single operation will not be stored, but instead the operation's
        id is directly returned.

        :param operations:
            The operations to bundle.
        :type operations:
            A sequence of instances of :py:class:`.JobOperation`
        :return:
            The  bundle id
        :rtype:
            str
        """
        if len(operations) == 1:
            return operations[0].get_id()
        else:
            h = '.'.join(op.get_id() for op in operations)
            bid = '{}/bundle/{}'.format(self, sha1(h.encode('utf-8')).hexdigest())
            fn_bundle = self._fn_bundle(bid)
            _mkdir_p(os.path.dirname(fn_bundle))
            with open(fn_bundle, 'w') as file:
                for operation in operations:
                    file.write(operation.get_id() + '\n')
            return bid

    def _expand_bundled_jobs(self, scheduler_jobs):
        "Expand jobs which were submitted as part of a bundle."
        for job in scheduler_jobs:
            if job.name().startswith('{}/bundle/'.format(self)):
                with open(self._fn_bundle(job.name())) as file:
                    for line in file:
                        yield ClusterJob(line.strip(), job.status())
            else:
                yield job

    def scheduler_jobs(self, scheduler):
        """Fetch jobs from the scheduler.

        This function will fetch all scheduler jobs from the scheduler
        and also expand bundled jobs automatically.

        However, this function will not automatically filter scheduler
        jobs which are not associated with this project.

        :param scheduler:
            The scheduler instance.
        :type scheduler:
            :class:`~.flow.manage.Scheduler`
        :yields:
            All scheduler jobs fetched from the scheduler instance.
        """
        for sjob in self._expand_bundled_jobs(scheduler.jobs()):
            yield sjob

    @staticmethod
    def _map_scheduler_jobs(scheduler_jobs):
        "Map all scheduler jobs by job id and operation name."
        for sjob in scheduler_jobs:
            name = sjob.name()
            if name[32] == '-':
                expanded = JobOperation.expand_id(name)
                yield expanded['job_id'], expanded['operation-name'], sjob

    def _get_operations_status(self, job, cached_status):
        "Return a dict with information about job-operations for this job."
        for job_op in self._job_operations(job, False):
            flow_op = self.operations[job_op.name]
            completed = flow_op.complete(job)
            eligible = False if completed else flow_op.eligible(job)
            scheduler_status = cached_status.get(job_op.get_id(), JobStatus.unknown)
            yield job_op.name, {
                'scheduler_status': scheduler_status,
                'eligible': eligible,
                'completed': completed,
            }

    def get_job_status(self, job, ignore_errors=False, cached_status=None):
        "Return a dict with detailed information about the status of a job."
        result = dict()
        result['job_id'] = str(job)
        try:
            if cached_status is None:
                try:
                    cached_status = self.document['_status']._as_dict()
                except KeyError:
                    cached_status = dict()
            result['operations'] = OrderedDict(self._get_operations_status(job, cached_status))
            result['_operations_error'] = None
        except Exception as error:
            msg = "Error while getting operations status for job '{}': '{}'.".format(job, error)
            logger.debug(msg)
            if ignore_errors:
                result['operations'] = dict()
                result['_operations_error'] = str(error)
            else:
                raise
        try:
            result['labels'] = sorted(set(self.classify(job)))
            result['_labels_error'] = None
        except Exception as error:
            logger.debug("Error while classifying job '{}': '{}'.".format(job, error))
            if ignore_errors:
                result['labels'] = list()
                result['_labels_error'] = str(error)
            else:
                raise
        return result

    def _fetch_scheduler_status(self, jobs=None, file=None, ignore_errors=False):
        "Update the status docs."
        if file is None:
            file = sys.stderr
        if jobs is None:
            jobs = list(self)
        try:
            scheduler = self._environment.get_scheduler()

            self.document.setdefault('_status', dict())
            scheduler_info = {sjob.name(): sjob.status() for sjob in self.scheduler_jobs(scheduler)}
            status = dict()
            print(self._tr("Query scheduler..."), file=file)
            for job in tqdm(jobs,
                            desc="Fetching operation status",
                            total=len(jobs), file=file):
                for op in self._job_operations(job, only_eligible=False):
                    status[op.get_id()] = int(scheduler_info.get(op.get_id(), JobStatus.unknown))
            self.document._status.update(status)
        except NoSchedulerError:
            logger.debug("No scheduler available.")
        except RuntimeError as error:
            logger.warning("Error occurred while querying scheduler: '{}'.".format(error))
            if not ignore_errors:
                raise
        else:
            logger.info("Updated job status cache.")

    def _fetch_status(self, jobs, err, ignore_errors, no_parallelize):
        # Update the project's status cache
        self._fetch_scheduler_status(jobs, err, ignore_errors)

        # Get status dict for all selected jobs
        def _print_progress(x):
            print("Updating status: ", end='', file=err)
            err.flush()
            n = max(1, int(len(jobs) / 10))
            for i, _ in enumerate(x):
                if (i % n) == 0:
                    print('.', end='', file=err)
                    err.flush()
                yield _

        try:
            cached_status = self.document['_status']._as_dict()
        except KeyError:
            cached_status = dict()
        _get_job_status = functools.partial(self.get_job_status,
                                            ignore_errors=ignore_errors,
                                            cached_status=cached_status)

        with self._potentially_buffered():
            try:
                with contextlib.closing(ThreadPool()) as pool:
                    _map = map if no_parallelize else pool.imap
                    # First attempt at parallelized status determination.
                    # This may fail on systems that don't allow threads.
                    return list(tqdm(
                        iterable=_map(_get_job_status, jobs),
                        desc="Collect job status info", total=len(jobs), file=err))
            except RuntimeError as error:
                if "can't start new thread" not in error.args:
                    raise   # unrelated error
                # The parallelized status determination has failed and we fall
                # back to a serial approach.
                logger.warning(
                    "A parallelized status update failed due to error ('{}'). "
                    "Entering serial mode with fallback progress indicator. The "
                    "status update may take longer than ususal.".format(error))
                return list(with_progressbar(
                    iterable=map(_get_job_status, jobs),
                    total=len(jobs), desc='Collect job status info:', file=err))

    PRINT_STATUS_ALL_VARYING_PARAMETERS = True
    """This constant can be used to signal that the print_status() method is supposed
    to automatically show all varying parameters."""

    def print_status(self, jobs=None, overview=True, overview_max_lines=None,
                     detailed=False, parameters=None,
                     skip_active=False, param_max_width=None,
                     expand=False, all_ops=False, only_incomplete=False, dump_json=False,
                     unroll=True, compact=False, pretty=False,
                     file=None, err=None, ignore_errors=False,
                     no_parallelize=False, template=None):
        """Print the status of the project.

        .. versionchanged:: 0.6

        :param jobs:
            Only execute operations for the given jobs, or all if the argument is omitted.
        :type jobs:
            Sequence of instances :class:`.Job`.
        :param overview:
            Aggregate an overview of the project' status.
        :type overview:
            bool
        :param overview_max_lines:
            Limit the number of overview lines.
        :type overview_max_lines:
            int
        :param detailed:
            Print a detailed status of each job.
        :type detailed:
            bool
        :param parameters:
            Print the value of the specified parameters.
        :type parameters:
            list of str
        :param skip_active:
            Only print jobs that are currently inactive.
        :type skip_active:
            bool
        :param param_max_width:
            Limit the number of characters of parameter columns,
            see also: :py:meth:`~.update_aliases`.
        :type param_max_width:
            int
        :param expand:
            Present labels and operations in two separate tables.
        :type expand:
            bool
        :param all_ops:
            Include operations that are not eligible to run.
        :type all_ops:
            bool
        :param only_incomplete:
            Only show jobs that have eligible operations.
        :type only_incomplete:
            bool
        :param dump_json:
            Output the data as JSON instead of printing the formatted output.
        :type dump_json:
            bool
        :param unroll:
            Separate columns for jobs and the corresponding operations.
        :type unroll:
            bool
        :param compact:
            Print a compact version of the output.
        :type compact:
            bool
        :param pretty:
            Prettify the output.
        :type pretty:
            bool
        :param file:
            Redirect all output to this file, defaults to sys.stdout.
        :type file:
            str
        :param err:
            Redirect all error output to this file, defaults to sys.stderr.
        :type err:
            str
        :param ignore_errors:
            Print status even if querying the scheduler fails.
        :type ignore_errors:
            bool
        :param no_parallelize:
            Do not parallelize the status update.
        :type no_parallelize:
            bool
        :param template:
            user provided Jinja2 template file.
        :type template:
            str
        """
        if file is None:
            file = sys.stdout
        if err is None:
            err = sys.stderr
        if jobs is None:
            jobs = self     # all jobs

        # use Jinja2 template for status output
        if template is None:
            if detailed and expand:
                template = 'status_expand.jinja'
            elif detailed and not unroll:
                template = 'status_stack.jinja'
            elif detailed and compact:
                template = 'status_compact.jinja'
            else:
                template = 'status.jinja'

        if skip_active:
            raise NotImplementedError("The deprecated --skip-active option is no longer supported.")

        # initialize jinja2 template evnronment and necessary filters
        template_environment = self._template_environment()

        def draw_progressbar(value, total, width=40):
            """Visualize progess with a progress bar.

            :param value:
                The current progress as a fraction of total.
            :type value:
                int
            :param total:
                The maximum value that 'value' may obtain.
            :type total:
                int
            :param width:
                The character width of the drawn progress bar.
            :type width:
                int
            """

            assert value >= 0 and total > 0
            ratio = ' %0.2f%%' % (100 * value / total)
            n = int(value / total * width)
            return '|' + ''.join(['#'] * n) + ''.join(['-'] * (width - n)) + '|' + ratio

        def job_filter(job_op, scheduler_status_code, all_ops):
            """filter eligible jobs for status print.

            :param job_ops:
                Operations information for a job.
            :type job_ops:
                OrderedDict
            :param scheduler_status_code:
                Dictionary information for status code
            :type scheduler_status_code:
                Dictionary
            :param all_ops:
                Boolean value indicate if all operations should be displayed
            :type all_ops:
                Boolean
            """

            if scheduler_status_code[job_op['scheduler_status']] != 'U' or \
               job_op['eligible'] or all_ops:
                return True
            else:
                return False

        def get_operation_status(operation_info, symbols):
            """Determine the status of an operation.

            :param operation_info:
                Dicionary containing operation information
            :type operation_info:
                Dictionary
            :param symbols:
                Dicionary containing code for different job status
            :type symbols:
                Dictionary
            """

            if operation_info['scheduler_status'] >= JobStatus.active:
                op_status = u'running'
            elif operation_info['scheduler_status'] > JobStatus.inactive:
                op_status = u'active'
            elif operation_info['completed']:
                op_status = u'completed'
            elif operation_info['eligible']:
                op_status = u'eligible'
            else:
                op_status = u'ineligible'

            return symbols[op_status]

        if pretty:
            def highlight(s, eligible):
                """Change font to bold within jinja2 template

                :param s:
                    The string to be printed
                :type s:
                    str
                :param eligible:
                    Boolean value for job eligibility
                :type eligible:
                    Boolean
                """
                if eligible:
                    return '\033[1m' + s + '\033[0m'
                else:
                    return s
        else:
            def highlight(s, eligible):
                """Change font to bold within jinja2 template

                :param s:
                    The string to be printed
                :type s:
                    str
                :param eligible:
                    Boolean value for job eligibility
                :type eligible:
                    boolean
                """
                return s

        template_environment.filters['highlight'] = highlight
        template_environment.filters['draw_progressbar'] = draw_progressbar
        template_environment.filters['get_operation_status'] = get_operation_status
        template_environment.filters['job_filter'] = job_filter

        template = template_environment.get_template(template)
        context = self._get_standard_template_context()

        # get job status information
        tmp = self._fetch_status(jobs, err, ignore_errors, no_parallelize)

        operations_errors = {s['_operations_error'] for s in tmp}
        labels_errors = {s['_labels_error'] for s in tmp}
        errors = list(filter(None, operations_errors.union(labels_errors)))

        if errors:
            logger.warning(
                "Some job status updates did not succeed due to errors. "
                "Number of unique errors: {}. Use --debug to list all errors.".format(len(errors)))
            for i, error in enumerate(errors):
                logger.debug("Status update error #{}: '{}'".format(i + 1, error))

        if only_incomplete:
            # Remove all jobs from the status info, that have not a single
            # eligible operation.

            def _incomplete(s):
                return any(op['eligible'] for op in s['operations'].values())

            tmp = list(filter(_incomplete, tmp))

        statuses = OrderedDict([(s['job_id'], s) for s in tmp])

        # If the dump_json variable is set, just dump all status info
        # formatted in JSON to screen.
        if dump_json:
            print(json.dumps(statuses, indent=4), file=file)
            return

        if overview:
            # get overview info:
            column_width_bar = 50
            column_width_label = 5
            for key, value in self._label_functions.items():
                column_width_label = max(column_width_label, len(key.__name__))
            progress = defaultdict(int)
            for status in statuses.values():
                for label in status['labels']:
                    progress[label] += 1
            progress_sorted = list(islice(
                sorted(progress.items(), key=lambda x: (x[1], x[0]), reverse=True),
                overview_max_lines))

        # Optionally expand parameters argument to all varying parameters.
        if parameters is self.PRINT_STATUS_ALL_VARYING_PARAMETERS:
            parameters = list(sorted({key for job in jobs for key in job.sp.keys()
                                      if len(set([job.sp.get(key) for job in jobs])) > 1}))

        if parameters:
            # get parameters info
            column_width_parameters = list([0]*len(parameters))
            for i, para in enumerate(parameters):
                column_width_parameters[i] = len(para)

            def _add_parameters(status):
                sp = self.open_job(id=status['job_id']).statepoint()

                def get(k, m):
                    if m is None:
                        return
                    t = k.split('.')
                    if len(t) > 1:
                        return get('.'.join(t[1:]), m.get(t[0]))
                    else:
                        return m.get(k)

                status['parameters'] = OrderedDict()
                for i, k in enumerate(parameters):
                    v = shorten(str(self._alias(get(k, sp))))
                    column_width_parameters[i] = max(column_width_parameters[i], len(v))
                    status['parameters'][k] = v

            for status in statuses.values():
                _add_parameters(status)

        if detailed:
            # get detailed view info
            column_width_id = 32
            column_width_total_label = 6
            column_width_operation = 5
            status_legend = ' '.join('[{}]:{}'.format(v, k) for k, v in self.ALIASES.items())

            for key, value in self._operations.items():
                column_width_operation = max(column_width_operation, len(key))
            for job in tmp:
                column_width_total_label = max(
                    column_width_total_label, len(', '.join(job['labels'])))
            if compact:
                num_operations = len(self._operations)
                column_width_operations_count = len(str(max(num_operations-1, 0))) + 3

            if pretty:
                OPERATION_STATUS_SYMBOLS = OrderedDict([
                    ('ineligible', u'\u25cb'),   # open circle
                    ('eligible', u'\u25cf'),     # black circle
                    ('active', u'\u25b9'),       # open triangle
                    ('running', u'\u25b8'),      # black triangle
                    ('completed', u'\u2714'),    # check mark
                ])
                "Pretty (unicode) symbols denoting the execution status of operations."
            else:
                OPERATION_STATUS_SYMBOLS = OrderedDict([
                    ('ineligible', u'-'),
                    ('eligible', u'+'),
                    ('active', u'*'),
                    ('running', u'>'),
                    ('completed', u'X')
                ])
                "Symbols denoting the execution status of operations."
            operation_status_legend = ' '.join('[{}]:{}'.format(v, k)
                                               for k, v in OPERATION_STATUS_SYMBOLS.items())

        context['jobs'] = list(statuses.values())
        context['overview'] = overview
        context['detailed'] = detailed
        context['all_ops'] = all_ops
        context['parameters'] = parameters
        context['compact'] = compact
        context['unroll'] = unroll
        if overview:
            context['progress_sorted'] = progress_sorted
            context['column_width_bar'] = column_width_bar
            context['column_width_label'] = column_width_label
        if detailed:
            context['column_width_id'] = column_width_id
            context['column_width_operation'] = column_width_operation
            context['column_width_total_label'] = column_width_total_label
            context['alias_bool'] = {True: 'T', False: 'U'}
            context['scheduler_status_code'] = _FMT_SCHEDULER_STATUS
            context['status_legend'] = status_legend
            if parameters:
                context['column_width_parameters'] = column_width_parameters
            if compact:
                context['extra_num_operations'] = max(num_operations-1, 0)
                context['column_width_operations_count'] = column_width_operations_count
            if not unroll:
                context['operation_status_legend'] = operation_status_legend
                context['operation_status_symbols'] = OPERATION_STATUS_SYMBOLS

        print(template.render(**context), file=file)

    def run_operations(self, operations=None, pretend=False, np=None, timeout=None, progress=False):
        """Execute the next operations as specified by the project's workflow.

        See also: :meth:`~.run`

        .. versionadded:: 0.6

        :param operations:
            The operations to execute (optional).
        :type operations:
            Sequence of instances of :class:`.JobOperation`
        :param pretend:
            Do not actually execute the operations, but show which command would have been used.
        :type pretend:
            bool
        :param np:
            The number of processors to use for each operation.
        :type np:
            int
        :param timeout:
            An optional timeout for each operation in seconds after which execution will
            be cancelled. Use -1 to indicate not timeout (the default).
        :type timeout:
            int
        :param progress:
            Show a progress bar during execution.
        :type progess:
            bool
        """
        if six.PY2 and timeout is not None:
            logger.warning(
                "The timeout argument for run() is not supported for "
                "Python 2.7 and will be ignored!")
        if timeout is not None and timeout < 0:
            timeout = None
        if operations is None:
            operations = list(self._get_pending_operations(self))
        else:
            operations = list(operations)   # ensure list

        if np is None or np == 1 or pretend:
            if progress:
                operations = tqdm(operations)
            for operation in operations:
                if pretend:
                    print(operation.cmd)
                else:
                    self._fork(operation, timeout)
        else:
            logger.debug("Parallelized execution of {} operation(s).".format(len(operations)))
            with contextlib.closing(Pool(processes=cpu_count() if np < 0 else np)) as pool:
                logger.debug("Parallelized execution of {} operation(s).".format(len(operations)))
                try:
                    from six.moves import cPickle as pickle
                    self._run_operations_in_parallel(pool, pickle, operations, progress, timeout)
                    logger.debug("Used cPickle module for serialization.")
                except Exception as error:
                    if not isinstance(error, (pickle.PickleError, self._PickleError)) and\
                            'pickle' not in str(error).lower():
                        raise    # most likely not a pickle related error...

                    try:
                        import cloudpickle
                    except ImportError:  # The cloudpickle package is not available.
                        logger.error("Unable to parallelize execution due to a pickling error. "
                                     "\n\n - Try to install the 'cloudpickle' package, e.g., with "
                                     "'pip install cloudpickle'!\n")
                        raise error
                    else:
                        try:
                            self._run_operations_in_parallel(
                                pool, cloudpickle, operations, progress, timeout)
                        except self._PickleError as error:
                            raise RuntimeError("Unable to parallelize execution due to a pickling "
                                               "error: {}.".format(error))

    class _PickleError(Exception):
        "Indicates a pickling error while trying to parallelize the execution of operations."
        pass

    @staticmethod
    def _dumps_op(op):
        return (op.name, op.job._id, op.cmd, op.directives)

    def _loads_op(self, blob):
        name, job_id, cmd, directives = blob
        return JobOperation(name, self.open_job(id=job_id), cmd, directives)

    def _run_operations_in_parallel(self, pool, pickle, operations, progress, timeout):
        """Execute operations in parallel.

        This function executes the given list of operations with the provided process pool.

        Since pickling of the project instance is likely to fail, we manually pickle the
        project instance and the operations before submitting them to the process pool to
        enable us to try different pool and pickle module combinations.
        """

        try:
            s_project = pickle.dumps(self)
            s_tasks = [(pickle.loads, s_project, self._dumps_op(op))
                       for op in with_progressbar(operations, desc='Serialize tasks')]
        except Exception as error:  # Masking all errors since they must be pickling related.
            raise self._PickleError(error)

        results = [pool.apply_async(_fork_with_serialization, task) for task in s_tasks]

        for result in tqdm(results) if progress else results:
            result.get(timeout=timeout)

    def _fork(self, operation, timeout=None):
        logger.info("Execute operation '{}'...".format(operation))

        # Execute without forking if possible...
        if timeout is None and operation.name in self._operation_functions and \
                operation.directives.get('executable', sys.executable) == sys.executable:
            logger.debug("Able to optimize execution of operation '{}'.".format(operation))
            self._operation_functions[operation.name](operation.job)
        else:   # need to fork
            fork(cmd=operation.cmd, timeout=timeout)

    def run(self, jobs=None, names=None, pretend=False, np=None, timeout=None, num=None,
            num_passes=1, progress=False, order=None):
        """Execute all pending operations for the given selection.

        This function will run in an infinite loop until all pending operations
        have been executed or the total number of passes per operation or the total
        number of exeutions have been reached.

        By default there is no limit on the total number of executions, but a specific
        operation will only be executed once per job. This is to avoid accidental
        infinite loops when no or faulty post conditions are provided.

        See also: :meth:`~.run_operations`

        .. versionchanged:: 0.6

        :param jobs:
            Only execute operations for the given jobs, or all if the argument is omitted.
        :type jobs:
            Sequence of instances :class:`.Job`.
        :param names:
            Only execute operations that are in the provided set of names, or all, if the
            argument is omitted.
        :type names:
            Sequence of :class:`str`
        :param pretend:
            Do not actually execute the operations, but show which command would have been used.
        :type pretend:
            bool
        :param np:
            Parallelize to the specified number of processors. Use -1 to parallelize to all
            available processing units.
        :type np:
            int
        :param timeout:
            An optional timeout for each operation in seconds after which execution will
            be cancelled. Use -1 to indicate not timeout (the default).
        :type timeout:
            int
        :param num:
            The total number of operations that are executed will not exceed this argument
            if provided.
        :type num:
            int
        :param num_passes:
            The total number of one specific job-operation pair will not exceed this argument.
            The default is 1, there is no limit if this argument is `None`.
        :type num_passes:
            int
        :param progress:
            Show a progress bar during execution.
        :type progess:
            bool
        :param order:
            Specify the order of operations, possible values are:
                * 'none' or None (no specific order)
                * 'by-job' (operations are grouped by job)
                * 'cyclic' (order operations cyclic by job)
                * 'random' (shuffle the execution order randomly)
                * callable (a callable returning a comparison key for an
                            operation used to sort operations)

            The default value is `none`, which is equivalent to `by-job` in the current
            implementation.

            .. note::

                Users are advised to not rely on a specific execution order, as a
                substitute for defining the workflow in terms of pre- and post-conditions.
                However, a specific execution order may be more performant in cases where
                operations need to access and potentially lock shared resources.

        :type order:
            str, callable, or NoneType
        """
        # If no jobs argument is provided, we run operations for all jobs.
        if jobs is None:
            jobs = self

        # Negative values for the execution limits, means 'no limit'.
        if num_passes and num_passes < 0:
            num_passes = None
        if num and num < 0:
            num = None

        # The 'names' argument must be a sequence, not a string.
        if isinstance(names, six.string_types):
            raise ValueError(
                "The names argument of FlowProject.run() must be a sequence of strings, "
                "not a string.")

        messages = list()

        def log(msg, lvl=logging.INFO):
            messages.append((msg, lvl))

        reached_execution_limit = Event()

        def select(operation):
            if operation.job not in self:
                log("Job '{}' is no longer part of the project.".format(operation.job))
                return False
            if num is not None and select.total_execution_count >= num:
                reached_execution_limit.set()
                raise StopIteration  # Reached total number of executions

            # Check whether the operation was executed more than the total number of allowed
            # passes *per operation* (default=1).
            if num_passes is not None and select.num_executions.get(operation, 0) >= num_passes:
                log("Operation '{}' exceeds max. # of allowed "
                    "passes ({}).".format(operation, num_passes))

                # Warn if an operation has no post-conditions set.
                has_post_conditions = len(self.operations[operation.name]._postconds)
                if not has_post_conditions:
                    log("Operation '{}' has no post-conditions!".format(operation.name),
                        logging.WARNING)

                return False    # Reached maximum number of passes for this operation.

            # Increase execution counters for this operation.
            select.num_executions[operation] += 1
            select.total_execution_count += 1
            return True

        # Keep track of all executed job-operations; the number of executions
        # of each individual job-operation cannot exceed num_passes.
        select.num_executions = defaultdict(int)

        # Keep track of the total execution count, it may not exceed the value given by
        # num, if not None.
        # Note: We are not using sum(select.num_execution.values()) for efficiency.
        select.total_execution_count = 0

        for i_pass in count(1):
            if reached_execution_limit.is_set():
                logger.warning("Reached the maximum number of operations that can be executed, but "
                               "there are still operations pending.")
                break
            try:
                with self._potentially_buffered():
                    operations = list(filter(select, self._get_pending_operations(jobs, names)))
            finally:
                if messages:
                    for msg, level in set(messages):
                        logger.log(level, msg)
                    del messages[:]     # clear
            if not operations:
                break   # No more pending operations or execution limits reached.

            # Optionally re-order operations for execution if order argument is provided:
            if callable(order):
                operations = list(sorted(operations, key=order))
            elif order == 'cyclic':
                groups = [list(group)
                          for _, group in groupby(operations, key=lambda op: op.job)]
                operations = list(roundrobin(*groups))
            elif order == 'random':
                random.shuffle(operations)
            elif order is None or order in ('none', 'by-job'):
                pass  # by-job is the default order
            else:
                raise ValueError(
                    "Invalid value for the 'order' argument, valid arguments are "
                    "'none', 'by-job', 'cyclic', 'random', None, or a callable.")

            logger.info(
                "Executing {} operation(s) (Pass # {:02d})...".format(len(operations), i_pass))
            self.run_operations(operations, pretend=pretend,
                                np=np, timeout=timeout, progress=progress)

    def _generate_operations(self, cmd, jobs, requires=None):
        "Generate job-operations for a given 'direct' command."
        for job in jobs:
            if requires and requires.difference(self.labels(job)):
                continue
            cmd_ = cmd.format(job=job)
            yield JobOperation(name=cmd_.replace(' ', '-'), cmd=cmd_, job=job)

    def _get_pending_operations(self, jobs, operation_names=None):
        "Get all pending operations for the given selection."
        assert not isinstance(operation_names, six.string_types)
        for op in self.next_operations(* jobs):
            if operation_names is None or any(fullmatch(n, op.name) for n in operation_names):
                yield op

    @contextlib.contextmanager
    def _potentially_buffered(self):
        if self._use_buffered_mode:
            if hasattr(signac, 'buffered'):
                logger.debug("Entering buffered mode...")
                with signac.buffered():
                    yield
                logger.debug("Exiting buffered mode.")
            else:
                warnings.warn(
                    "Configuration specifies to use buffered mode, but the buffered "
                    "mode is not supported by the installed version of signac. "
                    "Required version: >= 0.9.3, your version: {}".format(signac.__version__))
                yield
        else:
            yield

    def script(self, operations, parallel=False, template='script.sh', show_template_help=False):
        """Generate a run script to execute given operations.

        :param operations:
            The operations to execute.
        :type operations:
            Sequence of instances of :class:`.JobOperation`
        :param parallel:
            Execute all operations in parallel (default is False).
        :param parallel:
            bool
        :param template:
            The name of the template to use to generate the script.
        :type template:
            str
        :param show_template_help:
            Show help related to the templating system and then exit.
        :type show_template_help:
            bool
        """
        template_environment = self._template_environment()
        template = template_environment.get_template(template)
        context = self._get_standard_template_context()
        # For script generation we do not need the extra logic used for
        # generating cluster job scripts.
        context['base_script'] = 'base_script.sh'
        context['operations'] = list(operations)
        context['parallel'] = parallel
        if show_template_help:
            self._show_template_help_and_exit(template_environment, context)
        return template.render(** context)

    def _generate_submit_script(self, _id, operations, template, show_template_help, env, **kwargs):
        """Generate submission script to submit the execution of operations to a scheduler."""
        if template is None:
            template = env.template
        assert _id is not None

        template_environment = self._template_environment(env)
        template = template_environment.get_template(template)
        context = self._get_standard_template_context()
        # The flow 'script.sh' file simply extends the base script
        # provided. The choice of base script is dependent on the
        # environment, but will default to the 'base_script.sh' provided
        # with signac-flow unless additional environment information is
        # detected.

        logger.info("Use environment '{}'.".format(env))
        logger.info("Set 'base_script={}'.".format(env.template))
        context['base_script'] = env.template
        context['environment'] = env.__name__
        context['id'] = _id
        context['operations'] = list(operations)
        context.update(kwargs)
        if show_template_help:
            self._show_template_help_and_exit(template_environment, context)
        return template.render(** context)

    def submit_operations(self, operations, _id=None, env=None, parallel=False, flags=None,
                          force=False, template='script.sh', pretend=False,
                          show_template_help=False, **kwargs):
        """Submit a sequence of operations to the scheduler.

        .. versionchanged:: 0.6

        :param operations:
            The operations to submit.
        :type operations:
            A sequence of instances of :py:class:`.JobOperation`
        :param _id:
            The _id to be used for this submission.
        :type _id:
            str
        :param parallel:
            Execute all bundled operations in parallel.
        :type parallel:
            bool
        :param flags:
            Additional options to be forwarded to the scheduler.
        :type flags:
            list
        :param force:
            Ignore all warnings or checks during submission, just submit.
        :type force:
            bool
        :param template:
            The name of the template file to be used to generate the submission script.
        :type template:
            str
        :param pretend:
            Do not actually submit, but only print the submission script to screen. Useful
            for testing the submission workflow.
        :type pretend:
            bool
        :param show_template_help:
            Show information about available template variables and filters and exit.
        :type show_template_help:
            bool
        :param kwargs:
            Additional keyword arguments to be forwarded to the scheduler.
        :return:
            Return the submission status after successful submission or None.
        """
        if _id is None:
            _id = self._store_bundled(operations)
        if env is None:
            env = self._environment

        print("Submitting cluster job '{}':".format(_id), file=sys.stderr)

        def _msg(op):
            print(" - Operation: {}".format(op), file=sys.stderr)
            return op

        try:
            script = self._generate_submit_script(
                _id=_id,
                operations=map(_msg, operations),
                template=template,
                show_template_help=show_template_help,
                env=env,
                parallel=parallel,
                force=force,
                **kwargs
            )
        except ConfigKeyError as error:
            raise SubmitError(
                "Unable to submit, because of a configuration error.\n"
                "The following key is missing: {key}.\n"
                "You can add the key to the configuration for example with:\n\n"
                "  $ signac config --global set {key} VALUE\n".format(key=str(error)))
        else:
            # Keys which were explicitly set by the user, but are not evaluated by the
            # template engine are cause for concern and might hint at a bug in the template
            # script or ill-defined directives. Here we check whether all directive keys that
            # have been explicitly set by the user were actually evaluated by the template
            # engine and warn about those that have not been.
            keys_unused = {
                key for op in operations for key in
                op.directives._keys_set_by_user.difference(op.directives.keys_used)}
            if keys_unused:
                logger.warning(
                    "Some of the keys provided as part of the directives were not used by "
                    "the template script, including: {}".format(
                        ', '.join(sorted(keys_unused))))
            if pretend:
                print(script)
            else:
                return env.submit(_id=_id, script=script, flags=flags, **kwargs)

    def submit(self, bundle_size=1, jobs=None, names=None, num=None, parallel=False,
               force=False, walltime=None, env=None, **kwargs):
        """Submit function for the project's main submit interface.

        .. versionchanged:: 0.6

        :param bundle_size:
            Specify the number of operations to be bundled into one submission, defaults to 1.
        :type bundle_size:
            int
        :param jobs:
            Only submit operations associated with the provided jobs. Defaults to all jobs.
        :type jobs:
            Sequence of instances :class:`.Job`.
        :param names:
            Only submit operations with any of the given names, defaults to all names.
        :type names:
            Sequence of :class:`str`
        :param num:
            Limit the total number of submitted operations, defaults to no limit.
        :type num:
            int
        :param parallel:
            Execute all bundled operations in parallel. Has no effect without bundling.
        :type parallel:
            bool
        :param force:
            Ignore all warnings or checks during submission, just submit.
        :type force:
            bool
        :param walltime:
            Specify the walltime in hours or as instance of datetime.timedelta.
        """
        # Regular argument checks and expansion
        if jobs is None:
            jobs = self  # select all jobs
        if isinstance(names, six.string_types):
            raise ValueError(
                "The 'names' argument must be a sequence of strings, however you "
                "provided a single string: {}.".format(names))
        if env is None:
            env = self._environment
        if walltime is not None:
            try:
                walltime = datetime.timedelta(hours=walltime)
            except TypeError as error:
                if str(error) != 'unsupported type for timedelta ' \
                                 'hours component: datetime.timedelta':
                    raise

        # Gather all pending operations.
        with self._potentially_buffered():
            operations = (op for op in self._get_pending_operations(jobs, names)
                          if self.eligible_for_submission(op))
            if num is not None:
                operations = list(islice(operations, num))

        # Bundle them up and submit.
        for bundle in make_bundles(operations, bundle_size):
            status = self.submit_operations(
                operations=bundle, env=env, parallel=parallel,
                force=force, walltime=walltime, **kwargs)

            if status is not None:  # operations were submitted, store status
                for op in bundle:
                    op.set_status(status)

    @classmethod
    def _add_submit_args(cls, parser):
        "Add arguments to submit sub command to parser."
        parser.add_argument(
            'flags',
            type=str,
            nargs='*',
            help="Flags to be forwarded to the scheduler.")
        parser.add_argument(
            '--pretend',
            action='store_true',
            help="Do not really submit, but print the submission script to screen.")
        parser.add_argument(
            '--force',
            action='store_true',
            help="Ignore all warnings and checks, just submit.")
        parser.add_argument(
            '--test',
            action='store_true',
            help="Do not interact with the scheduler, implies --pretend.")
        cls._add_operation_selection_arg_group(parser)
        cls._add_operation_bundling_arg_group(parser)
        cls._add_template_arg_group(parser)

    @classmethod
    def _add_script_args(cls, parser):
        cls._add_operation_selection_arg_group(parser)
        execution_group = parser.add_argument_group('execution')
        execution_group.add_argument(
            '-p', '--parallel',
            action='store_true',
            help="Execute all operations in parallel.")
        cls._add_direct_cmd_arg_group(parser)
        cls._add_template_arg_group(parser)

    @classmethod
    def _add_template_arg_group(cls, parser, default='script.sh'):
        "Add argument group to parser for template handling."
        template_group = parser.add_argument_group(
            'templating',
            "The execution and submission scripts are always generated from a script "
            "which is by default called '{default}' and located within the default "
            "template directory. The system uses a default template if none is provided. "
            "The default template extends from a base template, which may be different "
            "depending on the local compute environment, e.g., 'slurm.sh' for an environment "
            "with SLURM scheduler. The name of the base template is provided with the "
            "'base_script' template variable.".format(default=default),
        )
        template_group.add_argument(
            '--template',
            type=str,
            default=default,
            help="The name of the template file within the template directory. "
                 "The standard template directory is '${{project_root}}/templates' and "
                 "can be configured with the 'template_dir' configuration variable. "
                 "Default: '{}'.".format(default))
        template_group.add_argument(
            '--template-help',
            dest='show_template_help',
            action='store_true',
            help="Show information about the template context, including available variables "
                 "and filter funtions; then exit.")

    @classmethod
    def _add_job_selection_args(cls, parser):
        parser.add_argument(
            '-j', '--job-id',
            type=str,
            nargs='+',
            help="Only select jobs that match the given id(s).")
        parser.add_argument(
            '-f', '--filter',
            type=str,
            nargs='+',
            help="Only select jobs that match the given state point filter.")
        parser.add_argument(
            '--doc-filter',
            type=str,
            nargs='+',
            help="Only select jobs that match the given document filter.")

    @classmethod
    def _add_operation_selection_arg_group(cls, parser, operations=None):
        "Add argument group to parser for job-operation selection."
        selection_group = parser.add_argument_group(
            'job-operation selection',
            "By default, all eligible operations for all jobs are selected. Use "
            "the options in this group to reduce this selection.")
        cls._add_job_selection_args(selection_group)
        selection_group.add_argument(
            '-o', '--operation',
            dest='operation_name',
            nargs='+',
            help="Only select operations that match the given operation name(s).")
        selection_group.add_argument(
            '-n', '--num',
            type=int,
            help="Limit the total number of operations to be selected.")

    @classmethod
    def _add_operation_bundling_arg_group(cls, parser):
        """Add argument group to parser for operation bundling."""

        bundling_group = parser.add_argument_group(
            'bundling',
            "Bundle mutiple operations for execution, e.g., to submit them "
            "all together to a cluster job, or execute them in parallel within "
            "an execution script.")
        bundling_group.add_argument(
            '-b', '--bundle',
            type=int,
            nargs='?',
            const=0,
            default=1,
            dest='bundle_size',
            help="Bundle multiple operations for execution. When this "
                 "option is provided without argument, all pending operations "
                 "are aggregated into one bundle.")
        bundling_group.add_argument(
            '-p', '--parallel',
            action='store_true',
            help="Execute all (bundled) operations in parallel.")

    @classmethod
    def _add_direct_cmd_arg_group(cls, parser):
        direct_cmd_group = parser.add_argument_group("direct cmd")
        direct_cmd_group.add_argument(
            '--cmd',
            type=str,
            help="Directly specify the command for an operation. "
                 "For example: --cmd='echo {job._id}'.")
        direct_cmd_group.add_argument(
            '--requires',
            type=str,
            nargs='+',
            help="Manually specify all labels that are required for the direct command "
                 "to be considered eligible for execution.")

    def update_stati(self, *args, **kwargs):
        "This function has been removed as of version 0.6."
        raise RuntimeError(
            "The update_stati() method has been removed as of version 0.6.")

    def export_job_stati(self, collection, stati):
        "Export the job stati to a database collection."
        for status in stati:
            job = self.open_job(id=status['job_id'])
            status['statepoint'] = job.statepoint()
            collection.update_one({'_id': status['job_id']},
                                  {'$set': status}, upsert=True)

    @classmethod
    def _add_print_status_args(cls, parser):
        "Add arguments to parser for the :meth:`~.print_status` method."
        cls._add_job_selection_args(parser)
        view_group = parser.add_argument_group(
            'view',
            "Specify how to format the status display.")
        view_group.add_argument(
            '--json',
            dest='dump_json',
            action='store_true',
            help="Do not format the status display, but dump all data formatted in JSON.")
        view_group.add_argument(
            '-d', '--detailed',
            action='store_true',
            help="Show a detailed view of all jobs and their labels and operations.")
        view_group.add_argument(
            '-a', '--all-operations',
            dest='all_ops',
            action='store_true',
            help="Show information about all operations, not just active or eligible ones.")
        view_group.add_argument(
            '--only-incomplete-operations',
            dest='only_incomplete',
            action='store_true',
            help="Only show information for jobs with incomplete operations.")
        view_group.add_argument(
            '--skip-active',
            action='store_true',
            help=argparse.SUPPRESS)
        view_group.add_argument(
            '--stack',
            action='store_false',
            dest='unroll',
            help="Show labels and operations in separate rows.")
        view_group.add_argument(
            '-1', '--one-line',
            dest='compact',
            action='store_true',
            help="Show only one line per job.")
        view_group.add_argument(
            '-e', '--expand',
            action='store_true',
            help="Display job labels and job operations in two separate tables.")
        view_group.add_argument(
            '--pretty',
            action='store_true')
        view_group.add_argument(
            '--full',
            action='store_true',
            help="Show all available information (implies --detailed --all-operations).")
        view_group.add_argument(
            '--no-overview',
            action='store_false',
            dest='overview',
            help="Do not print an overview.")
        view_group.add_argument(
            '-m', '--overview-max-lines',
            type=_positive_int,
            help="Limit the number of lines in the overview.")
        view_group.add_argument(
            '-p', '--parameters',
            type=str,
            nargs='*',
            help="Display select parameters of the job's "
                 "statepoint with the detailed view.")
        view_group.add_argument(
            '--param-max-width',
            type=int,
            help="Limit the width of each parameter row.")
        parser.add_argument(
            '--ignore-errors',
            action='store_true',
            help="Ignore errors that might occur when querying the scheduler.")
        parser.add_argument(
            '--no-parallelize',
            action='store_true',
            help="Do not parallelize the status determination.")

    def labels(self, job):
        """Yields all labels for the given ``job``.

        See also: :meth:`~.label`
        """
        for label_func, label_name in self._label_functions.items():
            if label_name is None:
                label_name = getattr(label, '_label_name',
                                     getattr(label, '__name__', type(label).__name__))
            try:
                label_value = label_func(job)
            except TypeError:
                try:
                    label_value = label_func(self, job)
                except Exception:
                    label_func = getattr(self, label.__func__.__name__)
                    label_value = label_func(job)

            label_name = getattr(label_func, '_label_name', label_func.__name__)
            assert label_name is not None
            if isinstance(label_value, six.string_types):
                yield label_value
            elif bool(label_value) is True:
                yield label_name

    def add_operation(self, name, cmd, pre=None, post=None, **kwargs):
        """
        Add an operation to the workflow.

        This method will add an instance of :py:class:`~.FlowOperation` to the
        operations-dict of this project.

        .. seealso::

            A Python function may be defined as an operation function directly using
            the :meth:`~.operation` decorator.

        Any FlowOperation is associated with a specific command, which should be
        a function of :py:class:`~signac.contrib.job.Job`. The command (cmd) can
        be stated as function, either by using str-substitution based on a job's
        attributes, or by providing a unary callable, which expects an instance
        of job as its first and only positional argument.

        For example, if we wanted to define a command for a program called 'hello',
        which expects a job id as its first argument, we could contruct the following
        two equivalent operations:

        .. code-block:: python

            op = FlowOperation('hello', cmd='hello {job._id}')
            op = FlowOperation('hello', cmd=lambda 'hello {}'.format(job._id))

        Here are some more useful examples for str-substitutions:

        .. code-block:: python

            # Substitute job state point parameters:
            op = FlowOperation('hello', cmd='cd {job.ws}; hello {job.sp.a}')

        Pre-requirements (pre) and post-conditions (post) can be used to
        trigger an operation only when certain conditions are met. Conditions are unary
        callables, which expect an instance of job as their first and only positional
        argument and return either True or False.

        An operation is considered "eligible" for execution when all pre-requirements
        are met and when at least one of the post-conditions is not met.
        Requirements are always met when the list of requirements is empty and
        post-conditions are never met when the list of post-conditions is empty.

        Please note, eligibility in this contexts refers only to the workflow pipline
        and not to other contributing factors, such as whether the job-operation is currently
        running or queued.

        :param name:
            A unique identifier for this operation, may be freely choosen.
        :type name:
            str
        :param cmd:
            The command to execute operation; should be a function of job.
        :type cmd:
            str or callable
        :param pre:
            required conditions
        :type pre:
            sequence of callables
        :param post:
            post-conditions to determine completion
        :type pre:
            sequence of callables
        """
        if name in self.operations:
            raise KeyError("An operation with this identifier is already added.")
        self.operations[name] = FlowOperation(cmd=cmd, pre=pre, post=post, directives=kwargs)

    def classify(self, job):
        """Generator function which yields labels for job.

        By default, this method yields from the project's labels() method.

        :param job:
            The signac job handle.
        :type job:
            :class:`~signac.contrib.job.Job`
        :yields:
            The labels to classify job.
        :yield type:
            str
        """
        for _label in self.labels(job):
            yield _label

    def completed_operations(self, job):
        """Determine which operations have been completed for job.

        :param job:
            The signac job handle.
        :type job:
            :class:`~signac.contrib.job.Job`
        :return:
            The name of the operations that are complete.
        :rtype:
            str
        """
        for name, op in self._operations.items():
            if op.complete(job):
                yield name

    def _job_operations(self, job, only_eligible):
        "Yield instances of JobOperation constructed for specific jobs."
        for name, op in self.operations.items():
            if only_eligible and not op.eligible(job):
                continue
            yield JobOperation(name=name, job=job, cmd=op(job), directives=op.directives)

    def next_operations(self, *jobs):
        """Determine the next eligible operations for jobs.

        :param jobs:
            The signac job handles.
        :type job:
            :class:`~signac.contrib.job.Job`
        :yield:
            All instances of :class:`~.JobOperation` jobs are eligible for.
        """
        for job in jobs:
            for op in self._job_operations(job, True):
                yield op

    def next_operation(self, job):
        """Determine the next operation for this job.

        :param job:
            The signac job handle.
        :type job:
            :class:`~signac.contrib.job.Job`
        :return:
            An instance of JobOperation to execute next or `None`, if no operation is eligible.
        :rtype:
            `:py:class:`~.JobOperation` or `NoneType`
        """
        for op in self.next_operations(job):
            return op

    @classmethod
    def operation(cls, func, name=None):
        """Add the function `func` as operation function to the class workflow definition.

        This function is designed to be used as a decorator function, for example:

        .. code-block:: python

            @FlowProject.operation
            def hello(job):
                print('Hello', job)

        See also: :meth:`~.flow.FlowProject.add_operation`.

        .. versionadded:: 0.6
        """
        if isinstance(func, six.string_types):
            return lambda op: cls.operation(op, name=func)

        if name is None:
            name = func.__name__

        if (name, func) in cls._OPERATION_FUNCTIONS:
            raise ValueError(
                "An operation with name '{}' is already registered.".format(name))

        if six.PY2:
            signature = inspect.getargspec(func)
            if len(signature.args) > 1:
                if signature.defaults is None or len(signature.defaults) + 1 < len(signature.args):
                    raise ValueError(
                        "Only the first argument in an operation argument may not have "
                        "a default value! ({})".format(name))
        else:
            signature = inspect.signature(func)
            for i, (k, v) in enumerate(signature.parameters.items()):
                if i and v.default is inspect.Parameter.empty:
                    raise ValueError(
                        "Only the first argument in an operation argument may not have "
                        "a default value! ({})".format(name))

        # Append the name and function to the class registry
        cls._OPERATION_FUNCTIONS.append((name, func))
        return func

    @classmethod
    def _collect_operations(cls):
        "Collect all operations that were add via decorator."
        operations = []
        for cls_ in cls.__mro__:
            operations.extend(getattr(cls_, '_OPERATION_FUNCTIONS', []))
        return operations

    @classmethod
    def _collect_pre_conditions(cls):
        "Collect all pre-conditions that were add via decorator."
        ret = defaultdict(list)
        for cls_ in cls.__mro__:
            for func, conds in getattr(cls_, '_OPERATION_PRE_CONDITIONS', dict()).items():
                ret[func].extend(conds)
        return ret

    @classmethod
    def _collect_post_conditions(cls):
        "Collect all post-conditions that were add via decorator."
        ret = defaultdict(list)
        for cls_ in cls.__mro__:
            for func, conds in getattr(cls_, '_OPERATION_POST_CONDITIONS', dict()).items():
                ret[func].extend(conds)
        return ret

    def _register_operations(self):
        "Register all operation functions registered with this class and its parent classes."
        operations = self._collect_operations()
        pre_conditions = self._collect_pre_conditions()
        post_conditions = self._collect_post_conditions()

        def _guess_cmd(func, name, **kwargs):
            try:
                executable = kwargs['directives']['executable']
            except (KeyError, TypeError):
                executable = sys.executable

            path = getattr(func, '_flow_path', inspect.getsourcefile(inspect.getmodule(func)))
            cmd_str = "{} {} exec {} {{job._id}}"

            if callable(executable):
                return lambda job: cmd_str.format(executable(job), path, name)
            else:
                return cmd_str.format(executable, path, name)

        for name, func in operations:
            if name in self._operations:
                raise ValueError(
                    "Repeat definition of operation with name '{}'.".format(name))

            # Extract pre/post conditions and directives from function:
<<<<<<< HEAD
            params = {'pre': self._OPERATION_PRECONDITIONS.get(func, None),
                      'post': self._OPERATION_POSTCONDITIONS.get(func, None),
                      'directives': getattr(func, '_flow_directives', None)
                      }
=======
            params = {
                'pre': pre_conditions.get(func, None),
                'post': post_conditions.get(func, None),
                'directives': getattr(func, '_flow_directives', None)}
>>>>>>> 0f1f2990

            # Construct FlowOperation:
            if getattr(func, '_flow_cmd', False):
                self._operations[name] = FlowOperation(cmd=func, **params)
            else:
                self._operations[name] = FlowOperation(
                    cmd=_guess_cmd(func, name, **params), **params)
                self._operation_functions[name] = func

    @property
    def operations(self):
        "The dictionary of operations that have been added to the workflow."
        return self._operations

    def eligible_for_submission(self, job_operation):
        """Determine if a job-operation is eligible for submission.

        By default, an operation is eligible for submission when it
        is not considered active, that means already queued or running.
        """
        if job_operation is None:
            return False
        if job_operation.get_status() >= JobStatus.submitted:
            return False
        return True

    def _main_status(self, args):
        "Print status overview."
        jobs = self._select_jobs_from_args(args)
        if args.compact and not args.unroll:
            logger.warn("The -1/--one-line argument is incompatible with "
                        "'--stack' and will be ignored.")
        show_traceback = args.debug or args.show_traceback
        args = {key: val for key, val in vars(args).items()
                if key not in ['func', 'verbose', 'debug', 'show_traceback',
                               'job_id', 'filter', 'doc_filter']}
        if args.pop('full'):
            args['detailed'] = args['all_ops'] = True

        try:
            self.print_status(jobs=jobs, **args)
        except NoSchedulerError:
            self.print_status(jobs=jobs, **args)
        except Exception:
            logger.error(
                "Error occured during status update. Use '--show-traceback' to "
                "show the full traceback or '--ignore-errors' to complete the "
                "update anyways.")
            if show_traceback:
                raise

    def _main_next(self, args):
        "Determine the jobs that are eligible for a specific operation."
        for job in self:
            if args.name in {op.name for op in self.next_operations(job)}:
                print(job)

    def _main_run(self, args):
        "Run all (or select) job operations."
        if args.hidden_operation_name:
            print(
                "WARNING: "
                "The run command expects operation names under the -o/--operation argument "
                "as of version 0.6.\n         Positional arguments will no longer be "
                "accepted beginning with version 0.7.",
                file=sys.stderr)
            if args.operation_name:
                args.operation_name.extend(args.hidden_operation_name)
            else:
                args.operation_name = args.hidden_operation_name

        # Select jobs:
        jobs = self._select_jobs_from_args(args)

        # Setup partial run function, because we need to call this either
        # inside some context managers or not based on whether we need
        # to switch to the project root directory or not.
        run = functools.partial(self.run,
                                jobs=jobs, names=args.operation_name, pretend=args.pretend,
                                np=args.parallel, timeout=args.timeout, num=args.num,
                                num_passes=args.num_passes, progress=args.progress,
                                order=args.order)

        if args.switch_to_project_root:
            with add_cwd_to_environment_pythonpath():
                with switch_to_directory(self.root_directory()):
                    run()
        else:
            run()

    def _main_script(self, args):
        "Generate a script for the execution of operations."
        if args.requires and not args.cmd:
            raise ValueError(
                "The --requires option can only be used in combination with --cmd.")
        if args.cmd and args.operation_name:
            raise ValueError(
                "Cannot use the -o/--operation-name and the --cmd options in combination!")

        # Select jobs:
        jobs = self._select_jobs_from_args(args)

        # Gather all pending operations or generate them based on a direct command...
        with self._potentially_buffered():
            if args.cmd:
                operations = self._generate_operations(args.cmd, jobs, args.requires)
            else:
                operations = self._get_pending_operations(jobs, args.operation_name)
            operations = list(islice(operations, args.num))

        # Generate the script and print to screen.
        print(self.script(
            operations=operations, parallel=args.parallel,
            template=args.template, show_template_help=args.show_template_help))

    def _main_submit(self, args):
        if args.test:
            args.pretend = True
        kwargs = vars(args)

        # Select jobs:
        jobs = self._select_jobs_from_args(args)

        # Fetch the scheduler status.
        if not args.test:
            self._fetch_scheduler_status(jobs)

        # Gather all pending operations ...
        with self._potentially_buffered():
            ops = (op for op in self._get_pending_operations(jobs, args.operation_name)
                   if self.eligible_for_submission(op))
            ops = list(islice(ops, args.num))

        # Bundle operations up, generate the script, and submit to scheduler.
        for bundle in make_bundles(ops, args.bundle_size):
            status = self.submit_operations(operations=bundle, **kwargs)
            if status is not None:
                for op in bundle:
                    op.set_status(status)

    def _main_exec(self, args):
        if len(args.jobid):
            jobs = [self.open_job(id=jid) for jid in args.jobid]
        else:
            jobs = self
        try:
            try:
                operation_function = self._operation_functions[args.operation]
            except KeyError:
                operation = self._operations[args.operation]

                def operation_function(job):
                    cmd = operation(job).format(job=job)
                    fork(cmd=cmd)

        except KeyError:
            raise KeyError("Unknown operation '{}'.".format(args.operation))

        if getattr(operation_function, '_flow_aggregate', False):
            operation_function(jobs)
        else:
            for job in jobs:
                operation_function(job)

    def _select_jobs_from_args(self, args):
        "Select jobs with the given command line arguments ('-j/-f/--doc-filter')."
        if args.job_id and (args.filter or args.doc_filter):
            raise ValueError(
                "Cannot provide both -j/--job-id and -f/--filter or --doc-filter in combination.")

        if args.job_id:
            try:
                return [self.open_job(id=job_id) for job_id in args.job_id]
            except KeyError as error:
                raise LookupError("Did not find job with id {}.".format(error))
        else:
            filter_ = parse_filter_arg(args.filter)
            doc_filter = parse_filter_arg(args.doc_filter)
            return legacy.JobsCursorWrapper(self, filter_, doc_filter)

    def main(self, parser=None):
        """Call this function to use the main command line interface.

        In most cases one would want to call this function as part of the
        class definition, e.g.:

        .. code-block:: python

             my_project.py
            from flow import FlowProject

            class MyProject(FlowProject):
                pass

            if __name__ == '__main__':
                MyProject().main()

        You can then execute this script on the command line:

        .. code-block:: bash

            $ python my_project.py --help
        """
        if parser is None:
            parser = argparse.ArgumentParser()

        base_parser = argparse.ArgumentParser(add_help=False)

        # The argparse module does not automatically merge options shared between the main
        # parser and the subparsers. We therefore assign different destinations for each
        # option and then merge them manually below.
        for prefix, _parser in (('main_', parser), ('', base_parser)):
            _parser.add_argument(
                '-v', '--verbose',
                dest=prefix + 'verbose',
                action='count',
                default=0,
                help="Increase output verbosity.")
            _parser.add_argument(
                '--show-traceback',
                dest=prefix + 'show_traceback',
                action='store_true',
                help="Show the full traceback on error.")
            _parser.add_argument(
                '--debug',
                dest=prefix + 'debug',
                action='store_true',
                help="This option implies `-vv --show-traceback`.")

        subparsers = parser.add_subparsers()

        parser_status = subparsers.add_parser(
            'status',
            parents=[base_parser])
        self._add_print_status_args(parser_status)
        parser_status.set_defaults(func=self._main_status)

        parser_next = subparsers.add_parser(
            'next',
            parents=[base_parser],
            description="Determine jobs that are eligible for a specific operation.")
        parser_next.add_argument(
            'name',
            type=str,
            help="The name of the operation.")
        parser_next.set_defaults(func=self._main_next)

        parser_run = subparsers.add_parser(
            'run',
            parents=[base_parser],
        )
        parser_run.add_argument(          # Hidden positional arguments for backwards-compatibility.
            'hidden_operation_name',
            type=str,
            nargs='*',
            help=argparse.SUPPRESS)
        self._add_operation_selection_arg_group(parser_run, list(sorted(self._operations)))

        execution_group = parser_run.add_argument_group('execution')
        execution_group.add_argument(
            '--pretend',
            action='store_true',
            help="Do not actually execute commands, just show them.")
        execution_group.add_argument(
            '--progress',
            action='store_true',
            help="Display a progress bar during execution.")
        execution_group.add_argument(
            '--num-passes',
            type=int,
            default=1,
            help="Specify how many times a particular job-operation may be executed within one "
                 "session (default=1). This is to prevent accidental infinite loops, "
                 "where operations are executed indefinitely, because post conditions "
                 "were not properly set. Use -1 to allow for an infinite number of passes.")
        execution_group.add_argument(
            '-t', '--timeout',
            type=int,
            help="A timeout in seconds after which the execution of one operation is canceled.")
        execution_group.add_argument(
            '--switch-to-project-root',
            action='store_true',
            help="Temporarily add the current working directory to the python search path and "
                 "switch to the root directory prior to execution.")
        execution_group.add_argument(
            '-p', '--parallel',
            type=int,
            nargs='?',
            const='-1',
            help="Specify the number of cores to parallelize to. Defaults to all available "
                 "processing units if argument is omitted.")
        execution_group.add_argument(
            '--order',
            type=str,
            choices=['none', 'by-job', 'cyclic', 'random'],
            default=None,
            help="Specify the execution order of operations for each execution pass.")
        parser_run.set_defaults(func=self._main_run)

        parser_script = subparsers.add_parser(
            'script',
            parents=[base_parser],
        )
        self._add_script_args(parser_script)
        parser_script.set_defaults(func=self._main_script)

        parser_submit = subparsers.add_parser(
            'submit',
            parents=[base_parser],
        )
        self._add_submit_args(parser_submit)
        env_group = parser_submit.add_argument_group(
            '{} options'.format(self._environment.__name__))
        self._environment.add_args(env_group)
        parser_submit.set_defaults(func=self._main_submit)
        print('Using environment configuration:', self._environment.__name__, file=sys.stderr)

        parser_exec = subparsers.add_parser(
            'exec',
            parents=[base_parser],
        )
        parser_exec.add_argument(
            'operation',
            type=str,
            choices=list(sorted(self._operations)),
            help="The operation to execute.")
        parser_exec.add_argument(
            'jobid',
            type=str,
            nargs='*',
            help="The job ids, as registered in the signac project. "
                 "Omit to default to all statepoints.")
        parser_exec.set_defaults(func=self._main_exec)

        args = parser.parse_args()
        if not hasattr(args, 'func'):
            parser.print_usage()
            sys.exit(2)

        # Manually 'merge' the various global options defined for both the main parser
        # and the parent parser that are shared by all subparsers:
        for dest in ('verbose', 'show_traceback', 'debug'):
            setattr(args, dest, getattr(args, 'main_' + dest) or getattr(args, dest))
            delattr(args, 'main_' + dest)

        if args.debug:  # Implies '-vv' and '--show-traceback'
            args.verbose = max(2, args.verbose)
            args.show_traceback = True

        # Support print_status argument alias
        if args.func == self._main_status and args.full:
            args.detailed = args.all_ops = True

        # Empty parameters argument on the command line means: show all varying parameters.
        if hasattr(args, 'parameters'):
            if args.parameters is not None and len(args.parameters) == 0:
                args.parameters = self.PRINT_STATUS_ALL_VARYING_PARAMETERS

        # Set verbosity level according to the `-v` argument.
        logging.basicConfig(level=max(0, logging.WARNING - 10 * args.verbose))

        def _exit_or_raise():
            if args.show_traceback:
                raise
            else:
                sys.exit(1)

        try:
            args.func(args)
        except NoSchedulerError as error:
            print("ERROR: {}".format(error),
                  "Consider to use the 'script' command to generate an execution script instead.",
                  file=sys.stderr)
            _exit_or_raise()
        except SubmitError as error:
            print("Submission error:", error, file=sys.stderr)
            _exit_or_raise()
        except (TimeoutError, TimeoutExpired):
            print("Error: Failed to complete execution due to "
                  "timeout ({}s).".format(args.timeout), file=sys.stderr)
            _exit_or_raise()
        except Jinja2TemplateNotFound as error:
            print("Did not find template script '{}'.".format(error), file=sys.stderr)
            _exit_or_raise()
        except AssertionError:
            if not args.show_traceback:
                print("ERROR: Encountered internal error during program execution. "
                      "Execute with '--show-traceback' or '--debug' to get more "
                      "information.", file=sys.stderr)
            _exit_or_raise()
        except Exception as error:
            if not args.debug:
                if str(error):
                    print("ERROR: Encountered error during program execution: '{}'\n"
                          "Execute with '--show-traceback' or '--debug' to get "
                          "more information.".format(error), file=sys.stderr)
                else:
                    print("ERROR: Encountered error during program execution.\n"
                          "Execute with '--show-traceback' or '--debug' to get "
                          "more information.", file=sys.stderr)
            _exit_or_raise()


def _fork_with_serialization(loads, project, operation):
    """Invoke the _fork() method on a serialized project instance."""
    project = loads(project)
    project._fork(project._loads_op(operation))


###
# Status-related helper functions


_FMT_SCHEDULER_STATUS = {
    JobStatus.unknown: 'U',
    JobStatus.registered: 'R',
    JobStatus.inactive: 'I',
    JobStatus.submitted: 'S',
    JobStatus.held: 'H',
    JobStatus.queued: 'Q',
    JobStatus.active: 'A',
    JobStatus.error: 'E',
}


def _update_status(args):
    "Wrapper-function, that is probably obsolete."
    return update_status(* args)


def _update_job_status(job, scheduler_jobs):
    "Update the status entry for job."
    update_status(job, scheduler_jobs)


__all__ = [
    'FlowProject',
    'FlowOperation',
    'label', 'staticlabel', 'classlabel',
]<|MERGE_RESOLUTION|>--- conflicted
+++ resolved
@@ -133,59 +133,6 @@
         return cls(lambda job: not condition(job))
 
 
-<<<<<<< HEAD
-def get_pre(cls):
-    class _pre(_condition):
-
-        owner_class = cls
-
-        def __init__(self, condition):
-            self.condition = condition
-
-        def __call__(self, func):
-            if func not in self.owner_class._OPERATION_PRECONDITIONS.keys():
-                self.owner_class._OPERATION_PRECONDITIONS[func] = list()
-            self.owner_class._OPERATION_PRECONDITIONS[func].append(self.condition)
-            return func
-
-        @classmethod
-        def copy_from(cls, *other_funcs):
-            "True if and only if all pre conditions of other function(s) are met."
-            def metacondition(job):
-                return all(c(job)
-                           for other_func in other_funcs
-                           for c in cls.owner_class._OPERATION_PRECONDITIONS
-                           .get(other_func, list()))
-            return cls(metacondition)
-
-        @classmethod
-        def after(cls, *other_funcs):
-            "True if and only if all post conditions of other function(s) are met."
-            def metacondition(job):
-                return all(c(job)
-                           for other_func in other_funcs
-                           for c in cls.owner_class._OPERATION_POSTCONDITIONS
-                           .get(other_func, list()))
-            return cls(metacondition)
-    return _pre
-
-
-def get_post(cls):
-
-    class _post(_condition):
-
-        owner_class = cls
-
-        def __init__(self, condition):
-            self.condition = condition
-
-        def __call__(self, func):
-            if func not in self.owner_class._OPERATION_POSTCONDITIONS.keys():
-                self.owner_class._OPERATION_POSTCONDITIONS[func] = list()
-            self.owner_class._OPERATION_POSTCONDITIONS[func].append(self.condition)
-            return func
-
-=======
 def setup_pre_conditions_class(cls):
 
     class _pre(_condition):
@@ -234,18 +181,13 @@
             self.owner_class._OPERATION_POST_CONDITIONS[func].insert(0, self.condition)
             return func
 
->>>>>>> 0f1f2990
         @classmethod
         def copy_from(cls, *other_funcs):
             "True if and only if all post conditions of other function(s) are met."
             def metacondition(job):
                 return all(c(job)
                            for other_func in other_funcs
-<<<<<<< HEAD
-                           for c in cls.owner_class._OPERATION_POSTCONDITIONS
-=======
                            for c in cls.owner_class._collect_post_conditions()
->>>>>>> 0f1f2990
                            .get(other_func, list()))
             return cls(metacondition)
     return _post
@@ -534,13 +476,10 @@
         # intended to be used as decorator function. The _OPERATION_FUNCTIONS dict maps the
         # the operation name to the operation function. In addition, pre and
         # post conditions are registered with the class.
-<<<<<<< HEAD
-=======
 
         cls._OPERATION_FUNCTIONS = list()
         cls._OPERATION_PRE_CONDITIONS = defaultdict(list)
         cls._OPERATION_POST_CONDITIONS = defaultdict(list)
->>>>>>> 0f1f2990
 
         cls._OPERATION_FUNCTIONS = list()
         cls._OPERATION_PRECONDITIONS = dict()
@@ -552,13 +491,8 @@
 
         # Give the class a pre and post class that are aware of the class they
         # are in.
-<<<<<<< HEAD
-        cls.pre = get_pre(cls)
-        cls.post = get_post(cls)
-=======
         cls.pre = setup_pre_conditions_class(cls)
         cls.post = setup_post_conditions_class(cls)
->>>>>>> 0f1f2990
 
         return cls
 
@@ -2450,17 +2384,10 @@
                     "Repeat definition of operation with name '{}'.".format(name))
 
             # Extract pre/post conditions and directives from function:
-<<<<<<< HEAD
-            params = {'pre': self._OPERATION_PRECONDITIONS.get(func, None),
-                      'post': self._OPERATION_POSTCONDITIONS.get(func, None),
-                      'directives': getattr(func, '_flow_directives', None)
-                      }
-=======
             params = {
                 'pre': pre_conditions.get(func, None),
                 'post': post_conditions.get(func, None),
                 'directives': getattr(func, '_flow_directives', None)}
->>>>>>> 0f1f2990
 
             # Construct FlowOperation:
             if getattr(func, '_flow_cmd', False):
