# Copyright (c) 2019 The Regents of the University of Michigan
# All rights reserved.
# This software is licensed under the BSD 3-Clause License.
"""Workflow definition with the FlowProject.

The FlowProject is a signac Project that allows the user to define a workflow.
"""
import sys
import os
import re
import logging
import argparse
import time
import datetime
import json
import inspect
import functools
import contextlib
import random
import subprocess
import traceback
from deprecation import deprecated
from collections import defaultdict
from collections import OrderedDict
from collections import Counter
from itertools import islice
from itertools import count
from itertools import groupby
from hashlib import sha1
import multiprocessing
import threading
from multiprocessing import Pool
from multiprocessing import cpu_count
from multiprocessing import TimeoutError
from multiprocessing.pool import ThreadPool
from multiprocessing import Event
import jinja2
from jinja2 import TemplateNotFound as Jinja2TemplateNotFound

import signac
from signac.contrib.hashing import calc_id
from signac.contrib.filterparse import parse_filter_arg
from signac.contrib.project import JobsCursor

from .environment import get_environment
from .scheduling.base import ClusterJob
from .scheduling.base import JobStatus
from .scheduling.status import update_status
from .errors import SubmitError
from .errors import ConfigKeyError
from .errors import NoSchedulerError
from .errors import UserConditionError
from .errors import UserOperationError
from .errors import TemplateError
from .util.tqdm import tqdm
from .util.misc import _positive_int
from .util.misc import roundrobin
from .util.misc import to_hashable
from .util import template_filters as tf
from .util.misc import add_cwd_to_environment_pythonpath
from .util.misc import switch_to_directory
from .util.misc import TrackGetItemDict
from .util.translate import abbreviate
from .util.translate import shorten
from .labels import label
from .labels import staticlabel
from .labels import classlabel
from .labels import _is_label_func
from .util import config as flow_config
from .version import __version__


logger = logging.getLogger(__name__)


# The TEMPLATE_HELP can be shown with the --template-help option available to all
# command line sub commands that use the templating system.
TEMPLATE_HELP = """Execution and submission scripts are generated with the jinja2 template files.
Standard files are shipped with the package, but maybe replaced or extended with
custom templates provided within a project.
The default template directory can be configured with the 'template_dir' configuration
variable, for example in the project configuration file. The current template directory is:
{template_dir}

All template variables can be placed within a template using the standard jinja2
syntax, e.g., the project root directory can be written like this: {{{{ project._rd }}}}.
The available template variables are:
{template_vars}

Filter functions can be used to format template variables in a specific way.
For example: {{{{ project.get_id() | capitalize }}}}.

The available filters are:
{filters}"""


class _condition(object):
    # This counter should be incremented each time an "always" or "never"
    # condition is created, and the value should be used as the tag for that
    # condition to ensure that no pair of "always" and "never" conditions
    # are found to be equal by the graph detection algorithm.
    current_arbitrary_tag = 0

    def __init__(self, condition, tag=None):
        # Add tag to differentiate built-in conditions during graph detection.
        if tag is None:
            tag = condition.__code__.co_code
        condition._flow_tag = tag
        self.condition = condition

    @classmethod
    def isfile(cls, filename):
        "True if the specified file exists for this job."
        return cls(lambda job: job.isfile(filename), 'isfile_' + filename)

    @classmethod
    def true(cls, key):
        """True if the specified key is present in the job document and
        evaluates to True."""
        return cls(lambda job: job.document.get(key, False), 'true_' + key)

    @classmethod
    def false(cls, key):
        """True if the specified key is present in the job document and
        evaluates to False."""
        return cls(lambda job: not job.document.get(key, False), 'false_' + key)

    @classmethod
    @deprecated(
        deprecated_in="0.9", removed_in="1.0",
        details="This condition decorator is obsolete.")
    def always(cls, func):
        "Returns True."
        cls.current_arbitrary_tag += 1
        return cls(lambda _: True, str(cls.current_arbitrary_tag))(func)

    @classmethod
    def never(cls, func):
        "Returns False."
        cls.current_arbitrary_tag += 1
        return cls(lambda _: False, str(cls.current_arbitrary_tag))(func)

    @classmethod
    def not_(cls, condition):
        "Returns ``not condition(job)`` for the provided condition function."
        return cls(lambda job: not condition(job),
                   'not_'.encode() + condition.__code__.co_code)


def make_bundles(operations, size=None):
    """Utility function for the generation of bundles.

    This function splits an iterable of operations into equally
    sized bundles and a possibly smaller final bundle.
    """
    n = None if size == 0 else size
    operations = iter(operations)
    while True:
        b = list(islice(operations, n))
        if b:
            yield b
        else:
            break


class JobOperation(object):
    """This class represents the information needed to execute one operation for one job.

    An operation function in this context is a shell command, which should be a function
    of one and only one signac job.

    .. note::

        This class is used by the :class:`~.FlowProject` class for the execution and
        submission process and should not be instantiated by users themselves.

    :param name:
        The name of this JobOperation instance. The name is arbitrary,
        but helps to concisely identify the operation in various contexts.
    :type name:
        str
    :param job:
        The job instance associated with this operation.
    :type job:
        :py:class:`signac.Job`.
    :param cmd:
        The command that executes this operation.
    :type cmd:
        str
    :param directives:
        A dictionary of additional parameters that provide instructions on how
        to execute this operation, e.g., specifically required resources.
    :type directives:
        :class:`dict`
    """
    MAX_LEN_ID = 100

    def __init__(self, name, job, cmd, directives=None, np=None):
        self.name = name
        self.job = job
        self.cmd = cmd
        if directives is None:
            directives = dict()  # default argument
        else:
            directives = dict(directives)  # explicit copy

        # Keys which were explicitly set by the user, but are not evaluated by the
        # template engine are cause for concern and might hint at a bug in the template
        # script or ill-defined directives. We are therefore keeping track of all
        # keys set by the user and check whether they have been evaluated by the template
        # script engine later.
        keys_set_by_user = set(directives.keys())

        nranks = directives.get('nranks', 1)
        nthreads = directives.get('omp_num_threads', 1)

        if callable(nranks) or callable(nthreads):
            def np_callable(job):
                nr = nranks(job) if callable(nranks) else nranks
                nt = nthreads(job) if callable(nthreads) else nthreads
                return nr*nt

            directives.setdefault('np', np_callable)
        else:
            directives.setdefault('np', nranks*nthreads)

        directives.setdefault('ngpu', 0)
        directives.setdefault('nranks', 0)
        directives.setdefault('omp_num_threads', 0)
        directives.setdefault('processor_fraction', 1)

        # Evaluate strings and callables for job:
        def evaluate(value):
            if value and callable(value):
                return value(job)
            elif isinstance(value, str):
                return value.format(job=job)
            else:
                return value

        # We use a special dictionary that allows us to track all keys that have been
        # evaluated by the template engine and compare them to those explicitly set
        # by the user. See also comment above.
        self.directives = TrackGetItemDict(
            {key: evaluate(value) for key, value in directives.items()})
        self.directives._keys_set_by_user = keys_set_by_user

    def __str__(self):
        return "{}({})".format(self.name, self.job)

    def __repr__(self):
        return "{type}(name='{name}', job='{job}', cmd={cmd}, directives={directives})".format(
            type=type(self).__name__,
            name=self.name,
            job=str(self.job),
            cmd=repr(self.cmd),
            directives=self.directives)

    def get_id(self, index=0):
        "Return a name, which identifies this job-operation."
        project = self.job._project

        # The full name is designed to be truly unique for each job-operation.
        full_name = '{}%{}%{}%{}'.format(
            project.root_directory(), self.job.get_id(), self.name, index)

        # The job_op_id is a hash computed from the unique full name.
        job_op_id = calc_id(full_name)

        # The actual job id is then constructed from a readable part and the job_op_id,
        # ensuring that the job-op is still somewhat identifiable, but guaranteed to
        # be unique. The readable name is based on the project id, job id, operation name,
        # and the index number. All names and the id itself are restricted in length
        # to guarantee that the id does not get too long.
        max_len = self.MAX_LEN_ID - len(job_op_id)
        if max_len < len(job_op_id):
            raise ValueError("Value for MAX_LEN_ID is too small ({}).".format(self.MAX_LEN_ID))

        readable_name = '{}/{}/{}/{:04d}/'.format(
            str(project)[:12], str(self.job)[:8], self.name[:12], index)[:max_len]

        # By appending the unique job_op_id, we ensure that each id is truly unique.
        return readable_name + job_op_id

    def __hash__(self):
        return int(sha1(self.get_id().encode('utf-8')).hexdigest(), 16)

    def __eq__(self, other):
        return self.get_id() == other.get_id()

    def set_status(self, value):
        "Store the operation's status."
        self.job._project.document.setdefault('_status', dict())
        self.job._project.document._status[self.get_id()] = int(value)

    def get_status(self):
        "Retrieve the operation's last known status."
        try:
            return JobStatus(self.job._project.document['_status'][self.get_id()])
        except KeyError:
            return JobStatus.unknown


class FlowCondition(object):
    """A FlowCondition represents a condition as a function of a signac job.

    The __call__() function of a FlowCondition object may return either True
    or False, representing whether the condition is met or not.
    This can be used to build a graph of conditions and operations.

    :param callback:
        A callable with one positional argument (the job).
    :type callback:
        callable
    """

    def __init__(self, callback):
        self._callback = callback

    def __call__(self, job):
        if self._callback is None:
            return True
        try:
            return self._callback(job)
        except Exception as e:
            raise UserConditionError(
                'An exception was raised while evaluating the condition {name} '
                'for job {job}.'.format(name=self._callback.__name__, job=job)) from e

    def __hash__(self):
        return hash(self._callback)

    def __eq__(self, other):
        return self._callback == other._callback


class FlowOperation(object):
    """A FlowOperation represents a data space operation, operating on any job.

    Any FlowOperation is associated with a specific command, which should be
    a function of :py:class:`~signac.contrib.job.Job`. The command (cmd) can
    be stated as function, either by using string substitution based on a job's
    attributes, or by providing a unary callable, which expects an instance
    of job as its first and only positional argument.

    For example, if we wanted to define a command for a program called 'hello',
    which expects a job id as its first argument, we could construct the following
    two equivalent operations:

    .. code-block:: python

        op = FlowOperation('hello', cmd='hello {job._id}')
        op = FlowOperation('hello', cmd=lambda 'hello {}'.format(job._id))

    Here is another example of a possible string substitution:

    .. code-block:: python

        # Substitute job state point parameters:
        op = FlowOperation('hello', cmd='cd {job.ws}; hello {job.sp.a}')

    Pre-requirements (pre) and post-conditions (post) can be used to
    trigger an operation only when certain conditions are met. Conditions are unary
    callables, which expect an instance of job as their first and only positional
    argument and return either True or False.

    An operation is considered "eligible" for execution when all pre-requirements
    are met and when at least one of the post-conditions is not met.
    Requirements are always met when the list of requirements is empty and
    post-conditions are never met when the list of post-conditions is empty.

    :param cmd:
        The command to execute operation; should be a function of job.
    :type cmd:
        str or callable
    :param pre:
        required conditions
    :type pre:
        sequence of callables
    :param post:
        post-conditions to determine completion
    :type pre:
        sequence of callables
    :param directives:
        A dictionary of additional parameters that provide instructions on how
        to execute this operation, e.g., specifically required resources.
    :type directives:
        :class:`dict`
    """

    def __init__(self, cmd, pre=None, post=None, directives=None):
        if pre is None:
            pre = []
        if post is None:
            post = []
        self._cmd = cmd
        self.directives = directives

        self._prereqs = [FlowCondition(cond) for cond in pre]
        self._postconds = [FlowCondition(cond) for cond in post]

    def __str__(self):
        return "{type}(cmd='{cmd}')".format(type=type(self).__name__, cmd=self._cmd)

    def eligible(self, job):
        "Eligible, when all pre-conditions are true and at least one post-condition is false."
        pre = all(cond(job) for cond in self._prereqs)
        if pre and len(self._postconds):
            post = any(not cond(job) for cond in self._postconds)
        else:
            post = True
        return pre and post

    def complete(self, job):
        "True when all post-conditions are met."
        if len(self._postconds):
            return all(cond(job) for cond in self._postconds)
        else:
            return False

    def __call__(self, job=None):
        if callable(self._cmd):
            return self._cmd(job).format(job=job)
        else:
            return self._cmd.format(job=job)


def _create_all_metacondition(condition_dict, *other_funcs):
    """Standard function for generating aggregate metaconditions that require
    *all* provided conditions to be met. The resulting metacondition is
    constructed with appropriate information for graph detection."""
    condition_list = [c for f in other_funcs for c in condition_dict[f]]

    def _flow_metacondition(job):
        return all(c(job) for c in condition_list)

    _flow_metacondition._composed_of = condition_list
    return _flow_metacondition


class _FlowProjectClass(type):
    """Metaclass for the FlowProject class."""
    def __new__(metacls, name, bases, namespace, **kwargs):
        cls = type.__new__(metacls, name, bases, dict(namespace))

        # All operation functions are registered with the operation() classmethod, which is
        # intended to be used as decorator function. The _OPERATION_FUNCTIONS dict maps the
        # the operation name to the operation function. In addition, pre and
        # post conditions are registered with the class.

        cls._OPERATION_FUNCTIONS = list()
        cls._OPERATION_PRE_CONDITIONS = defaultdict(list)
        cls._OPERATION_POST_CONDITIONS = defaultdict(list)

        cls._OPERATION_FUNCTIONS = list()
        cls._OPERATION_PRECONDITIONS = dict()
        cls._OPERATION_POSTCONDITIONS = dict()
        # All label functions are registered with the label() classmethod, which is intended
        # to be used as decorator function. The _LABEL_FUNCTIONS dict contains the function as
        # key and the label name as value, or None to use the default label name.
        cls._LABEL_FUNCTIONS = OrderedDict()

        # Give the class a pre and post class that are aware of the class they
        # are in.
        cls.pre = cls._setup_pre_conditions_class(parent_class=cls)
        cls.post = cls._setup_post_conditions_class(parent_class=cls)
        return cls

    @staticmethod
    def _setup_pre_conditions_class(parent_class):

        class pre(_condition):
            """Specify a function of job that must be true for this operation to
            be eligible for execution. For example:

            .. code-block:: python

                @Project.operation
                @Project.pre(lambda job: not job.doc.get('hello'))
                def hello(job):
                    print('hello', job)
                    job.doc.hello = True

            The *hello*-operation would only execute if the 'hello' key in the job
            document does not evaluate to True.

            An optional tag may be associated with the condition. These tags
            are used by :meth:`~.detect_operation_graph` when comparing
            conditions for equality. The tag defaults to the bytecode of the
            function.
            """

            _parent_class = parent_class

            def __init__(self, condition, tag=None):
                super(pre, self).__init__(condition, tag)

            def __call__(self, func):
                self._parent_class._OPERATION_PRE_CONDITIONS[func].insert(0, self.condition)
                return func

            @classmethod
            def copy_from(cls, *other_funcs):
                "True if and only if all pre conditions of other operation-function(s) are met."
                return cls(_create_all_metacondition(cls._parent_class._collect_pre_conditions(),
                                                     *other_funcs))

            @classmethod
            def after(cls, *other_funcs):
                "True if and only if all post conditions of other operation-function(s) are met."
                return cls(_create_all_metacondition(cls._parent_class._collect_post_conditions(),
                                                     *other_funcs))

        return pre

    @staticmethod
    def _setup_post_conditions_class(parent_class):

        class post(_condition):
            """Specify a function of job that must evaluate to True for this operation
            to be considered complete. For example:

            .. code-block:: python

                @Project.operation
                @Project.post(lambda job: job.doc.get('bye'))
                def bye(job):
                    print('bye' job)
                    job.doc.bye = True

            The *bye*-operation would be considered complete and therefore no longer
            eligible for execution once the 'bye' key in the job document evaluates to True.

            An optional tag may be associated with the condition. These tags
            are used by :meth:`~.detect_operation_graph` when comparing
            conditions for equality. The tag defaults to the bytecode of the
            function.
            """
            _parent_class = parent_class

            def __init__(self, condition, tag=None):
                super(post, self).__init__(condition, tag)

            def __call__(self, func):
                self._parent_class._OPERATION_POST_CONDITIONS[func].insert(0, self.condition)
                return func

            @classmethod
            def copy_from(cls, *other_funcs):
                "True if and only if all post conditions of other operation-function(s) are met."
                return cls(_create_all_metacondition(cls._parent_class._collect_post_conditions(),
                                                     *other_funcs))

        return post


class FlowProject(signac.contrib.Project, metaclass=_FlowProjectClass):
    """A signac project class specialized for workflow management.

    This class provides a command line interface for the definition, execution, and
    submission of workflows based on condition and operation functions.

    This is a typical example on how to use this class:

    .. code-block:: python

        @FlowProject.operation
        def hello(job):
            print('hello', job)

        FlowProject().main()

    :param config:
        A signac configuration, defaults to the configuration loaded
        from the environment.
    :type config:
        A signac config object.
    """

    def __init__(self, config=None, environment=None):
        super(FlowProject, self).__init__(config=config)

        # Associate this class with a compute environment.
        self._environment = environment or get_environment()

        # The standard local template directory is a directory called 'templates' within
        # the project root directory. This directory may be specified with the 'template_dir'
        # configuration variable.
        self._template_dir = os.path.join(
            self.root_directory(), self._config.get('template_dir', 'templates'))
        self._template_environment_ = dict()

        # Register all label functions with this project instance.
        self._label_functions = OrderedDict()
        self._register_labels()

        # Register all operation functions with this project instance.
        self._operation_functions = dict()
        self._operations = OrderedDict()
        self._register_operations()

        # Enable the use of buffered mode for certain functions
        try:
            self._use_buffered_mode = self.config['flow'].as_bool('use_buffered_mode')
        except KeyError:
            self._use_buffered_mode = False

    def _setup_template_environment(self):
        """Setup the jinja2 template environment.

        The templating system is used to generate templated scripts for the script()
        and submit_operations() / submit() function and the corresponding command line
        subcommands.
        """
        if self._config.get('flow') and self._config['flow'].get('environment_modules'):
            envs = self._config['flow'].as_list('environment_modules')
        else:
            envs = []

        # Templates are searched in the local template directory first, then in additionally
        # installed packages, then in the main package 'templates' directory.
        extra_packages = []
        for env in envs:
            try:
                extra_packages.append(jinja2.PackageLoader(env, 'templates'))
            except ImportError as error:
                logger.warning("Unable to load template from package '{}'.".format(error.name))

        load_envs = ([jinja2.FileSystemLoader(self._template_dir)] +
                     extra_packages +
                     [jinja2.PackageLoader('flow', 'templates')])

        template_environment = jinja2.Environment(
            loader=jinja2.ChoiceLoader(load_envs),
            trim_blocks=True,
            extensions=[TemplateError])

        # Setup standard filters that can be used to format context variables.
        template_environment.filters['format_timedelta'] = tf.format_timedelta
        template_environment.filters['identical'] = tf.identical
        template_environment.filters['with_np_offset'] = tf.with_np_offset
        template_environment.filters['calc_tasks'] = tf.calc_tasks
        template_environment.filters['calc_num_nodes'] = tf.calc_num_nodes
        template_environment.filters['check_utilization'] = tf.check_utilization
        template_environment.filters['homogeneous_openmp_mpi_config'] = \
            tf.homogeneous_openmp_mpi_config
        template_environment.filters['get_config_value'] = flow_config.get_config_value
        template_environment.filters['require_config_value'] = \
            flow_config.require_config_value
        template_environment.filters['get_account_name'] = tf.get_account_name
        template_environment.filters['print_warning'] = tf.print_warning
        if 'max' not in template_environment.filters:    # for jinja2 < 2.10
            template_environment.filters['max'] = max
        if 'min' not in template_environment.filters:    # for jinja2 < 2.10
            template_environment.filters['min'] = min
        return template_environment

    def _template_environment(self, environment=None):
        if environment is None:
            environment = self._environment
        if environment not in self._template_environment_:
            template_environment = self._setup_template_environment()
            # Add environment-specific custom filters:
            for filter_name, filter_function in getattr(environment, 'filters', {}).items():
                template_environment.filters[filter_name] = filter_function
            self._template_environment_[environment] = template_environment
        return self._template_environment_[environment]

    def _get_standard_template_context(self):
        "Return the standard templating context for run and submission scripts."
        context = dict()
        context['project'] = self
        return context

    def _show_template_help_and_exit(self, template_environment, context):
        "Print all context variables and filters to screen and exit."
        from textwrap import TextWrapper
        wrapper = TextWrapper(width=90, break_long_words=False)
        print(TEMPLATE_HELP.format(
            template_dir=self._template_dir,
            template_vars='\n'.join(wrapper.wrap(', '.join(sorted(context)))),
            filters='\n'.join(wrapper.wrap(', '.join(sorted(template_environment.filters))))))
        sys.exit(2)

    @classmethod
    def label(cls, label_name_or_func=None):
        """Designate a function to be a label function of this class.

        For example, we can define a label function like this:

        .. code-block:: python

            @FlowProject.label
            def foo_label(job):
                if job.document.get('foo', False):
                    return 'foo-label-text'

        The ``foo-label-text`` label will now show up in the status view for each job,
        where the ``foo`` key evaluates true.

        If the label functions returns any type other than ``str``, the label
        name will be the name of the function if and only if the return value
        evaluates to ``True``, for example:

        .. code-block:: python

            @FlowProject.label
            def foo_label(job):
                return job.document.get('foo', False)

        Finally, you can specify a different default label name by providing it as the first
        argument to the ``label()`` decorator.
<<<<<<< HEAD
=======

        .. versionadded:: 0.6
        :param label_name_or_func:
            A label name or callable.
        :type label_name_or_func:
            str or callable
>>>>>>> 3a266911
        """
        if callable(label_name_or_func):
            cls._LABEL_FUNCTIONS[label_name_or_func] = None
            return label_name_or_func

        def label_func(func):
            cls._LABEL_FUNCTIONS[func] = label_name_or_func
            return func

        return label_func

    def detect_operation_graph(self):
        """Determine the directed acyclic graph defined by operation pre- and
        post-conditions.

        In general, executing a given operation registered with a FlowProject
        just involves checking the operation's pre- and post-conditions to
        determine eligibility. More generally, however, the pre- and
        post-conditions define a directed acyclic graph that governs the
        execution of all operations. Visualizing this graph can be useful for
        finding logic errors in the specified conditions, and having this graph
        computed also enables additional execution modes. For example, using
        this graph it is possible to determine exactly what operations need to
        be executed in order to make the operation eligible so that the task of
        executing all necessary operations can be automated.

        The graph is determined by iterating over all pairs of operations and
        checking for equality of pre- and post-conditions. The algorithm builds
        an adjacency matrix based on whether the pre-conditions for one
        operation match the post-conditions for another. The comparison of
        operations is conservative; by default, conditions must be composed of
        identical code to be identified as equal (technically, they must be
        bytecode equivalent, i.e. ``cond1.__code__.co_code ==
        cond2.__code__.co_code``). Users can specify that conditions should be
        treated as equal by providing tags to the operations.

        Given a FlowProject subclass defined in a module ``project.py``, the
        output graph could be visualized using Matplotlib and NetworkX with the
        following code:

        .. code-block:: python

            import numpy as np
            import networkx as nx
            from matplotlib import pyplot as plt

            from project import Project

            project = Project()
            ops = project.operations.keys()
            adj = np.asarray(project.detect_operation_graph())

            plt.figure()
            g = nx.DiGraph(adj)
            pos = nx.spring_layout(g)
            nx.draw(g, pos)
            nx.draw_networkx_labels(
                g, pos,
                labels={key: name for (key, name) in
                        zip(range(len(ops)), [o for o in ops])})

            plt.show()
        """

        def to_callbacks(conditions):
            """Get the actual callables associated with FlowConditions."""
            return [condition._callback for condition in conditions]

        def unpack_conditions(condition_functions):
            """Identify any metaconditions in the list and reduce them to the
            functions that they are composed of. The callbacks argument is used
            in recursive calls to the function and appended to directly, but
            only returned at the end."""
            callbacks = set()
            for cf in condition_functions:
                if cf.__name__ == "_flow_metacondition":
                    callbacks = callbacks.union(
                        unpack_conditions(cf._composed_of))
                else:
                    callbacks.add(cf._flow_tag)

            return callbacks

        ops = list(self.operations.items())
        mat = [[0 for _ in range(len(ops))] for _ in range(len(ops))]

        for i, (name1, op1) in enumerate(ops):
            for j, (name2, op2) in enumerate(ops[i:]):
                postconds1 = unpack_conditions(to_callbacks(op1._postconds))
                postconds2 = unpack_conditions(to_callbacks(op2._postconds))
                prereqs1 = unpack_conditions(to_callbacks(op1._prereqs))
                prereqs2 = unpack_conditions(to_callbacks(op2._prereqs))
                if postconds1.intersection(prereqs2):
                    mat[i][j+i] = 1
                elif prereqs1.intersection(postconds2):
                    mat[j+i][i] = 1
        return mat

    def _register_class_labels(self):
        """This function registers all label functions, which are part of the class definition.

        To register a class method or function as label function, use the generalized label()
        function.
        """
        def predicate(m):
            return inspect.ismethod(m) or inspect.isfunction(m)

        class_label_functions = dict()
        for name, function in inspect.getmembers(type(self), predicate=predicate):
            if _is_label_func(function):
                class_label_functions[name] = function

        for name in sorted(class_label_functions):
            self._label_functions[class_label_functions[name]] = None

    def _register_labels(self):
        "Register all label functions registered with this class and its parent classes."
        self._register_class_labels()

        for cls in type(self).__mro__:
            self._label_functions.update(getattr(cls, '_LABEL_FUNCTIONS', dict()))

    ALIASES = dict(
        unknown='U',
        registered='R',
        queued='Q',
        active='A',
        inactive='I',
        requires_attention='!'
    )
    "These are default aliases used within the status output."

    @classmethod
    def _alias(cls, x):
        "Use alias if specified."
        try:
            return abbreviate(x, cls.ALIASES.get(x, x))
        except TypeError:
            return x

    @classmethod
    @deprecated(
        deprecated_in="0.8", removed_in="1.0",
        current_version=__version__)
    def update_aliases(cls, aliases):
        "Update the ALIASES table for this class."
        cls.ALIASES.update(aliases)

    def _fn_bundle(self, bundle_id):
        "Return the canonical name to store bundle information."
        return os.path.join(self.root_directory(), '.bundles', bundle_id)

    def _store_bundled(self, operations):
        """Store operation-ids as part of a bundle and return bundle id.

        The operation identifiers are stored in a text file whose name is
        determined by the _fn_bundle() method. This may be used to identify
        the status of individual operations from the bundle id. A single
        operation will not be stored, but instead the operation's id is
        directly returned.

        :param operations:
            The operations to bundle.
        :type operations:
            A sequence of instances of :py:class:`.JobOperation`
        :return:
            The bundle id.
        :rtype:
            str
        """
        if len(operations) == 1:
            return operations[0].get_id()
        else:
            h = '.'.join(op.get_id() for op in operations)
            bid = '{}/bundle/{}'.format(self, sha1(h.encode('utf-8')).hexdigest())
            fn_bundle = self._fn_bundle(bid)
            os.makedirs(os.path.dirname(fn_bundle), exist_ok=True)
            with open(fn_bundle, 'w') as file:
                for operation in operations:
                    file.write(operation.get_id() + '\n')
            return bid

    def _expand_bundled_jobs(self, scheduler_jobs):
        "Expand jobs which were submitted as part of a bundle."
        for job in scheduler_jobs:
            if job.name().startswith('{}/bundle/'.format(self)):
                with open(self._fn_bundle(job.name())) as file:
                    for line in file:
                        yield ClusterJob(line.strip(), job.status())
            else:
                yield job

    def scheduler_jobs(self, scheduler):
        """Fetch jobs from the scheduler.

        This function will fetch all scheduler jobs from the scheduler
        and also expand bundled jobs automatically.

        However, this function will not automatically filter scheduler
        jobs which are not associated with this project.

        :param scheduler:
            The scheduler instance.
        :type scheduler:
            :class:`~.flow.manage.Scheduler`
        :yields:
            All scheduler jobs fetched from the scheduler instance.
        """
        for sjob in self._expand_bundled_jobs(scheduler.jobs()):
            yield sjob

    @staticmethod
    def _map_scheduler_jobs(scheduler_jobs):
        "Map all scheduler jobs by job id and operation name."
        for sjob in scheduler_jobs:
            name = sjob.name()
            if name[32] == '-':
                expanded = JobOperation.expand_id(name)
                yield expanded['job_id'], expanded['operation-name'], sjob

    def _get_operations_status(self, job, cached_status):
        "Return a dict with information about job-operations for this job."
        for job_op in self._job_operations(job, False):
            flow_op = self.operations[job_op.name]
            completed = flow_op.complete(job)
            eligible = False if completed else flow_op.eligible(job)
            scheduler_status = cached_status.get(job_op.get_id(), JobStatus.unknown)
            yield job_op.name, {
                'scheduler_status': scheduler_status,
                'eligible': eligible,
                'completed': completed,
            }

    def get_job_status(self, job, ignore_errors=False, cached_status=None):
        "Return a dict with detailed information about the status of a job."
        result = dict()
        result['job_id'] = str(job)
        try:
            if cached_status is None:
                try:
                    cached_status = self.document['_status']._as_dict()
                except KeyError:
                    cached_status = dict()
            result['operations'] = OrderedDict(self._get_operations_status(job, cached_status))
            result['_operations_error'] = None
        except Exception as error:
            msg = "Error while getting operations status for job '{}': '{}'.".format(job, error)
            logger.debug(msg)
            if ignore_errors:
                result['operations'] = dict()
                result['_operations_error'] = str(error)
            else:
                raise
        try:
            result['labels'] = sorted(set(self.labels(job)))
            result['_labels_error'] = None
        except Exception as error:
            logger.debug("Error while determining labels for job '{}': '{}'.".format(job, error))
            if ignore_errors:
                result['labels'] = list()
                result['_labels_error'] = str(error)
            else:
                raise
        return result

    def _fetch_scheduler_status(self, jobs=None, file=None, ignore_errors=False):
        "Update the status docs."
        if file is None:
            file = sys.stderr
        if jobs is None:
            jobs = list(self)
        try:
            scheduler = self._environment.get_scheduler()

            self.document.setdefault('_status', dict())
            scheduler_info = {sjob.name(): sjob.status() for sjob in self.scheduler_jobs(scheduler)}
            status = dict()
            print("Query scheduler...", file=file)
            for job in tqdm(jobs,
                            desc="Fetching operation status",
                            total=len(jobs), file=file):
                for op in self._job_operations(job, only_eligible=False):
                    status[op.get_id()] = int(scheduler_info.get(op.get_id(), JobStatus.unknown))
            self.document._status.update(status)
        except NoSchedulerError:
            logger.debug("No scheduler available.")
        except RuntimeError as error:
            logger.warning("Error occurred while querying scheduler: '{}'.".format(error))
            if not ignore_errors:
                raise
        else:
            logger.info("Updated job status cache.")

    def _fetch_status(self, jobs, err, ignore_errors, no_parallelize):
        # Update the project's status cache
        self._fetch_scheduler_status(jobs, err, ignore_errors)

        # Get status dict for all selected jobs
        def _print_progress(x):
            print("Updating status: ", end='', file=err)
            err.flush()
            n = max(1, int(len(jobs) / 10))
            for i, _ in enumerate(x):
                if (i % n) == 0:
                    print('.', end='', file=err)
                    err.flush()
                yield _

        try:
            cached_status = self.document['_status']._as_dict()
        except KeyError:
            cached_status = dict()
        _get_job_status = functools.partial(self.get_job_status,
                                            ignore_errors=ignore_errors,
                                            cached_status=cached_status)

        with self._potentially_buffered():
            try:
                with contextlib.closing(ThreadPool()) as pool:
                    _map = map if no_parallelize else pool.imap
                    # First attempt at parallelized status determination.
                    # This may fail on systems that don't allow threads.
                    return list(tqdm(
                        iterable=_map(_get_job_status, jobs),
                        desc="Collecting job status info", total=len(jobs), file=err))
            except RuntimeError as error:
                if "can't start new thread" not in error.args:
                    raise   # unrelated error

                t = time.time()
                num_jobs = len(jobs)
                statuses = []
                for i, job in enumerate(jobs):
                    statuses.append(_get_job_status(job))
                    if time.time() - t > 0.2:  # status interval
                        print(
                            'Collecting job status info: {}/{}'.format(i+1, num_jobs),
                            end='\r', file=err)
                        t = time.time()
                # Always print the completed progressbar.
                print('Collecting job status info: {}/{}'.format(i+1, num_jobs), file=err)
                return statuses

    PRINT_STATUS_ALL_VARYING_PARAMETERS = True
    """This constant can be used to signal that the print_status() method is supposed
    to automatically show all varying parameters."""

    def print_status(self, jobs=None, overview=True, overview_max_lines=None,
                     detailed=False, parameters=None,
                     param_max_width=None,
                     expand=False, all_ops=False, only_incomplete=False, dump_json=False,
                     unroll=True, compact=False, pretty=False,
                     file=None, err=None, ignore_errors=False,
                     no_parallelize=False, template=None, profile=False,
                     eligible_jobs_max_lines=None):
        """Print the status of the project.

        :param jobs:
            Only execute operations for the given jobs, or all if the argument is omitted.
        :type jobs:
            Sequence of instances :class:`.Job`.
        :param overview:
            Aggregate an overview of the project' status.
        :type overview:
            bool
        :param overview_max_lines:
            Limit the number of overview lines.
        :type overview_max_lines:
            int
        :param eligible_jobs_max_lines:
            Limit the number of eligible jobs that are printed in the overview.
        :type eligible_jobs_max_lines:
            int
        :param detailed:
            Print a detailed status of each job.
        :type detailed:
            bool
        :param parameters:
            Print the value of the specified parameters.
        :type parameters:
            list of str
        :param param_max_width:
            Limit the number of characters of parameter columns,
            see also: :py:meth:`~.update_aliases`.
        :type param_max_width:
            int
        :param expand:
            Present labels and operations in two separate tables.
        :type expand:
            bool
        :param all_ops:
            Include operations that are not eligible to run.
        :type all_ops:
            bool
        :param only_incomplete:
            Only show jobs that have eligible operations.
        :type only_incomplete:
            bool
        :param dump_json:
            Output the data as JSON instead of printing the formatted output.
        :type dump_json:
            bool
        :param unroll:
            Separate columns for jobs and the corresponding operations.
        :type unroll:
            bool
        :param compact:
            Print a compact version of the output.
        :type compact:
            bool
        :param pretty:
            Prettify the output.
        :type pretty:
            bool
        :param file:
            Redirect all output to this file, defaults to sys.stdout.
        :type file:
            str
        :param err:
            Redirect all error output to this file, defaults to sys.stderr.
        :type err:
            str
        :param ignore_errors:
            Print status even if querying the scheduler fails.
        :type ignore_errors:
            bool
        :param no_parallelize:
            Do not parallelize the status update.
        :type no_parallelize:
            bool
        :param template:
            User provided Jinja2 template file.
        :type template:
            str
        """
        if file is None:
            file = sys.stdout
        if err is None:
            err = sys.stderr
        if jobs is None:
            jobs = self     # all jobs

        # use Jinja2 template for status output
        if template is None:
            if detailed and expand:
                template = 'status_expand.jinja'
            elif detailed and not unroll:
                template = 'status_stack.jinja'
            elif detailed and compact:
                template = 'status_compact.jinja'
            else:
                template = 'status.jinja'

        if eligible_jobs_max_lines is None:
            eligible_jobs_max_lines = flow_config.get_config_value('eligible_jobs_max_lines')

        # initialize jinja2 template environment and necessary filters
        template_environment = self._template_environment()

        def draw_progressbar(value, total, width=40):
            """Visualize progess with a progress bar.

            :param value:
                The current progress as a fraction of total.
            :type value:
                int
            :param total:
                The maximum value that 'value' may obtain.
            :type total:
                int
            :param width:
                The character width of the drawn progress bar.
            :type width:
                int
            """

            assert value >= 0 and total > 0
            ratio = ' %0.2f%%' % (100 * value / total)
            n = int(value / total * width)
            return '|' + ''.join(['#'] * n) + ''.join(['-'] * (width - n)) + '|' + ratio

        def job_filter(job_op, scheduler_status_code, all_ops):
            """filter eligible jobs for status print.

            :param job_ops:
                Operations information for a job.
            :type job_ops:
                OrderedDict
            :param scheduler_status_code:
                Dictionary information for status code
            :type scheduler_status_code:
                dict
            :param all_ops:
                Boolean value indicate if all operations should be displayed
            :type all_ops:
                bool
            """

            if scheduler_status_code[job_op['scheduler_status']] != 'U' or \
               job_op['eligible'] or all_ops:
                return True
            else:
                return False

        def get_operation_status(operation_info, symbols):
            """Determine the status of an operation.

            :param operation_info:
                Dictionary containing operation information.
            :type operation_info:
                dict
            :param symbols:
                Dictionary containing code for different job status.
            :type symbols:
                dict
            """

            if operation_info['scheduler_status'] >= JobStatus.active:
                op_status = 'running'
            elif operation_info['scheduler_status'] > JobStatus.inactive:
                op_status = 'active'
            elif operation_info['completed']:
                op_status = 'completed'
            elif operation_info['eligible']:
                op_status = 'eligible'
            else:
                op_status = 'ineligible'

            return symbols[op_status]

        if pretty:
            def highlight(s, eligible):
                """Change font to bold within jinja2 template

                :param s:
                    The string to be printed
                :type s:
                    str
                :param eligible:
                    Boolean value for job eligibility
                :type eligible:
                    bool
                """
                if eligible:
                    return '\033[1m' + s + '\033[0m'
                else:
                    return s
        else:
            def highlight(s, eligible):
                """Change font to bold within jinja2 template

                :param s:
                    The string to be printed
                :type s:
                    str
                :param eligible:
                    Boolean value for job eligibility
                :type eligible:
                    bool
                """
                return s

        template_environment.filters['highlight'] = highlight
        template_environment.filters['draw_progressbar'] = draw_progressbar
        template_environment.filters['get_operation_status'] = get_operation_status
        template_environment.filters['job_filter'] = job_filter

        template = template_environment.get_template(template)
        context = self._get_standard_template_context()

        # get job status information
        if profile:
            try:
                import pprofile
            except ImportError:
                raise RuntimeWarning(
                    "Profiling requires the pprofile package. "
                    "Install with `pip install pprofile`.")
            prof = pprofile.StatisticalProfile()

            fn_filter = [
                inspect.getfile(threading),
                inspect.getfile(multiprocessing),
                inspect.getfile(Pool),
                inspect.getfile(ThreadPool),
                inspect.getfile(tqdm),
            ]

            with prof(single=False):
                tmp = self._fetch_status(jobs, err, ignore_errors, no_parallelize)

            prof._mergeFileTiming()

            # Unrestricted
            total_impact = 0
            hits = [hit for fn, ft in prof.merged_file_dict.items()
                    if fn not in fn_filter for hit in ft.iterHits()]
            sorted_hits = reversed(sorted(hits, key=lambda hit: hit[2]))
            total_num_hits = sum([hit[2] for hit in hits])

            profiling_results = ['# Profiling:\n']

            profiling_results.extend([
                'Rank Impact Code object',
                '---- ------ -----------'])
            for i, (line, code, hits, duration) in enumerate(sorted_hits):
                impact = hits / total_num_hits
                total_impact += impact
                profiling_results.append(
                    "{rank:>4} {impact:>6.0%} {code.co_filename}:"
                    "{code.co_firstlineno}:{code.co_name}".format(
                        rank=i+1, impact=impact, code=code))
                if i > 10 or total_impact > 0.8:
                    break

            for module_fn in prof.merged_file_dict:
                if re.match(profile, module_fn):
                    ft = prof.merged_file_dict[module_fn]
                else:
                    continue

                total_hits = ft.getTotalHitCount()
                total_impact = 0

                profiling_results.append(
                    "\nHits by line for '{}':".format(module_fn))
                profiling_results.append('-' * len(profiling_results[-1]))

                hits = list(sorted(ft.iterHits(), key=lambda h: 1/h[2]))
                for line, code, hits, duration in hits:
                    impact = hits / total_hits
                    total_impact += impact
                    profiling_results.append(
                        "{}:{} ({:2.0%}):".format(module_fn, line, impact))
                    try:
                        lines, start = inspect.getsourcelines(code)
                    except OSError:
                        continue
                    hits_ = [ft.getHitStatsFor(l)[0] for l in range(start, start+len(lines))]
                    profiling_results.extend(
                        ["{:>5} {:>4}: {}".format(h, lineno, l.rstrip())
                         for lineno, (l, h) in enumerate(zip(lines, hits_), start)])
                    profiling_results.append('')
                    if total_impact > 0.8:
                        break

            profiling_results.append("Total runtime: {}s".format(int(prof.total_time)))
            if prof.total_time < 20:
                profiling_results.append(
                    "Warning: Profiler ran only for a short time, "
                    "results may be highly inaccurate.")

        else:
            tmp = self._fetch_status(jobs, err, ignore_errors, no_parallelize)
            profiling_results = None

        operations_errors = {s['_operations_error'] for s in tmp}
        labels_errors = {s['_labels_error'] for s in tmp}
        errors = list(filter(None, operations_errors.union(labels_errors)))

        if errors:
            logger.warning(
                "Some job status updates did not succeed due to errors. "
                "Number of unique errors: {}. Use --debug to list all errors.".format(len(errors)))
            for i, error in enumerate(errors):
                logger.debug("Status update error #{}: '{}'".format(i + 1, error))

        if only_incomplete:
            # Remove all jobs from the status info, that have not a single
            # eligible operation.

            def _incomplete(s):
                return any(op['eligible'] for op in s['operations'].values())

            tmp = list(filter(_incomplete, tmp))

        statuses = OrderedDict([(s['job_id'], s) for s in tmp])

        # If the dump_json variable is set, just dump all status info
        # formatted in JSON to screen.
        if dump_json:
            print(json.dumps(statuses, indent=4), file=file)
            return

        if overview:
            # get overview info:
            column_width_bar = 50
            column_width_label = 5
            for key, value in self._label_functions.items():
                column_width_label = max(column_width_label, len(key.__name__))
            progress = defaultdict(int)
            for status in statuses.values():
                for label in status['labels']:
                    progress[label] += 1
            progress_sorted = list(islice(
                sorted(progress.items(), key=lambda x: (x[1], x[0]), reverse=True),
                overview_max_lines))

        # Optionally expand parameters argument to all varying parameters.
        if parameters is self.PRINT_STATUS_ALL_VARYING_PARAMETERS:
            parameters = list(
                sorted({key for job in jobs for key in job.sp.keys() if
                        len(set([to_hashable(job.sp().get(key)) for job in jobs])) > 1}))

        if parameters:
            # get parameters info
            column_width_parameters = list([0]*len(parameters))
            for i, para in enumerate(parameters):
                column_width_parameters[i] = len(para)

            def _add_parameters(status):
                sp = self.open_job(id=status['job_id']).statepoint()

                def get(k, m):
                    if m is None:
                        return
                    t = k.split('.')
                    if len(t) > 1:
                        return get('.'.join(t[1:]), m.get(t[0]))
                    else:
                        return m.get(k)

                status['parameters'] = OrderedDict()
                for i, k in enumerate(parameters):
                    v = shorten(str(self._alias(get(k, sp))))
                    column_width_parameters[i] = max(column_width_parameters[i], len(v))
                    status['parameters'][k] = v

            for status in statuses.values():
                _add_parameters(status)

        column_width_operation = 5
        for op_name in self._operations:
            column_width_operation = max(column_width_operation, len(op_name))

        if detailed:
            # get detailed view info
            column_width_id = 32
            column_width_total_label = 6
            status_legend = ' '.join('[{}]:{}'.format(v, k) for k, v in self.ALIASES.items())

            for job in tmp:
                column_width_total_label = max(
                    column_width_total_label, len(', '.join(job['labels'])))
            if compact:
                num_operations = len(self._operations)
                column_width_operations_count = len(str(max(num_operations-1, 0))) + 3

            if pretty:
                OPERATION_STATUS_SYMBOLS = OrderedDict([
                    ('ineligible', '\u25cb'),   # open circle
                    ('eligible', '\u25cf'),     # black circle
                    ('active', '\u25b9'),       # open triangle
                    ('running', '\u25b8'),      # black triangle
                    ('completed', '\u2714'),    # check mark
                ])
                "Pretty (unicode) symbols denoting the execution status of operations."
            else:
                OPERATION_STATUS_SYMBOLS = OrderedDict([
                    ('ineligible', '-'),
                    ('eligible', '+'),
                    ('active', '*'),
                    ('running', '>'),
                    ('completed', 'X')
                ])
                "Symbols denoting the execution status of operations."
            operation_status_legend = ' '.join('[{}]:{}'.format(v, k)
                                               for k, v in OPERATION_STATUS_SYMBOLS.items())

        context['jobs'] = list(statuses.values())
        context['overview'] = overview
        context['detailed'] = detailed
        context['all_ops'] = all_ops
        context['parameters'] = parameters
        context['compact'] = compact
        context['unroll'] = unroll
        if overview:
            context['progress_sorted'] = progress_sorted
            context['column_width_bar'] = column_width_bar
            context['column_width_label'] = column_width_label
            context['column_width_operation'] = column_width_operation
        if detailed:
            context['column_width_id'] = column_width_id
            context['column_width_operation'] = column_width_operation
            context['column_width_total_label'] = column_width_total_label
            context['alias_bool'] = {True: 'T', False: 'U'}
            context['scheduler_status_code'] = _FMT_SCHEDULER_STATUS
            context['status_legend'] = status_legend
            if parameters:
                context['column_width_parameters'] = column_width_parameters
            if compact:
                context['extra_num_operations'] = max(num_operations-1, 0)
                context['column_width_operations_count'] = column_width_operations_count
            if not unroll:
                context['operation_status_legend'] = operation_status_legend
                context['operation_status_symbols'] = OPERATION_STATUS_SYMBOLS

        def _add_dummy_operation(job):
            job['operations'][''] = {
                'completed': False,
                'eligible': True,
                'scheduler_status': JobStatus.dummy}

        for job in context['jobs']:
            has_eligible_ops = any([v['eligible'] for v in job['operations'].values()])
            if not has_eligible_ops and not context['all_ops']:
                _add_dummy_operation(job)

        op_counter = Counter()
        for job in context['jobs']:
            for k, v in job['operations'].items():
                if v['eligible']:
                    op_counter[k] += 1
        context['op_counter'] = op_counter.most_common(eligible_jobs_max_lines)
        n = len(op_counter) - len(context['op_counter'])
        if n > 0:
            context['op_counter'].append(('[{} more operations omitted]'.format(n), ''))

        print(template.render(**context), file=file)

        # Show profiling results (if enabled)
        if profiling_results:
            print('\n' + '\n'.join(profiling_results), file=file)

    def run_operations(self, operations=None, pretend=False, np=None, timeout=None, progress=False):
        """Execute the next operations as specified by the project's workflow.

        See also: :meth:`~.run`

        :param operations:
            The operations to execute (optional).
        :type operations:
            Sequence of instances of :class:`.JobOperation`
        :param pretend:
            Do not actually execute the operations, but show which command would have been used.
        :type pretend:
            bool
        :param np:
            The number of processors to use for each operation.
        :type np:
            int
        :param timeout:
            An optional timeout for each operation in seconds after which execution will
            be cancelled. Use -1 to indicate not timeout (the default).
        :type timeout:
            int
        :param progress:
            Show a progress bar during execution.
        :type progess:
            bool
        """
        if timeout is not None and timeout < 0:
            timeout = None
        if operations is None:
            operations = list(self._get_pending_operations(self))
        else:
            operations = list(operations)   # ensure list

        if np is None or np == 1 or pretend:
            if progress:
                operations = tqdm(operations)
            for operation in operations:
                if pretend:
                    print(operation.cmd)
                else:
                    self._execute_operation(operation, timeout)
        else:
            logger.debug("Parallelized execution of {} operation(s).".format(len(operations)))
            with contextlib.closing(Pool(processes=cpu_count() if np < 0 else np)) as pool:
                logger.debug("Parallelized execution of {} operation(s).".format(len(operations)))
                try:
                    import pickle
                    self._run_operations_in_parallel(pool, pickle, operations, progress, timeout)
                    logger.debug("Used cPickle module for serialization.")
                except Exception as error:
                    if not isinstance(error, (pickle.PickleError, self._PickleError)) and\
                            'pickle' not in str(error).lower():
                        raise    # most likely not a pickle related error...

                    try:
                        import cloudpickle
                    except ImportError:  # The cloudpickle package is not available.
                        logger.error("Unable to parallelize execution due to a pickling error. "
                                     "\n\n - Try to install the 'cloudpickle' package, e.g., with "
                                     "'pip install cloudpickle'!\n")
                        raise error
                    else:
                        try:
                            self._run_operations_in_parallel(
                                pool, cloudpickle, operations, progress, timeout)
                        except self._PickleError as error:
                            raise RuntimeError("Unable to parallelize execution due to a pickling "
                                               "error: {}.".format(error))

    class _PickleError(Exception):
        "Indicates a pickling error while trying to parallelize the execution of operations."
        pass

    @staticmethod
    def _dumps_op(op):
        return (op.name, op.job._id, op.cmd, op.directives)

    def _loads_op(self, blob):
        name, job_id, cmd, directives = blob
        return JobOperation(name, self.open_job(id=job_id), cmd, directives)

    def _run_operations_in_parallel(self, pool, pickle, operations, progress, timeout):
        """Execute operations in parallel.

        This function executes the given list of operations with the provided process pool.

        Since pickling of the project instance is likely to fail, we manually pickle the
        project instance and the operations before submitting them to the process pool to
        enable us to try different pool and pickle module combinations.
        """

        try:
            s_project = pickle.dumps(self)
            s_tasks = [(pickle.loads, s_project, self._dumps_op(op))
                       for op in tqdm(operations, desc='Serialize tasks', file=sys.stderr)]
        except Exception as error:  # Masking all errors since they must be pickling related.
            raise self._PickleError(error)

        results = [pool.apply_async(_execute_serialized_operation, task) for task in s_tasks]

        for result in tqdm(results) if progress else results:
            result.get(timeout=timeout)

    def _execute_operation(self, operation, timeout=None):
        logger.info("Execute operation '{}'...".format(operation))

        # Check if we need to fork for operation execution...
        if (
            # The 'fork' directive was provided and evaluates to True:
            operation.directives.get('fork', False)
            # Separate process needed to cancel with timeout:
            or timeout is not None
            # The operation function is not registered with the class:
            or operation.name not in self._operation_functions
            # The specified executable is not the same as the interpreter instance:
            or operation.directives.get('executable', sys.executable) != sys.executable
        ):
            # ... need to fork:
            logger.debug(
                "Forking to execute operation '{}' with "
                "cmd '{}'.".format(operation, operation.cmd))
            subprocess.run(operation.cmd, shell=True, timeout=timeout, check=True)
        else:
            # ... executing operation in interpreter process as function:
            logger.debug(
                "Executing operation '{}' with current interpreter "
                "process ({}).".format(operation, os.getpid()))
            try:
                self._operation_functions[operation.name](operation.job)
            except Exception as e:
                raise UserOperationError(
                    'An exception was raised during operation {operation.name} '
                    'for job {operation.job}.'.format(operation=operation)) from e

    def run(self, jobs=None, names=None, pretend=False, np=None, timeout=None, num=None,
            num_passes=1, progress=False, order=None):
        """Execute all pending operations for the given selection.

        This function will run in an infinite loop until all pending operations
        have been executed or the total number of passes per operation or the total
        number of executions have been reached.

        By default there is no limit on the total number of executions, but a specific
        operation will only be executed once per job. This is to avoid accidental
        infinite loops when no or faulty post conditions are provided.

        See also: :meth:`~.run_operations`

        :param jobs:
            Only execute operations for the given jobs, or all if the argument is omitted.
        :type jobs:
            Sequence of instances :class:`.Job`.
        :param names:
            Only execute operations that are in the provided set of names, or all, if the
            argument is omitted.
        :type names:
            Sequence of :class:`str`
        :param pretend:
            Do not actually execute the operations, but show which command would have been used.
        :type pretend:
            bool
        :param np:
            Parallelize to the specified number of processors. Use -1 to parallelize to all
            available processing units.
        :type np:
            int
        :param timeout:
            An optional timeout for each operation in seconds after which execution will
            be cancelled. Use -1 to indicate not timeout (the default).
        :type timeout:
            int
        :param num:
            The total number of operations that are executed will not exceed this argument
            if provided.
        :type num:
            int
        :param num_passes:
            The total number of one specific job-operation pair will not exceed this argument.
            The default is 1, there is no limit if this argument is `None`.
        :type num_passes:
            int
        :param progress:
            Show a progress bar during execution.
        :type progess:
            bool
        :param order:
            Specify the order of operations, possible values are:
                * 'none' or None (no specific order)
                * 'by-job' (operations are grouped by job)
                * 'cyclic' (order operations cyclic by job)
                * 'random' (shuffle the execution order randomly)
                * callable (a callable returning a comparison key for an
                            operation used to sort operations)

            The default value is `none`, which is equivalent to `by-job` in the current
            implementation.

            .. note::

                Users are advised to not rely on a specific execution order, as a
                substitute for defining the workflow in terms of pre- and post-conditions.
                However, a specific execution order may be more performant in cases where
                operations need to access and potentially lock shared resources.

        :type order:
            str, callable, or NoneType
        """
        # If no jobs argument is provided, we run operations for all jobs.
        if jobs is None:
            jobs = self

        # Negative values for the execution limits, means 'no limit'.
        if num_passes and num_passes < 0:
            num_passes = None
        if num and num < 0:
            num = None

        # The 'names' argument must be a sequence, not a string.
        if isinstance(names, str):
            raise ValueError(
                "The names argument of FlowProject.run() must be a sequence of strings, "
                "not a string.")

        messages = list()

        def log(msg, lvl=logging.INFO):
            messages.append((msg, lvl))

        reached_execution_limit = Event()

        def select(operation):
            if operation.job not in self:
                log("Job '{}' is no longer part of the project.".format(operation.job))
                return False
            if num is not None and select.total_execution_count >= num:
                reached_execution_limit.set()
                raise StopIteration  # Reached total number of executions

            # Check whether the operation was executed more than the total number of allowed
            # passes *per operation* (default=1).
            if num_passes is not None and select.num_executions.get(operation, 0) >= num_passes:
                log("Operation '{}' exceeds max. # of allowed "
                    "passes ({}).".format(operation, num_passes))

                # Warn if an operation has no post-conditions set.
                has_post_conditions = len(self.operations[operation.name]._postconds)
                if not has_post_conditions:
                    log("Operation '{}' has no post-conditions!".format(operation.name),
                        logging.WARNING)

                return False    # Reached maximum number of passes for this operation.

            # Increase execution counters for this operation.
            select.num_executions[operation] += 1
            select.total_execution_count += 1
            return True

        # Keep track of all executed job-operations; the number of executions
        # of each individual job-operation cannot exceed num_passes.
        select.num_executions = defaultdict(int)

        # Keep track of the total execution count, it may not exceed the value given by
        # num, if not None.
        # Note: We are not using sum(select.num_execution.values()) for efficiency.
        select.total_execution_count = 0

        for i_pass in count(1):
            if reached_execution_limit.is_set():
                logger.warning("Reached the maximum number of operations that can be executed, but "
                               "there are still operations pending.")
                break
            try:
                with self._potentially_buffered():
                    operations = list(filter(select, self._get_pending_operations(jobs, names)))
            finally:
                if messages:
                    for msg, level in set(messages):
                        logger.log(level, msg)
                    del messages[:]     # clear
            if not operations:
                break   # No more pending operations or execution limits reached.

            # Optionally re-order operations for execution if order argument is provided:
            if callable(order):
                operations = list(sorted(operations, key=order))
            elif order == 'cyclic':
                groups = [list(group)
                          for _, group in groupby(operations, key=lambda op: op.job)]
                operations = list(roundrobin(*groups))
            elif order == 'random':
                random.shuffle(operations)
            elif order is None or order in ('none', 'by-job'):
                pass  # by-job is the default order
            else:
                raise ValueError(
                    "Invalid value for the 'order' argument, valid arguments are "
                    "'none', 'by-job', 'cyclic', 'random', None, or a callable.")

            logger.info(
                "Executing {} operation(s) (Pass # {:02d})...".format(len(operations), i_pass))
            self.run_operations(operations, pretend=pretend,
                                np=np, timeout=timeout, progress=progress)

    def _generate_operations(self, cmd, jobs, requires=None):
        "Generate job-operations for a given 'direct' command."
        for job in jobs:
            if requires and requires.difference(self.labels(job)):
                continue
            cmd_ = cmd.format(job=job)
            yield JobOperation(name=cmd_.replace(' ', '-'), cmd=cmd_, job=job)

    def _get_pending_operations(self, jobs, operation_names=None):
        "Get all pending operations for the given selection."
        assert not isinstance(operation_names, str)
        for op in self.next_operations(* jobs):
            if operation_names is None or any(re.fullmatch(n, op.name) for n in operation_names):
                yield op

    @contextlib.contextmanager
    def _potentially_buffered(self):
        if self._use_buffered_mode:
            logger.debug("Entering buffered mode...")
            with signac.buffered():
                yield
            logger.debug("Exiting buffered mode.")
        else:
            yield

    def script(self, operations, parallel=False, template='script.sh', show_template_help=False):
        """Generate a run script to execute given operations.

        :param operations:
            The operations to execute.
        :type operations:
            Sequence of instances of :class:`.JobOperation`
        :param parallel:
            Execute all operations in parallel (default is False).
        :type parallel:
            bool
        :param template:
            The name of the template to use to generate the script.
        :type template:
            str
        :param show_template_help:
            Show help related to the templating system and then exit.
        :type show_template_help:
            bool
        """
        template_environment = self._template_environment()
        template = template_environment.get_template(template)
        context = self._get_standard_template_context()
        # For script generation we do not need the extra logic used for
        # generating cluster job scripts.
        context['base_script'] = 'base_script.sh'
        context['operations'] = list(operations)
        context['parallel'] = parallel
        if show_template_help:
            self._show_template_help_and_exit(template_environment, context)
        return template.render(** context)

    def _generate_submit_script(self, _id, operations, template, show_template_help, env, **kwargs):
        """Generate submission script to submit the execution of operations to a scheduler."""
        if template is None:
            template = env.template
        assert _id is not None

        template_environment = self._template_environment(env)
        template = template_environment.get_template(template)
        context = self._get_standard_template_context()
        # The flow 'script.sh' file simply extends the base script
        # provided. The choice of base script is dependent on the
        # environment, but will default to the 'base_script.sh' provided
        # with signac-flow unless additional environment information is
        # detected.

        logger.info("Use environment '{}'.".format(env))
        logger.info("Set 'base_script={}'.".format(env.template))
        context['base_script'] = env.template
        context['environment'] = env.__name__
        context['id'] = _id
        context['operations'] = list(operations)
        context.update(kwargs)
        if show_template_help:
            self._show_template_help_and_exit(template_environment, context)
        return template.render(** context)

    def submit_operations(self, operations, _id=None, env=None, parallel=False, flags=None,
                          force=False, template='script.sh', pretend=False,
                          show_template_help=False, **kwargs):
        r"""Submit a sequence of operations to the scheduler.

        :param operations:
            The operations to submit.
        :type operations:
            A sequence of instances of :py:class:`.JobOperation`
        :param _id:
            The _id to be used for this submission.
        :type _id:
            str
        :param parallel:
            Execute all bundled operations in parallel.
        :type parallel:
            bool
        :param flags:
            Additional options to be forwarded to the scheduler.
        :type flags:
            list
        :param force:
            Ignore all warnings or checks during submission, just submit.
        :type force:
            bool
        :param template:
            The name of the template file to be used to generate the submission script.
        :type template:
            str
        :param pretend:
            Do not actually submit, but only print the submission script to screen. Useful
            for testing the submission workflow.
        :type pretend:
            bool
        :param show_template_help:
            Show information about available template variables and filters and exit.
        :type show_template_help:
            bool
        :param \*\*kwargs:
            Additional keyword arguments to be forwarded to the scheduler.
        :return:
            Returns the submission status after successful submission or None.
        """
        if _id is None:
            _id = self._store_bundled(operations)
        if env is None:
            env = self._environment

        print("Submitting cluster job '{}':".format(_id), file=sys.stderr)

        def _msg(op):
            print(" - Operation: {}".format(op), file=sys.stderr)
            return op

        try:
            script = self._generate_submit_script(
                _id=_id,
                operations=map(_msg, operations),
                template=template,
                show_template_help=show_template_help,
                env=env,
                parallel=parallel,
                force=force,
                **kwargs
            )
        except ConfigKeyError as error:
            raise SubmitError(
                "Unable to submit, because of a configuration error.\n"
                "The following key is missing: {key}.\n"
                "You can add the key to the configuration for example with:\n\n"
                "  $ signac config --global set {key} VALUE\n".format(key=str(error)))
        else:
            # Keys which were explicitly set by the user, but are not evaluated by the
            # template engine are cause for concern and might hint at a bug in the template
            # script or ill-defined directives. Here we check whether all directive keys that
            # have been explicitly set by the user were actually evaluated by the template
            # engine and warn about those that have not been.
            keys_unused = {
                key for op in operations for key in
                op.directives._keys_set_by_user.difference(op.directives.keys_used)
                if key not in ('fork', )  # whitelist
            }
            if keys_unused:
                logger.warning(
                    "Some of the keys provided as part of the directives were not used by "
                    "the template script, including: {}".format(
                        ', '.join(sorted(keys_unused))))
            if pretend:
                print(script)
            else:
                return env.submit(_id=_id, script=script, flags=flags, **kwargs)

    def submit(self, bundle_size=1, jobs=None, names=None, num=None, parallel=False,
               force=False, walltime=None, env=None, **kwargs):
        """Submit function for the project's main submit interface.

        :param bundle_size:
            Specify the number of operations to be bundled into one submission, defaults to 1.
        :type bundle_size:
            int
        :param jobs:
            Only submit operations associated with the provided jobs. Defaults to all jobs.
        :type jobs:
            Sequence of instances :class:`.Job`.
        :param names:
            Only submit operations with any of the given names, defaults to all names.
        :type names:
            Sequence of :class:`str`
        :param num:
            Limit the total number of submitted operations, defaults to no limit.
        :type num:
            int
        :param parallel:
            Execute all bundled operations in parallel. Does nothing with the
            default behavior or `bundle_size=1`.
        :type parallel:
            bool
        :param force:
            Ignore all warnings or checks during submission, just submit.
        :type force:
            bool
        :param walltime:
            Specify the walltime in hours or as instance of :py:class:`datetime.timedelta`.
        """
        # Regular argument checks and expansion
        if jobs is None:
            jobs = self  # select all jobs
        if isinstance(names, str):
            raise ValueError(
                "The 'names' argument must be a sequence of strings, however you "
                "provided a single string: {}.".format(names))
        if env is None:
            env = self._environment
        if walltime is not None:
            try:
                walltime = datetime.timedelta(hours=walltime)
            except TypeError as error:
                if str(error) != 'unsupported type for timedelta ' \
                                 'hours component: datetime.timedelta':
                    raise

        # Gather all pending operations.
        with self._potentially_buffered():
            operations = (op for op in self._get_pending_operations(jobs, names)
                          if self._eligible_for_submission(op))
            if num is not None:
                operations = list(islice(operations, num))

        # Bundle them up and submit.
        for bundle in make_bundles(operations, bundle_size):
            status = self.submit_operations(
                operations=bundle, env=env, parallel=parallel,
                force=force, walltime=walltime, **kwargs)

            if status is not None:  # operations were submitted, store status
                for op in bundle:
                    op.set_status(status)

    @classmethod
    def _add_submit_args(cls, parser):
        "Add arguments to submit sub command to parser."
        parser.add_argument(
            'flags',
            type=str,
            nargs='*',
            help="Flags to be forwarded to the scheduler.")
        parser.add_argument(
            '--pretend',
            action='store_true',
            help="Do not really submit, but print the submission script to screen.")
        parser.add_argument(
            '--force',
            action='store_true',
            help="Ignore all warnings and checks, just submit.")
        parser.add_argument(
            '--test',
            action='store_true',
            help="Do not interact with the scheduler, implies --pretend.")
        cls._add_operation_selection_arg_group(parser)
        cls._add_operation_bundling_arg_group(parser)
        cls._add_template_arg_group(parser)

    @classmethod
    def _add_script_args(cls, parser):
        cls._add_operation_selection_arg_group(parser)
        execution_group = parser.add_argument_group('execution')
        execution_group.add_argument(
            '-p', '--parallel',
            action='store_true',
            help="Execute all operations in parallel.")
        cls._add_direct_cmd_arg_group(parser)
        cls._add_template_arg_group(parser)

    @classmethod
    def _add_template_arg_group(cls, parser, default='script.sh'):
        "Add argument group to parser for template handling."
        template_group = parser.add_argument_group(
            'templating',
            "The execution and submission scripts are always generated from a script "
            "which is by default called '{default}' and located within the default "
            "template directory. The system uses a default template if none is provided. "
            "The default template extends from a base template, which may be different "
            "depending on the local compute environment, e.g., 'slurm.sh' for an environment "
            "with SLURM scheduler. The name of the base template is provided with the "
            "'base_script' template variable.".format(default=default),
        )
        template_group.add_argument(
            '--template',
            type=str,
            default=default,
            help="The name of the template file within the template directory. "
                 "The standard template directory is '${{project_root}}/templates' and "
                 "can be configured with the 'template_dir' configuration variable. "
                 "Default: '{}'.".format(default))
        template_group.add_argument(
            '--template-help',
            dest='show_template_help',
            action='store_true',
            help="Show information about the template context, including available variables "
                 "and filter functions; then exit.")

    @classmethod
    def _add_job_selection_args(cls, parser):
        parser.add_argument(
            '-j', '--job-id',
            type=str,
            nargs='+',
            help="Only select jobs that match the given id(s).")
        parser.add_argument(
            '-f', '--filter',
            type=str,
            nargs='+',
            help="Only select jobs that match the given state point filter.")
        parser.add_argument(
            '--doc-filter',
            type=str,
            nargs='+',
            help="Only select jobs that match the given document filter.")

    @classmethod
    def _add_operation_selection_arg_group(cls, parser, operations=None):
        "Add argument group to parser for job-operation selection."
        selection_group = parser.add_argument_group(
            'job-operation selection',
            "By default, all eligible operations for all jobs are selected. Use "
            "the options in this group to reduce this selection.")
        cls._add_job_selection_args(selection_group)
        selection_group.add_argument(
            '-o', '--operation',
            dest='operation_name',
            nargs='+',
            help="Only select operations that match the given operation name(s).")
        selection_group.add_argument(
            '-n', '--num',
            type=int,
            help="Limit the total number of operations to be selected.")

    @classmethod
    def _add_operation_bundling_arg_group(cls, parser):
        """Add argument group to parser for operation bundling."""

        bundling_group = parser.add_argument_group(
            'bundling',
            "Bundle multiple operations for execution, e.g., to submit them "
            "all together to a cluster job, or execute them in parallel within "
            "an execution script.")
        bundling_group.add_argument(
            '-b', '--bundle',
            type=int,
            nargs='?',
            const=0,
            default=1,
            dest='bundle_size',
            help="Bundle multiple operations for execution in a single "
            "scheduler job. When this option is provided without argument, "
            " all pending operations are aggregated into one bundle.")
        bundling_group.add_argument(
            '-p', '--parallel',
            action='store_true',
            help="Execute all operations within a single bundle in parallel.")

    @classmethod
    def _add_direct_cmd_arg_group(cls, parser):
        direct_cmd_group = parser.add_argument_group("direct cmd")
        direct_cmd_group.add_argument(
            '--cmd',
            type=str,
            help="Directly specify the command for an operation. "
                 "For example: --cmd='echo {job._id}'.")
        direct_cmd_group.add_argument(
            '--requires',
            type=str,
            nargs='+',
            help="Manually specify all labels that are required for the direct command "
                 "to be considered eligible for execution.")

    @deprecated(
        deprecated_in="0.8", removed_in="1.0",
        current_version=__version__,
        details="Use export_job_statuses() instead.")
    def export_job_stati(self, collection, stati):
        "Export the job stati to a database collection."
        self.export_job_statuses(self, collection, stati)

    def export_job_statuses(self, collection, statuses):
        "Export the job statuses to a database collection."
        for status in statuses:
            job = self.open_job(id=status['job_id'])
            status['statepoint'] = job.statepoint()
            collection.update_one({'_id': status['job_id']},
                                  {'$set': status}, upsert=True)

    @classmethod
    def _add_print_status_args(cls, parser):
        "Add arguments to parser for the :meth:`~.print_status` method."
        cls._add_job_selection_args(parser)
        view_group = parser.add_argument_group(
            'view',
            "Specify how to format the status display.")
        view_group.add_argument(
            '--json',
            dest='dump_json',
            action='store_true',
            help="Do not format the status display, but dump all data formatted in JSON.")
        view_group.add_argument(
            '-d', '--detailed',
            action='store_true',
            help="Show a detailed view of all jobs and their labels and operations.")
        view_group.add_argument(
            '-a', '--all-operations',
            dest='all_ops',
            action='store_true',
            help="Show information about all operations, not just active or eligible ones.")
        view_group.add_argument(
            '--only-incomplete-operations',
            dest='only_incomplete',
            action='store_true',
            help="Only show information for jobs with incomplete operations.")
        view_group.add_argument(
            '--stack',
            action='store_false',
            dest='unroll',
            help="Show labels and operations in separate rows.")
        view_group.add_argument(
            '-1', '--one-line',
            dest='compact',
            action='store_true',
            help="Show only one line per job.")
        view_group.add_argument(
            '-e', '--expand',
            action='store_true',
            help="Display job labels and job operations in two separate tables.")
        view_group.add_argument(
            '--pretty',
            action='store_true')
        view_group.add_argument(
            '--full',
            action='store_true',
            help="Show all available information (implies --detailed --all-operations).")
        view_group.add_argument(
            '--no-overview',
            action='store_false',
            dest='overview',
            help="Do not print an overview.")
        view_group.add_argument(
            '-m', '--overview-max-lines',
            type=_positive_int,
            help="Limit the number of lines in the overview.")
        view_group.add_argument(
            '-p', '--parameters',
            type=str,
            nargs='*',
            help="Display select parameters of the job's "
                 "statepoint with the detailed view.")
        view_group.add_argument(
            '--param-max-width',
            type=int,
            help="Limit the width of each parameter row.")
        view_group.add_argument(
            '--eligible-jobs-max-lines',
            type=_positive_int,
            help="Limit the number of eligible jobs that are shown.")
        parser.add_argument(
            '--ignore-errors',
            action='store_true',
            help="Ignore errors that might occur when querying the scheduler.")
        parser.add_argument(
            '--no-parallelize',
            action='store_true',
            help="Do not parallelize the status determination.")

    def labels(self, job):
        """Yields all labels for the given ``job``.

        See also: :meth:`~.label`
        """
        for label_func, label_name in self._label_functions.items():
            if label_name is None:
                label_name = getattr(label, '_label_name',
                                     getattr(label, '__name__', type(label).__name__))
            try:
                label_value = label_func(job)
            except TypeError:
                try:
                    label_value = label_func(self, job)
                except Exception:
                    label_func = getattr(self, label.__func__.__name__)
                    label_value = label_func(job)

            label_name = getattr(label_func, '_label_name', label_func.__name__)
            assert label_name is not None
            if isinstance(label_value, str):
                yield label_value
            elif bool(label_value) is True:
                yield label_name

    def add_operation(self, name, cmd, pre=None, post=None, **kwargs):
        """
        Add an operation to the workflow.

        This method will add an instance of :py:class:`~.FlowOperation` to the
        operations-dict of this project.

        .. seealso::

            A Python function may be defined as an operation function directly using
            the :meth:`~.operation` decorator.

        Any FlowOperation is associated with a specific command, which should be
        a function of :py:class:`~signac.contrib.job.Job`. The command (cmd) can
        be stated as function, either by using str-substitution based on a job's
        attributes, or by providing a unary callable, which expects an instance
        of job as its first and only positional argument.

        For example, if we wanted to define a command for a program called 'hello',
        which expects a job id as its first argument, we could construct the following
        two equivalent operations:

        .. code-block:: python

            op = FlowOperation('hello', cmd='hello {job._id}')
            op = FlowOperation('hello', cmd=lambda 'hello {}'.format(job._id))

        Here are some more useful examples for str-substitutions:

        .. code-block:: python

            # Substitute job state point parameters:
            op = FlowOperation('hello', cmd='cd {job.ws}; hello {job.sp.a}')

        Pre-requirements (pre) and post-conditions (post) can be used to
        trigger an operation only when certain conditions are met. Conditions are unary
        callables, which expect an instance of job as their first and only positional
        argument and return either True or False.

        An operation is considered "eligible" for execution when all pre-requirements
        are met and when at least one of the post-conditions is not met.
        Requirements are always met when the list of requirements is empty and
        post-conditions are never met when the list of post-conditions is empty.

        Please note, eligibility in this contexts refers only to the workflow pipeline
        and not to other contributing factors, such as whether the job-operation is currently
        running or queued.

        :param name:
            A unique identifier for this operation, which may be freely chosen.
        :type name:
            str
        :param cmd:
            The command to execute operation; should be a function of job.
        :type cmd:
            str or callable
        :param pre:
            Required conditions.
        :type pre:
            sequence of callables
        :param post:
            Post-conditions to determine completion.
        :type pre:
            sequence of callables
        """
        if name in self.operations:
            raise KeyError("An operation with this identifier is already added.")
        self.operations[name] = FlowOperation(cmd=cmd, pre=pre, post=post, directives=kwargs)

    @deprecated(
        deprecated_in="0.8", removed_in="1.0",
        current_version=__version__,
        details="Use labels() instead.")
    def classify(self, job):
        """Generator function which yields labels for job.

        By default, this method yields from the project's labels() method.

        :param job:
            The signac job handle.
        :type job:
            :class:`~signac.contrib.job.Job`
        :yields:
            The labels for the provided job.
        :yield type:
            str
        """
        for _label in self.labels(job):
            yield _label

    def completed_operations(self, job):
        """Determine which operations have been completed for job.

        :param job:
            The signac job handle.
        :type job:
            :class:`~signac.contrib.job.Job`
        :return:
            The name of the operations that are complete.
        :rtype:
            str
        """
        for name, op in self._operations.items():
            if op.complete(job):
                yield name

    def _job_operations(self, job, only_eligible):
        "Yield instances of JobOperation constructed for specific jobs."
        for name, op in self.operations.items():
            if only_eligible and not op.eligible(job):
                continue
            yield JobOperation(name=name, job=job, cmd=op(job), directives=op.directives)

    def next_operations(self, *jobs):
        """Determine the next eligible operations for jobs.

        :param jobs:
            The signac job handles.
        :type job:
            :class:`~signac.contrib.job.Job`
        :yield:
            All instances of :class:`~.JobOperation` jobs are eligible for.
        """
        for job in jobs:
            for op in self._job_operations(job, True):
                yield op

    @deprecated(
        deprecated_in="0.8", removed_in="1.0",
        current_version=__version__,
        details="Use next_operations() instead.")
    def next_operation(self, job):
        """Determine the next operation for this job.

        :param job:
            The signac job handle.
        :type job:
            :class:`~signac.contrib.job.Job`
        :return:
            An instance of JobOperation to execute next or `None`, if no operation is eligible.
        :rtype:
            `:py:class:`~.JobOperation` or `NoneType`
        """
        for op in self.next_operations(job):
            return op

    @classmethod
    def operation(cls, func, name=None):
        """Add the function `func` as operation function to the class workflow definition.

        This function is designed to be used as a decorator function, for example:

        .. code-block:: python

            @FlowProject.operation
            def hello(job):
                print('Hello', job)

        See also: :meth:`~.flow.FlowProject.add_operation`.
        """
        if isinstance(func, str):
            return lambda op: cls.operation(op, name=func)

        if name is None:
            name = func.__name__

        if (name, func) in cls._OPERATION_FUNCTIONS:
            raise ValueError(
                "An operation with name '{}' is already registered.".format(name))

        signature = inspect.signature(func)
        for i, (k, v) in enumerate(signature.parameters.items()):
            if i and v.default is inspect.Parameter.empty:
                raise ValueError(
                    "Only the first argument in an operation argument may not have "
                    "a default value! ({})".format(name))

        # Append the name and function to the class registry
        cls._OPERATION_FUNCTIONS.append((name, func))
        return func

    @classmethod
    def _collect_operations(cls):
        "Collect all operations that were add via decorator."
        operations = []
        for parent_class in cls.__mro__:
            operations.extend(getattr(parent_class, '_OPERATION_FUNCTIONS', []))
        return operations

    @classmethod
    def _collect_conditions(cls, attr):
        "Collect conditions from attr using the mro hierarchy."
        ret = defaultdict(list)
        for parent_class in cls.__mro__:
            for func, conds in getattr(parent_class, attr, dict()).items():
                ret[func].extend(conds)
        return ret

    @classmethod
    def _collect_pre_conditions(cls):
        "Collect all pre-conditions that were added via decorator."
        return cls._collect_conditions('_OPERATION_PRE_CONDITIONS')

    @classmethod
    def _collect_post_conditions(cls):
        "Collect all post-conditions that were added via decorator."
        return cls._collect_conditions('_OPERATION_POST_CONDITIONS')

    def _register_operations(self):
        "Register all operation functions registered with this class and its parent classes."
        operations = self._collect_operations()
        pre_conditions = self._collect_pre_conditions()
        post_conditions = self._collect_post_conditions()

        def _guess_cmd(func, name, **kwargs):
            try:
                executable = kwargs['directives']['executable']
            except (KeyError, TypeError):
                executable = sys.executable

            path = getattr(func, '_flow_path', inspect.getsourcefile(inspect.getmodule(func)))
            cmd_str = "{} {} exec {} {{job._id}}"

            if callable(executable):
                return lambda job: cmd_str.format(executable(job), path, name)
            else:
                return cmd_str.format(executable, path, name)

        for name, func in operations:
            if name in self._operations:
                raise ValueError(
                    "Repeat definition of operation with name '{}'.".format(name))

            # Extract pre/post conditions and directives from function:
            params = {
                'pre': pre_conditions.get(func, None),
                'post': post_conditions.get(func, None),
                'directives': getattr(func, '_flow_directives', None)}

            # Construct FlowOperation:
            if getattr(func, '_flow_cmd', False):
                self._operations[name] = FlowOperation(cmd=func, **params)
            else:
                self._operations[name] = FlowOperation(
                    cmd=_guess_cmd(func, name, **params), **params)
                self._operation_functions[name] = func

    @property
    def operations(self):
        "The dictionary of operations that have been added to the workflow."
        return self._operations

    def _eligible_for_submission(self, job_operation):
        """Determine if a job-operation is eligible for submission.

        By default, an operation is eligible for submission when it
        is not considered active, that means already queued or running.
        """
        if job_operation is None:
            return False
        if job_operation.get_status() >= JobStatus.submitted:
            return False
        return True

    @deprecated(
        deprecated_in="0.8", removed_in="1.0",
        current_version=__version__)
    def eligible_for_submission(self, job_operation):
        return self._eligible_for_submission(self, job_operation)

    def _main_status(self, args):
        "Print status overview."
        jobs = self._select_jobs_from_args(args)
        if args.compact and not args.unroll:
            logger.warn("The -1/--one-line argument is incompatible with "
                        "'--stack' and will be ignored.")
        show_traceback = args.debug or args.show_traceback
        args = {key: val for key, val in vars(args).items()
                if key not in ['func', 'verbose', 'debug', 'show_traceback',
                               'job_id', 'filter', 'doc_filter']}
        if args.pop('full'):
            args['detailed'] = args['all_ops'] = True

        start = time.time()
        try:
            self.print_status(jobs=jobs, **args)
        except NoSchedulerError:
            self.print_status(jobs=jobs, **args)
        except Exception as error:
            if show_traceback:
                logger.error(
                    "Error during status update: {}\nUse '--ignore-errors' to "
                    "complete the update anyways.".format(str(error)))
            else:
                logger.error(
                    "Error during status update: {}\nUse '--ignore-errors' to "
                    "complete the update anyways or '--show-traceback' to show "
                    "the full traceback.".format(str(error)))
                error = error.__cause__  # Always show the user traceback cause.
            traceback.print_exception(type(error), error, error.__traceback__)
        else:
            # Use small offset to account for overhead with few jobs
            delta_t = (time.time() - start - 0.5) / max(len(jobs), 1)
            config_key = 'status_performance_warn_threshold'
            warn_threshold = flow_config.get_config_value(config_key)
            if not args['profile'] and delta_t > warn_threshold >= 0:
                print(
                    "WARNING: "
                    "The status compilation took more than {}s per job. Consider "
                    "using `--profile` to determine bottlenecks within your project "
                    "workflow definition.\n"
                    "Execute `signac config set flow.{} VALUE` to specify the "
                    "warning threshold in seconds. Use -1 to completely suppress this "
                    "warning."
                    .format(warn_threshold, config_key), file=sys.stderr)

    def _main_next(self, args):
        "Determine the jobs that are eligible for a specific operation."
        for job in self:
            if args.name in {op.name for op in self.next_operations(job)}:
                print(job)

    def _main_run(self, args):
        "Run all (or select) job operations."
        # Select jobs:
        jobs = self._select_jobs_from_args(args)

        # Setup partial run function, because we need to call this either
        # inside some context managers or not based on whether we need
        # to switch to the project root directory or not.
        run = functools.partial(self.run,
                                jobs=jobs, names=args.operation_name, pretend=args.pretend,
                                np=args.parallel, timeout=args.timeout, num=args.num,
                                num_passes=args.num_passes, progress=args.progress,
                                order=args.order)

        if args.switch_to_project_root:
            with add_cwd_to_environment_pythonpath():
                with switch_to_directory(self.root_directory()):
                    run()
        else:
            run()

    def _main_script(self, args):
        "Generate a script for the execution of operations."
        if args.requires and not args.cmd:
            raise ValueError(
                "The --requires option can only be used in combination with --cmd.")
        if args.cmd and args.operation_name:
            raise ValueError(
                "Cannot use the -o/--operation-name and the --cmd options in combination!")

        # Select jobs:
        jobs = self._select_jobs_from_args(args)

        # Gather all pending operations or generate them based on a direct command...
        with self._potentially_buffered():
            if args.cmd:
                operations = self._generate_operations(args.cmd, jobs, args.requires)
            else:
                operations = self._get_pending_operations(jobs, args.operation_name)
            operations = list(islice(operations, args.num))

        # Generate the script and print to screen.
        print(self.script(
            operations=operations, parallel=args.parallel,
            template=args.template, show_template_help=args.show_template_help))

    def _main_submit(self, args):
        if args.test:
            args.pretend = True
        kwargs = vars(args)

        # Select jobs:
        jobs = self._select_jobs_from_args(args)

        # Fetch the scheduler status.
        if not args.test:
            self._fetch_scheduler_status(jobs)

        # Gather all pending operations ...
        with self._potentially_buffered():
            ops = (op for op in self._get_pending_operations(jobs, args.operation_name)
                   if self._eligible_for_submission(op))
            ops = list(islice(ops, args.num))

        # Bundle operations up, generate the script, and submit to scheduler.
        for bundle in make_bundles(ops, args.bundle_size):
            status = self.submit_operations(operations=bundle, **kwargs)
            if status is not None:
                for op in bundle:
                    op.set_status(status)

    def _main_exec(self, args):
        if len(args.jobid):
            jobs = [self.open_job(id=jid) for jid in args.jobid]
        else:
            jobs = self
        try:
            try:
                operation_function = self._operation_functions[args.operation]
            except KeyError:
                operation = self._operations[args.operation]

                def operation_function(job):
                    cmd = operation(job).format(job=job)
                    subprocess.run(cmd, shell=True, check=True)

        except KeyError:
            raise KeyError("Unknown operation '{}'.".format(args.operation))

        if getattr(operation_function, '_flow_aggregate', False):
            operation_function(jobs)
        else:
            for job in jobs:
                operation_function(job)

    def _select_jobs_from_args(self, args):
        "Select jobs with the given command line arguments ('-j/-f/--doc-filter')."
        if args.job_id and (args.filter or args.doc_filter):
            raise ValueError(
                "Cannot provide both -j/--job-id and -f/--filter or --doc-filter in combination.")

        if args.job_id:
            try:
                return [self.open_job(id=job_id) for job_id in args.job_id]
            except KeyError as error:
                raise LookupError("Did not find job with id {}.".format(error))
        else:
            filter_ = parse_filter_arg(args.filter)
            doc_filter = parse_filter_arg(args.doc_filter)
            return JobsCursor(self, filter_, doc_filter)

    def main(self, parser=None):
        """Call this function to use the main command line interface.

        In most cases one would want to call this function as part of the
        class definition, e.g.:

        .. code-block:: python

             my_project.py
            from flow import FlowProject

            class MyProject(FlowProject):
                pass

            if __name__ == '__main__':
                MyProject().main()

        You can then execute this script on the command line:

        .. code-block:: bash

            $ python my_project.py --help
        """
        if parser is None:
            parser = argparse.ArgumentParser()

        base_parser = argparse.ArgumentParser(add_help=False)

        # The argparse module does not automatically merge options shared between the main
        # parser and the subparsers. We therefore assign different destinations for each
        # option and then merge them manually below.
        for prefix, _parser in (('main_', parser), ('', base_parser)):
            _parser.add_argument(
                '-v', '--verbose',
                dest=prefix + 'verbose',
                action='count',
                default=0,
                help="Increase output verbosity.")
            _parser.add_argument(
                '--show-traceback',
                dest=prefix + 'show_traceback',
                action='store_true',
                help="Show the full traceback on error.")
            _parser.add_argument(
                '--debug',
                dest=prefix + 'debug',
                action='store_true',
                help="This option implies `-vv --show-traceback`.")

        subparsers = parser.add_subparsers()

        parser_status = subparsers.add_parser(
            'status',
            parents=[base_parser])
        self._add_print_status_args(parser_status)
        parser_status.add_argument(
            '--profile',
            const=inspect.getsourcefile(inspect.getmodule(self)),
            nargs='?',
            help="Collect statistics to determine code paths that are responsible "
                 "for the majority of runtime required for status determination. "
                 "Optionally provide a filename pattern to select for what files "
                 "to show result for. Defaults to the main module. "
                 "(requires pprofile)")
        parser_status.set_defaults(func=self._main_status)

        parser_next = subparsers.add_parser(
            'next',
            parents=[base_parser],
            description="Determine jobs that are eligible for a specific operation.")
        parser_next.add_argument(
            'name',
            type=str,
            help="The name of the operation.")
        parser_next.set_defaults(func=self._main_next)

        parser_run = subparsers.add_parser(
            'run',
            parents=[base_parser],
        )
        self._add_operation_selection_arg_group(parser_run, list(sorted(self._operations)))

        execution_group = parser_run.add_argument_group('execution')
        execution_group.add_argument(
            '--pretend',
            action='store_true',
            help="Do not actually execute commands, just show them.")
        execution_group.add_argument(
            '--progress',
            action='store_true',
            help="Display a progress bar during execution.")
        execution_group.add_argument(
            '--num-passes',
            type=int,
            default=1,
            help="Specify how many times a particular job-operation may be executed within one "
                 "session (default=1). This is to prevent accidental infinite loops, "
                 "where operations are executed indefinitely, because post conditions "
                 "were not properly set. Use -1 to allow for an infinite number of passes.")
        execution_group.add_argument(
            '-t', '--timeout',
            type=int,
            help="A timeout in seconds after which the execution of one operation is canceled.")
        execution_group.add_argument(
            '--switch-to-project-root',
            action='store_true',
            help="Temporarily add the current working directory to the python search path and "
                 "switch to the root directory prior to execution.")
        execution_group.add_argument(
            '-p', '--parallel',
            type=int,
            nargs='?',
            const='-1',
            help="Specify the number of cores to parallelize to. Defaults to all available "
                 "processing units if argument is omitted.")
        execution_group.add_argument(
            '--order',
            type=str,
            choices=['none', 'by-job', 'cyclic', 'random'],
            default=None,
            help="Specify the execution order of operations for each execution pass.")
        parser_run.set_defaults(func=self._main_run)

        parser_script = subparsers.add_parser(
            'script',
            parents=[base_parser],
        )
        self._add_script_args(parser_script)
        parser_script.set_defaults(func=self._main_script)

        parser_submit = subparsers.add_parser(
            'submit',
            parents=[base_parser],
        )
        self._add_submit_args(parser_submit)
        env_group = parser_submit.add_argument_group(
            '{} options'.format(self._environment.__name__))
        self._environment.add_args(env_group)
        parser_submit.set_defaults(func=self._main_submit)
        print('Using environment configuration:', self._environment.__name__, file=sys.stderr)

        parser_exec = subparsers.add_parser(
            'exec',
            parents=[base_parser],
        )
        parser_exec.add_argument(
            'operation',
            type=str,
            choices=list(sorted(self._operations)),
            help="The operation to execute.")
        parser_exec.add_argument(
            'jobid',
            type=str,
            nargs='*',
            help="The job ids, as registered in the signac project. "
                 "Omit to default to all statepoints.")
        parser_exec.set_defaults(func=self._main_exec)

        args = parser.parse_args()
        if not hasattr(args, 'func'):
            parser.print_usage()
            sys.exit(2)

        # Manually 'merge' the various global options defined for both the main parser
        # and the parent parser that are shared by all subparsers:
        for dest in ('verbose', 'show_traceback', 'debug'):
            setattr(args, dest, getattr(args, 'main_' + dest) or getattr(args, dest))
            delattr(args, 'main_' + dest)

        # Read the config file and set the internal flag.
        # Do not overwrite with False if not present in config file
        if flow_config.get_config_value('show_traceback'):
            args.show_traceback = True

        if args.debug:  # Implies '-vv' and '--show-traceback'
            args.verbose = max(2, args.verbose)
            args.show_traceback = True

        # Support print_status argument alias
        if args.func == self._main_status and args.full:
            args.detailed = args.all_ops = True

        # Empty parameters argument on the command line means: show all varying parameters.
        if hasattr(args, 'parameters'):
            if args.parameters is not None and len(args.parameters) == 0:
                args.parameters = self.PRINT_STATUS_ALL_VARYING_PARAMETERS

        # Set verbosity level according to the `-v` argument.
        logging.basicConfig(level=max(0, logging.WARNING - 10 * args.verbose))

        def _show_traceback_and_exit(error):
            if args.show_traceback:
                traceback.print_exception(type(error), error, error.__traceback__)
            elif isinstance(error, (UserOperationError, UserConditionError)):
                # Always show the user traceback cause.
                error = error.__cause__
                traceback.print_exception(type(error), error, error.__traceback__)
                print("Execute with '--show-traceback' or '--debug' to show the "
                      "full traceback.", file=sys.stderr)
            else:
                print("Execute with '--show-traceback' or '--debug' to get more "
                      "information.", file=sys.stderr)
            sys.exit(1)

        try:
            args.func(args)
        except NoSchedulerError as error:
            print("ERROR: {}".format(error),
                  "Consider to use the 'script' command to generate an execution script instead.",
                  file=sys.stderr)
            _show_traceback_and_exit(error)
        except SubmitError as error:
            print("Submission error:", error, file=sys.stderr)
            _show_traceback_and_exit(error)
        except (TimeoutError, subprocess.TimeoutExpired) as error:
            print("Error: Failed to complete execution due to "
                  "timeout ({}s).".format(args.timeout), file=sys.stderr)
            _show_traceback_and_exit(error)
        except Jinja2TemplateNotFound as error:
            print("Did not find template script '{}'.".format(error), file=sys.stderr)
            _show_traceback_and_exit(error)
        except AssertionError as error:
            if not args.show_traceback:
                print("ERROR: Encountered internal error during program execution.",
                      file=sys.stderr)
            _show_traceback_and_exit(error)
        except (UserOperationError, UserConditionError) as error:
            if str(error):
                print("ERROR: {}\n".format(error), file=sys.stderr)
            else:
                print("ERROR: Encountered error during program execution.\n",
                      file=sys.stderr)
            _show_traceback_and_exit(error)
        except Exception as error:
            if str(error):
                print("ERROR: Encountered error during program execution: "
                      "'{}'\n".format(error), file=sys.stderr)
            else:
                print("ERROR: Encountered error during program execution.\n",
                      file=sys.stderr)
            _show_traceback_and_exit(error)


def _execute_serialized_operation(loads, project, operation):
    """Invoke the _execute_operation() method on a serialized project instance."""
    project = loads(project)
    project._execute_operation(project._loads_op(operation))


# Status-related helper functions


_FMT_SCHEDULER_STATUS = {
    JobStatus.unknown: 'U',
    JobStatus.registered: 'R',
    JobStatus.inactive: 'I',
    JobStatus.submitted: 'S',
    JobStatus.held: 'H',
    JobStatus.queued: 'Q',
    JobStatus.active: 'A',
    JobStatus.error: 'E',
    JobStatus.dummy: ' ',
}


def _update_status(args):
    "Wrapper-function, that is probably obsolete."
    return update_status(* args)


def _update_job_status(job, scheduler_jobs):
    "Update the status entry for job."
    update_status(job, scheduler_jobs)


__all__ = [
    'FlowProject',
    'FlowOperation',
    'label', 'staticlabel', 'classlabel',
]<|MERGE_RESOLUTION|>--- conflicted
+++ resolved
@@ -710,15 +710,11 @@
 
         Finally, you can specify a different default label name by providing it as the first
         argument to the ``label()`` decorator.
-<<<<<<< HEAD
-=======
-
-        .. versionadded:: 0.6
+
         :param label_name_or_func:
             A label name or callable.
         :type label_name_or_func:
             str or callable
->>>>>>> 3a266911
         """
         if callable(label_name_or_func):
             cls._LABEL_FUNCTIONS[label_name_or_func] = None
