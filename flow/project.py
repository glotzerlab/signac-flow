--- conflicted
+++ resolved
@@ -2602,11 +2602,9 @@
         err,
         ignore_errors,
         status_parallelization="none",
-<<<<<<< HEAD
         hide_progress=False,
-=======
         names=None,
->>>>>>> b1e98d38
+
     ):
         """Fetch status for the provided aggregates / jobs.
 
@@ -2621,15 +2619,12 @@
         status_parallelization : str
             Parallelization mode for fetching the status. Allowed values are
             "thread", "process", or "none". (Default value = "none")
-<<<<<<< HEAD
         hide_progress : bool
             Hide the progress bar when printing status output (Default value = False).
-=======
         names : iterable of :class:`str`
             Only show status for operations that match the provided set of names
             (interpreted as regular expressions), or all if the argument is
             None. (Default value = None)
->>>>>>> b1e98d38
 
         Returns
         -------
@@ -2834,11 +2829,8 @@
         profile=False,
         eligible_jobs_max_lines=None,
         output_format="terminal",
-<<<<<<< HEAD
         hide_progress=False,
-=======
         operation=None,
->>>>>>> b1e98d38
     ):
         """Print the status of the project.
 
@@ -2889,16 +2881,13 @@
         output_format : str
             Status output format, supports:
             'terminal' (default), 'markdown' or 'html'.
-<<<<<<< HEAD
         hide_progress : bool
             Hide the progress bar from the status output. (Default value = False)
-=======
         operation : iterable of :class:`str`
             Show status of operations that match the provided set of names
             (interpreted as regular expressions), or all if the argument is
             None. (Default value = None)
 
->>>>>>> b1e98d38
         """
         if file is None:
             file = sys.stdout
@@ -2942,11 +2931,8 @@
                     err=err,
                     ignore_errors=ignore_errors,
                     status_parallelization=status_parallelization,
-<<<<<<< HEAD
                     hide_progress=hide_progress,
-=======
                     names=operation,
->>>>>>> b1e98d38
                 )
 
             prof._mergeFileTiming()
@@ -3026,11 +3012,8 @@
                 err=err,
                 ignore_errors=ignore_errors,
                 status_parallelization=status_parallelization,
-<<<<<<< HEAD
                 hide_progress=hide_progress,
-=======
                 names=operation,
->>>>>>> b1e98d38
             )
             profiling_results = None
 
@@ -5033,16 +5016,15 @@
             "(requires pprofile)",
         )
         parser_status.add_argument(
-<<<<<<< HEAD
-            "--hide-progress", action="store_true", help="Hide the progress bar"
-=======
+            "--hide-progress", action="store_true", help="Hide the progress bar",
+        )
+        parser_status.add_argument(
             "-o",
             "--operation",
             type=str,
             nargs="+",
             help="Select operation or groups that match the given "
             "operation/group name(s). These are interpreted as regular expressions.",
->>>>>>> b1e98d38
         )
         parser_status.set_defaults(func=self._main_status)
 
