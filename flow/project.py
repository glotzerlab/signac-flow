--- conflicted
+++ resolved
@@ -4267,15 +4267,10 @@
             for operation in entry.operations:
                 if operation not in self._operations:
                     raise ValueError(
-<<<<<<< HEAD
-                        f"Cannot register the function '{operation}' to a FlowGroup. "
-                        "Add `@FlowProject.operation` decorator to continue."
-=======
                         f"Cannot add the function '{operation}' to a "
                         "FlowGroup because it is not registered as an "
                         "operation. Add the `@FlowProject.operation` "
                         "decorator to register the operation."
->>>>>>> dadc341e
                     )
             group = FlowGroup(entry.name, options=entry.options)
             self._groups[entry.name] = group
