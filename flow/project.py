# Copyright (c) 2019 The Regents of the University of Michigan
# All rights reserved.
# This software is licensed under the BSD 3-Clause License.
"""Workflow definition with the FlowProject.

The FlowProject is a signac Project that allows the user to define a workflow.
"""
from __future__ import print_function
import sys
import os
import re
import logging
import argparse
import time
import datetime
import json
import inspect
import functools
import contextlib
import random
from deprecation import deprecated
from collections import defaultdict
from collections import OrderedDict
from collections import Counter
from itertools import islice
from itertools import count
from itertools import groupby
from hashlib import sha1
import multiprocessing
import threading
from multiprocessing import Pool
from multiprocessing import cpu_count
from multiprocessing import TimeoutError
from multiprocessing.pool import ThreadPool
from multiprocessing import Event

import signac
from signac.common import six
from signac.contrib.hashing import calc_id
from signac.contrib.filterparse import parse_filter_arg

import jinja2
from jinja2 import TemplateNotFound as Jinja2TemplateNotFound

from .environment import get_environment
from .scheduling.base import ClusterJob
from .scheduling.base import JobStatus
from .scheduling.status import update_status
from .errors import SubmitError
from .errors import ConfigKeyError
from .errors import NoSchedulerError
from .errors import TemplateError
from .util.tqdm import tqdm
from .util.misc import _positive_int
from .util.misc import _mkdir_p
from .util.misc import roundrobin
from .util.misc import to_hashable
from .util import template_filters as tf
from .util.misc import add_cwd_to_environment_pythonpath
from .util.misc import switch_to_directory
from .util.misc import TrackGetItemDict
from .util.misc import fullmatch
from .util.progressbar import with_progressbar
from .util.translate import abbreviate
from .util.translate import shorten
from .util.execution import fork
from .util.execution import TimeoutExpired
from .labels import label
from .labels import staticlabel
from .labels import classlabel
from .labels import _is_label_func
from . import legacy
from .util import config as flow_config


logger = logging.getLogger(__name__)
if six.PY2:
    logger.addHandler(logging.NullHandler())


# The TEMPLATE_HELP can be shown with the --template-help option available to all
# command line sub commands that use the templating system.
TEMPLATE_HELP = """Execution and submission scripts are generated with the jinja2 template files.
Standard files are shipped with the package, but maybe replaced or extended with
custom templates provided within a project.
The default template directory can be configured with the 'template_dir' configuration
variable, for example in the project configuration file. The current template directory is:
{template_dir}

All template variables can be placed within a template using the standard jinja2
syntax, e.g., the project root directory can be written like this: {{ project._rd }}.
The available template variables are:
{template_vars}

Filter functions can be used to format template variables in a specific way.
For example: {{ project.get_id() | captialize }}.

The available filters are:
{filters}"""


class _condition(object):

    def __init__(self, condition):
        self.condition = condition

    @classmethod
    def isfile(cls, filename):
        return cls(lambda job: job.isfile(filename))

    @classmethod
    def true(cls, key):
        return cls(lambda job: job.document.get(key, False))

    @classmethod
    def false(cls, key):
        return cls(lambda job: not job.document.get(key, False))

    @classmethod
    def always(cls, func):
        return cls(lambda _: True)(func)

    @classmethod
    def never(cls, func):
        return cls(lambda _: False)(func)

    @classmethod
    def not_(cls, condition):
        return cls(lambda job: not condition(job))


def make_bundles(operations, size=None):
    """Utility function for the generation of bundles.

    This function splits an iterable of operations into  equally
    sized bundles and a possibly smaller final bundle.
    """
    n = None if size == 0 else size
    operations = iter(operations)
    while True:
        b = list(islice(operations, n))
        if b:
            yield b
        else:
            break


class JobOperation(object):
    """This class represents the information needed to execute one operation for one job.

    An operation function in this context is a shell command, which should be a function
    of one and only one signac job.

    .. note::

        This class is used by the :class:`~.FlowProject` class for the execution and
        submission process and should not be instantiated by users themselves.

    .. versionchanged:: 0.6

    :param name:
        The name of this JobOperation instance. The name is arbitrary,
        but helps to concisely identify the operation in various contexts.
    :type name:
        str
    :param job:
        The job instance associated with this operation.
    :type job:
        :py:class:`signac.Job`.
    :param cmd:
        The command that executes this operation.
    :type cmd:
        str
    :param directives:
        A dictionary of additional parameters that provide instructions on how
        to execute this operation, e.g., specifically required resources.
    :type directives:
        :class:`dict`
    """
    MAX_LEN_ID = 100

    def __init__(self, name, job, cmd, directives=None, np=None):
        self.name = name
        self.job = job
        self.cmd = cmd
        if directives is None:
            directives = dict()  # default argument
        else:
            directives = dict(directives)  # explicit copy

        # Keys which were explicitly set by the user, but are not evaluated by the
        # template engine are cause for concern and might hint at a bug in the template
        # script or ill-defined directives. We are therefore keeping track of all
        # keys set by the user and check whether they have been evaluated by the template
        # script engine later.
        keys_set_by_user = set(directives.keys())

        nranks = directives.get('nranks', 1)
        nthreads = directives.get('omp_num_threads', 1)

        if callable(nranks) or callable(nthreads):
            def np_callable(job):
                nr = nranks(job) if callable(nranks) else nranks
                nt = nthreads(job) if callable(nthreads) else nthreads
                return nr*nt

            directives.setdefault('np', np_callable)
        else:
            directives.setdefault('np', nranks*nthreads)

        directives.setdefault('ngpu', 0)
        directives.setdefault('nranks', 0)
        directives.setdefault('omp_num_threads', 0)
        directives.setdefault('processor_fraction', 1)

        # Evaluate strings and callables for job:
        def evaluate(value):
            if value and callable(value):
                return value(job)
            elif isinstance(value, six.string_types):
                return value.format(job=job)
            else:
                return value

        # We use a special dictionary that allows us to track all keys that have been
        # evaluated by the template engine and compare them to those explicitly set
        # by the user. See also comment above.
        self.directives = TrackGetItemDict(
            {key: evaluate(value) for key, value in directives.items()})
        self.directives._keys_set_by_user = keys_set_by_user

    def __str__(self):
        return "{}({})".format(self.name, self.job)

    def __repr__(self):
        return "{type}(name='{name}', job='{job}', cmd={cmd}, directives={directives})".format(
            type=type(self).__name__,
            name=self.name,
            job=str(self.job),
            cmd=repr(self.cmd),
            directives=self.directives)

    def get_id(self, index=0):
        "Return a name, which identifies this job-operation."
        project = self.job._project

        # The full name is designed to be truly unique for each job-operation.
        full_name = '{}%{}%{}%{}'.format(
            project.root_directory(), self.job.get_id(), self.name, index)

        # The job_op_id is a hash computed from the unique full name.
        job_op_id = calc_id(full_name)

        # The actual job id is then constructed from a readable part and the job_op_id,
        # ensuring that the job-op is still somewhat identifiable, but guarantueed to
        # be unique. The readable name is based on the project id, job id, operation name,
        # and the index number. All names and the id itself are restricted in length
        # to guarantuee that the id does not get too long.
        max_len = self.MAX_LEN_ID - len(job_op_id)
        if max_len < len(job_op_id):
            raise ValueError("Value for MAX_LEN_ID is too small ({}).".format(self.MAX_LEN_ID))

        readable_name = '{}/{}/{}/{:04d}/'.format(
            str(project)[:12], str(self.job)[:8], self.name[:12], index)[:max_len]

        # By appending the unique job_op_id, we ensure that each id is truly unique.
        return readable_name + job_op_id

    def __hash__(self):
        return int(sha1(self.get_id().encode('utf-8')).hexdigest(), 16)

    def __eq__(self, other):
        return self.get_id() == other.get_id()

    def set_status(self, value):
        "Store the operation's status."
        self.job._project.document.setdefault('_status', dict())
        self.job._project.document._status[self.get_id()] = int(value)

    def get_status(self):
        "Retrieve the operation's last known status."
        try:
            return JobStatus(self.job._project.document['_status'][self.get_id()])
        except KeyError:
            return JobStatus.unknown


class FlowCondition(object):
    """A FlowCondition represents a condition as a function of a signac job.

    The __call__() function of a FlowCondition object may return either True
    or False, representing whether the condition is met or not.
    This can be used to build a graph of conditions and operations.

    :param callback:
        A function with one positional argument (the job)
    :type callback:
        :py:class:`~signac.contrib.job.Job`
    """

    def __init__(self, callback):
        self._callback = callback

    def __call__(self, job):
        if self._callback is None:
            return True
        return self._callback(job)

    def __hash__(self):
        return hash(self._callback)

    def __eq__(self, other):
        return self._callback == other._callback


class FlowOperation(object):
    """A FlowOperation represents a data space operation, operating on any job.

    Any FlowOperation is associated with a specific command, which should be
    a function of :py:class:`~signac.contrib.job.Job`. The command (cmd) can
    be stated as function, either by using str-substitution based on a job's
    attributes, or by providing a unary callable, which expects an instance
    of job as its first and only positional argument.

    For example, if we wanted to define a command for a program called 'hello',
    which expects a job id as its first argument, we could contruct the following
    two equivalent operations:

    .. code-block:: python

        op = FlowOperation('hello', cmd='hello {job._id}')
        op = FlowOperation('hello', cmd=lambda 'hello {}'.format(job._id))

    Here is another example for possible str-substitutions:

    .. code-block:: python

        # Substitute job state point parameters:
        op = FlowOperation('hello', cmd='cd {job.ws}; hello {job.sp.a}')

    Pre-requirements (pre) and post-conditions (post) can be used to
    trigger an operation only when certain conditions are met. Conditions are unary
    callables, which expect an instance of job as their first and only positional
    argument and return either True or False.

    An operation is considered "eligible" for execution when all pre-requirements
    are met and when at least one of the post-conditions is not met.
    Requirements are always met when the list of requirements is empty and
    post-conditions are never met when the list of post-conditions is empty.

    :param cmd:
        The command to execute operation; should be a function of job.
    :type cmd:
        str or callable
    :param pre:
        required conditions
    :type pre:
        sequence of callables
    :param post:
        post-conditions to determine completion
    :type pre:
        sequence of callables
    :param directives:
        A dictionary of additional parameters that provide instructions on how
        to execute this operation, e.g., specifically required resources.
    :type directives:
        :class:`dict`
    """

    def __init__(self, cmd, pre=None, post=None, directives=None):
        if pre is None:
            pre = []
        if post is None:
            post = []
        self._cmd = cmd
        self.directives = directives

        self._prereqs = [FlowCondition(cond) for cond in pre]
        self._postconds = [FlowCondition(cond) for cond in post]

    def __str__(self):
        return "{type}(cmd='{cmd}')".format(type=type(self).__name__, cmd=self._cmd)

    def eligible(self, job):
        "Eligible, when all pre-conditions are true and at least one post-condition is false."
        pre = all(cond(job) for cond in self._prereqs)
        if pre and len(self._postconds):
            post = any(not cond(job) for cond in self._postconds)
        else:
            post = True
        return pre and post

    def complete(self, job):
        "True when all post-conditions are met."
        if len(self._postconds):
            return all(cond(job) for cond in self._postconds)
        else:
            return False

    def __call__(self, job=None):
        if callable(self._cmd):
            return self._cmd(job).format(job=job)
        else:
            return self._cmd.format(job=job)


class _FlowProjectClass(type):
    """Metaclass for the FlowProject class."""
    def __new__(metacls, name, bases, namespace, **kwargs):
        cls = type.__new__(metacls, name, bases, dict(namespace))

        # All operation functions are registered with the operation() classmethod, which is
        # intended to be used as decorator function. The _OPERATION_FUNCTIONS dict maps the
        # the operation name to the operation function. In addition, pre and
        # post conditions are registered with the class.

        cls._OPERATION_FUNCTIONS = list()
        cls._OPERATION_PRE_CONDITIONS = defaultdict(list)
        cls._OPERATION_POST_CONDITIONS = defaultdict(list)

        cls._OPERATION_FUNCTIONS = list()
        cls._OPERATION_PRECONDITIONS = dict()
        cls._OPERATION_POSTCONDITIONS = dict()
        # All label functions are registered with the label() classmethod, which is intendeded
        # to be used as decorator function. The _LABEL_FUNCTIONS dict contains the function as
        # key and the label name as value, or None to use the default label name.
        cls._LABEL_FUNCTIONS = OrderedDict()

        # Give the class a pre and post class that are aware of the class they
        # are in.
        cls.pre = cls._setup_pre_conditions_class(cls)
        cls.post = cls._setup_post_conditions_class(cls)
        return cls

    @staticmethod
    def _setup_pre_conditions_class(child_class):

        class _pre(_condition):

            owner_class = child_class

            def __init__(self, condition):
                self.condition = condition

            def __call__(self, func):
                self.owner_class._OPERATION_PRE_CONDITIONS[func].insert(0, self.condition)
                return func

            @classmethod
            def copy_from(cls, *other_funcs):
                "True if and only if all pre conditions of other function(s) are met."
                def metacondition(job):
                    return all(c(job)
                               for other_func in other_funcs
                               for c in cls.owner_class._collect_pre_conditions()[other_func])
                return cls(metacondition)

            @classmethod
            def after(cls, *other_funcs):
                "True if and only if all post conditions of other function(s) are met."
                def metacondition(job):
                    return all(c(job)
                               for other_func in other_funcs
                               for c in cls.owner_class._collect_post_conditions()[other_func])
                return cls(metacondition)
        return _pre

    @staticmethod
    def _setup_post_conditions_class(child_class):

        class _post(_condition):

            owner_class = child_class

            def __init__(self, condition):
                self.condition = condition

            def __call__(self, func):
                self.owner_class._OPERATION_POST_CONDITIONS[func].insert(0, self.condition)
                return func

            @classmethod
            def copy_from(cls, *other_funcs):
                "True if and only if all post conditions of other function(s) are met."
                def metacondition(job):
                    return all(c(job)
                               for other_func in other_funcs
                               for c in cls.owner_class._collect_post_conditions()[other_func])
                return cls(metacondition)
        return _post


class FlowProject(six.with_metaclass(_FlowProjectClass,
                                     signac.contrib.Project)):
    """A signac project class specialized for workflow management.

    This class provides a command line interface for the definition, execution, and
    submission of workflows based on condition and operation functions.

    This is a typical example on how to use this class:

    .. code-block:: python

        @FlowProject.operation
        def hello(job):
            print('hello', job)

        FlowProject().main()

    :param config:
        A signac configuaration, defaults to the configuration loaded
        from the environment.
    :type config:
        A signac config object.
    """

    def __init__(self, config=None, environment=None):
        super(FlowProject, self).__init__(config=config)

        # Associate this class with a compute environment.
        self._environment = environment or get_environment()

        # The standard local template directory is a directory called 'templates' within
        # the project root directory. This directory may be specified with the 'template_dir'
        # configuration variable.
        self._template_dir = os.path.join(
            self.root_directory(), self._config.get('template_dir', 'templates'))
        self._template_environment_ = dict()

        # Register all label functions with this project instance.
        self._label_functions = OrderedDict()
        self._register_labels()

        # Register all operation functions with this project instance.
        self._operation_functions = dict()
        self._operations = OrderedDict()
        self._register_operations()

        # Enable the use of buffered mode for certain functions
        try:
            self._use_buffered_mode = self.config['flow'].as_bool('use_buffered_mode')
        except KeyError:
            self._use_buffered_mode = False

    def _setup_template_environment(self):
        """Setup the jinja2 template environemnt.

        The templating system is used to generate templated scripts for the script()
        and submit_operations() / submit() function and the corresponding command line
        sub commands.
        """
        if self._config.get('flow') and self._config['flow'].get('environment_modules'):
            envs = self._config['flow'].as_list('environment_modules')
        else:
            envs = []

        # Templates are searched in the local template directory first, then in additionally
        # installed packages, then in the main package 'templates' directory.
        extra_packages = []
        for env in envs:
            try:
                extra_packages.append(jinja2.PackageLoader(env, 'templates'))
            except ImportError as error:
                name = str(error) if six.PY2 else error.name
                logger.warning("Unable to load template from package '{}'.".format(name))

        load_envs = ([jinja2.FileSystemLoader(self._template_dir)] +
                     extra_packages +
                     [jinja2.PackageLoader('flow', 'templates')])

        template_environment = jinja2.Environment(
            loader=jinja2.ChoiceLoader(load_envs),
            trim_blocks=True,
            extensions=[TemplateError])

        # Setup standard filters that can be used to format context variables.
        template_environment.filters['format_timedelta'] = tf.format_timedelta
        template_environment.filters['identical'] = tf.identical
        template_environment.filters['with_np_offset'] = tf.with_np_offset
        template_environment.filters['calc_tasks'] = tf.calc_tasks
        template_environment.filters['calc_num_nodes'] = tf.calc_num_nodes
        template_environment.filters['check_utilization'] = tf.check_utilization
        template_environment.filters['homogeneous_openmp_mpi_config'] = \
            tf.homogeneous_openmp_mpi_config
        template_environment.filters['get_config_value'] = flow_config.get_config_value
        template_environment.filters['require_config_value'] = \
            flow_config.require_config_value
        template_environment.filters['get_account_name'] = tf.get_account_name
        template_environment.filters['print_warning'] = tf.print_warning
        if 'max' not in template_environment.filters:    # for jinja2 < 2.10
            template_environment.filters['max'] = max
        if 'min' not in template_environment.filters:    # for jinja2 < 2.10
            template_environment.filters['min'] = min
        return template_environment

    def _template_environment(self, environment=None):
        if environment is None:
            environment = self._environment
        if environment not in self._template_environment_:
            template_environment = self._setup_template_environment()
            # Add environment-specific custom filters:
            for filter_name, filter_function in getattr(environment, 'filters', {}).items():
                template_environment.filters[filter_name] = filter_function
            self._template_environment_[environment] = template_environment
        return self._template_environment_[environment]

    def _get_standard_template_context(self):
        "Return the standard templating context for run and submission scripts."
        context = dict()
        context['project'] = self
        return context

    def _show_template_help_and_exit(self, template_environment, context):
        "Print all context variables and filters to screen and exit."
        from textwrap import TextWrapper
        wrapper = TextWrapper(width=90, break_long_words=False)
        print(TEMPLATE_HELP.format(
            template_dir=self._template_dir,
            template_vars='\n'.join(wrapper.wrap(', '.join(sorted(context)))),
            filters='\n'.join(wrapper.wrap(', '.join(sorted(template_environment.filters))))))
        sys.exit(2)

    @classmethod
    def label(cls, label_name_or_func=None):
        """Designate a function to be a label function of this class.

        For example, we can define a label function like this:

        .. code-block:: python

            @FlowProject.label
            def foo_label(job):
                if job.document.get('foo', False):
                    return 'foo-label-text'

        The ``foo-label-text`` label will now show up in the status view for each job,
        where the ``foo`` key evaluates true.

        If instead of a ``str``, the label functions returns any other type, the label
        name will be the name of the function if and only if the return value evaluates
        to ``True``, for example:

        .. code-block:: python

            @FlowProject.label
            def foo_label(job):
                return job.document.get('foo', False)

        Finally, you can specify a different default label name by providing it as the first
        argument to the ``label()`` decorator.

        .. versionadded:: 0.6
        """
        if callable(label_name_or_func):
            cls._LABEL_FUNCTIONS[label_name_or_func] = None
            return label_name_or_func

        def label_func(func):
            cls._LABEL_FUNCTIONS[func] = label_name_or_func
            return func

        return label_func

    def _register_class_labels(self):
        """This function registers all label functions, which are part of the class definition.

        To register a class method or function as label function, use the generalized label()
        function.
        """
        def predicate(m):
            return inspect.ismethod(m) or inspect.isfunction(m)

        class_label_functions = dict()
        for name, function in inspect.getmembers(type(self), predicate=predicate):
            if _is_label_func(function):
                class_label_functions[name] = function

        for name in sorted(class_label_functions):
            self._label_functions[class_label_functions[name]] = None

    def _register_labels(self):
        "Register all label functions registered with this class and its parent classes."
        self._register_class_labels()

        for cls in type(self).__mro__:
            self._label_functions.update(getattr(cls, '_LABEL_FUNCTIONS', dict()))

    """Decorator to add a pre-condition function for an operation function.

    Use a label function (or any function of :code:`job`) as a condition:

    .. code-block:: python

        @FlowProject.label
        def some_label(job):
            return job.doc.ready == True

        @FlowProject.operation
        @FlowProject.pre(some_label)
        def some_operation(job):
            pass

    Use a :code:`lambda` function of :code:`job` to create custom conditions:

    .. code-block:: python

        @FlowProject.operation
        @FlowProject.pre(lambda job: job.doc.ready == True)
        def some_operation(job):
            pass

    Use the post-conditions of an operation as a pre-condition for another operation:

    .. code-block:: python

        @FlowProject.operation
        @FlowProject.post(lambda job: job.isfile('output.txt'))
        def previous_operation(job):
            pass

        @FlowProject.operation
        @FlowProject.pre.after(previous_operation)
        def some_operation(job):
            pass
    """

    """Decorator to add a post-condition function for an operation function.

    Use a label function (or any function of :code:`job`) as a condition:

    .. code-block:: python

        @FlowProject.label
        def some_label(job):
            return job.doc.finished == True

        @FlowProject.operation
        @FlowProject.post(some_label)
        def some_operation(job):
            pass

    Use a :code:`lambda` function of :code:`job` to create custom conditions:

    .. code-block:: python

        @FlowProject.operation
        @FlowProject.post(lambda job: job.doc.finished == True)
        def some_operation(job):
            pass
    """

    ALIASES = dict(
        unknown='U',
        registered='R',
        queued='Q',
        active='A',
        inactive='I',
        requires_attention='!'
    )
    "These are default aliases used within the status output."

    @classmethod
    def _alias(cls, x):
        "Use alias if specified."
        try:
            return abbreviate(x, cls.ALIASES.get(x, x))
        except TypeError:
            return x

    @classmethod
    @deprecated(deprecated_in="0.8", removed_in="1.0")
    def update_aliases(cls, aliases):
        "Update the ALIASES table for this class."
        cls.ALIASES.update(aliases)

    def _fn_bundle(self, bundle_id):
        "Return the canonical name to store bundle information."
        return os.path.join(self.root_directory(), '.bundles', bundle_id)

    def _store_bundled(self, operations):
        """Store operation-ids as part of a bundle and return bundle id.

        The operation identifiers are stored in a  text within a file
        determined by the _fn_bundle() method.

        This may be used to idenfity the status of individual operations
        root directory. This is necessary to be able to identify each

        A single operation will not be stored, but instead the operation's
        id is directly returned.

        :param operations:
            The operations to bundle.
        :type operations:
            A sequence of instances of :py:class:`.JobOperation`
        :return:
            The  bundle id
        :rtype:
            str
        """
        if len(operations) == 1:
            return operations[0].get_id()
        else:
            h = '.'.join(op.get_id() for op in operations)
            bid = '{}/bundle/{}'.format(self, sha1(h.encode('utf-8')).hexdigest())
            fn_bundle = self._fn_bundle(bid)
            _mkdir_p(os.path.dirname(fn_bundle))
            with open(fn_bundle, 'w') as file:
                for operation in operations:
                    file.write(operation.get_id() + '\n')
            return bid

    def _expand_bundled_jobs(self, scheduler_jobs):
        "Expand jobs which were submitted as part of a bundle."
        for job in scheduler_jobs:
            if job.name().startswith('{}/bundle/'.format(self)):
                with open(self._fn_bundle(job.name())) as file:
                    for line in file:
                        yield ClusterJob(line.strip(), job.status())
            else:
                yield job

    def scheduler_jobs(self, scheduler):
        """Fetch jobs from the scheduler.

        This function will fetch all scheduler jobs from the scheduler
        and also expand bundled jobs automatically.

        However, this function will not automatically filter scheduler
        jobs which are not associated with this project.

        :param scheduler:
            The scheduler instance.
        :type scheduler:
            :class:`~.flow.manage.Scheduler`
        :yields:
            All scheduler jobs fetched from the scheduler instance.
        """
        for sjob in self._expand_bundled_jobs(scheduler.jobs()):
            yield sjob

    @staticmethod
    def _map_scheduler_jobs(scheduler_jobs):
        "Map all scheduler jobs by job id and operation name."
        for sjob in scheduler_jobs:
            name = sjob.name()
            if name[32] == '-':
                expanded = JobOperation.expand_id(name)
                yield expanded['job_id'], expanded['operation-name'], sjob

    def _get_operations_status(self, job, cached_status):
        "Return a dict with information about job-operations for this job."
        for job_op in self._job_operations(job, False):
            flow_op = self.operations[job_op.name]
            completed = flow_op.complete(job)
            eligible = False if completed else flow_op.eligible(job)
            scheduler_status = cached_status.get(job_op.get_id(), JobStatus.unknown)
            yield job_op.name, {
                'scheduler_status': scheduler_status,
                'eligible': eligible,
                'completed': completed,
            }

    def get_job_status(self, job, ignore_errors=False, cached_status=None):
        "Return a dict with detailed information about the status of a job."
        result = dict()
        result['job_id'] = str(job)
        try:
            if cached_status is None:
                try:
                    cached_status = self.document['_status']._as_dict()
                except KeyError:
                    cached_status = dict()
            result['operations'] = OrderedDict(self._get_operations_status(job, cached_status))
            result['_operations_error'] = None
        except Exception as error:
            msg = "Error while getting operations status for job '{}': '{}'.".format(job, error)
            logger.debug(msg)
            if ignore_errors:
                result['operations'] = dict()
                result['_operations_error'] = str(error)
            else:
                raise
        try:
            result['labels'] = sorted(set(self.labels(job)))
            result['_labels_error'] = None
        except Exception as error:
            logger.debug("Error while determining labels for job '{}': '{}'.".format(job, error))
            if ignore_errors:
                result['labels'] = list()
                result['_labels_error'] = str(error)
            else:
                raise
        return result

    def _fetch_scheduler_status(self, jobs=None, file=None, ignore_errors=False):
        "Update the status docs."
        if file is None:
            file = sys.stderr
        if jobs is None:
            jobs = list(self)
        try:
            scheduler = self._environment.get_scheduler()

            self.document.setdefault('_status', dict())
            scheduler_info = {sjob.name(): sjob.status() for sjob in self.scheduler_jobs(scheduler)}
            status = dict()
            print("Query scheduler...", file=file)
            for job in tqdm(jobs,
                            desc="Fetching operation status",
                            total=len(jobs), file=file):
                for op in self._job_operations(job, only_eligible=False):
                    status[op.get_id()] = int(scheduler_info.get(op.get_id(), JobStatus.unknown))
            self.document._status.update(status)
        except NoSchedulerError:
            logger.debug("No scheduler available.")
        except RuntimeError as error:
            logger.warning("Error occurred while querying scheduler: '{}'.".format(error))
            if not ignore_errors:
                raise
        else:
            logger.info("Updated job status cache.")

    def _fetch_status(self, jobs, err, ignore_errors, no_parallelize):
        # Update the project's status cache
        self._fetch_scheduler_status(jobs, err, ignore_errors)

        # Get status dict for all selected jobs
        def _print_progress(x):
            print("Updating status: ", end='', file=err)
            err.flush()
            n = max(1, int(len(jobs) / 10))
            for i, _ in enumerate(x):
                if (i % n) == 0:
                    print('.', end='', file=err)
                    err.flush()
                yield _

        try:
            cached_status = self.document['_status']._as_dict()
        except KeyError:
            cached_status = dict()
        _get_job_status = functools.partial(self.get_job_status,
                                            ignore_errors=ignore_errors,
                                            cached_status=cached_status)

        with self._potentially_buffered():
            try:
                with contextlib.closing(ThreadPool()) as pool:
                    _map = map if no_parallelize else pool.imap
                    # First attempt at parallelized status determination.
                    # This may fail on systems that don't allow threads.
                    return list(tqdm(
                        iterable=_map(_get_job_status, jobs),
                        desc="Collect job status info", total=len(jobs), file=err))
            except RuntimeError as error:
                if "can't start new thread" not in error.args:
                    raise   # unrelated error
                # The parallelized status determination has failed and we fall
                # back to a serial approach.
                logger.warning(
                    "A parallelized status update failed due to error ('{}'). "
                    "Entering serial mode with fallback progress indicator. The "
                    "status update may take longer than ususal.".format(error))
                return list(with_progressbar(
                    iterable=map(_get_job_status, jobs),
                    total=len(jobs), desc='Collect job status info:', file=err))

    PRINT_STATUS_ALL_VARYING_PARAMETERS = True
    """This constant can be used to signal that the print_status() method is supposed
    to automatically show all varying parameters."""

    def print_status(self, jobs=None, overview=True, overview_max_lines=None,
                     detailed=False, parameters=None,
                     param_max_width=None,
                     expand=False, all_ops=False, only_incomplete=False, dump_json=False,
                     unroll=True, compact=False, pretty=False,
                     file=None, err=None, ignore_errors=False,
                     no_parallelize=False, template=None, profile=False,
                     eligible_jobs_max_lines=None):
        """Print the status of the project.

        .. versionchanged:: 0.6

        :param jobs:
            Only execute operations for the given jobs, or all if the argument is omitted.
        :type jobs:
            Sequence of instances :class:`.Job`.
        :param overview:
            Aggregate an overview of the project' status.
        :type overview:
            bool
        :param overview_max_lines:
            Limit the number of overview lines.
        :type overview_max_lines:
            int
        :param eligible_jobs_max_lines:
            Limit the number of eligible jobs that are printed in the overview.
        :type eligible_jobs_max_lines:
            int
        :param detailed:
            Print a detailed status of each job.
        :type detailed:
            bool
        :param parameters:
            Print the value of the specified parameters.
        :type parameters:
            list of str
        :param param_max_width:
            Limit the number of characters of parameter columns,
            see also: :py:meth:`~.update_aliases`.
        :type param_max_width:
            int
        :param expand:
            Present labels and operations in two separate tables.
        :type expand:
            bool
        :param all_ops:
            Include operations that are not eligible to run.
        :type all_ops:
            bool
        :param only_incomplete:
            Only show jobs that have eligible operations.
        :type only_incomplete:
            bool
        :param dump_json:
            Output the data as JSON instead of printing the formatted output.
        :type dump_json:
            bool
        :param unroll:
            Separate columns for jobs and the corresponding operations.
        :type unroll:
            bool
        :param compact:
            Print a compact version of the output.
        :type compact:
            bool
        :param pretty:
            Prettify the output.
        :type pretty:
            bool
        :param file:
            Redirect all output to this file, defaults to sys.stdout.
        :type file:
            str
        :param err:
            Redirect all error output to this file, defaults to sys.stderr.
        :type err:
            str
        :param ignore_errors:
            Print status even if querying the scheduler fails.
        :type ignore_errors:
            bool
        :param no_parallelize:
            Do not parallelize the status update.
        :type no_parallelize:
            bool
        :param template:
            user provided Jinja2 template file.
        :type template:
            str
        """
        if file is None:
            file = sys.stdout
        if err is None:
            err = sys.stderr
        if jobs is None:
            jobs = self     # all jobs

        # use Jinja2 template for status output
        if template is None:
            if detailed and expand:
                template = 'status_expand.jinja'
            elif detailed and not unroll:
                template = 'status_stack.jinja'
            elif detailed and compact:
                template = 'status_compact.jinja'
            else:
                template = 'status.jinja'

<<<<<<< HEAD
        if eligible_jobs_max_lines is None:
            eligible_jobs_max_lines = flow_config.get_config_value('eligible_jobs_max_lines')

        if skip_active:
            raise NotImplementedError("The deprecated --skip-active option is no longer supported.")

=======
>>>>>>> f9e6ef9d
        # initialize jinja2 template evnronment and necessary filters
        template_environment = self._template_environment()

        def draw_progressbar(value, total, width=40):
            """Visualize progess with a progress bar.

            :param value:
                The current progress as a fraction of total.
            :type value:
                int
            :param total:
                The maximum value that 'value' may obtain.
            :type total:
                int
            :param width:
                The character width of the drawn progress bar.
            :type width:
                int
            """

            assert value >= 0 and total > 0
            ratio = ' %0.2f%%' % (100 * value / total)
            n = int(value / total * width)
            return '|' + ''.join(['#'] * n) + ''.join(['-'] * (width - n)) + '|' + ratio

        def job_filter(job_op, scheduler_status_code, all_ops):
            """filter eligible jobs for status print.

            :param job_ops:
                Operations information for a job.
            :type job_ops:
                OrderedDict
            :param scheduler_status_code:
                Dictionary information for status code
            :type scheduler_status_code:
                Dictionary
            :param all_ops:
                Boolean value indicate if all operations should be displayed
            :type all_ops:
                Boolean
            """

            if scheduler_status_code[job_op['scheduler_status']] != 'U' or \
               job_op['eligible'] or all_ops:
                return True
            else:
                return False

        def get_operation_status(operation_info, symbols):
            """Determine the status of an operation.

            :param operation_info:
                Dicionary containing operation information
            :type operation_info:
                Dictionary
            :param symbols:
                Dicionary containing code for different job status
            :type symbols:
                Dictionary
            """

            if operation_info['scheduler_status'] >= JobStatus.active:
                op_status = u'running'
            elif operation_info['scheduler_status'] > JobStatus.inactive:
                op_status = u'active'
            elif operation_info['completed']:
                op_status = u'completed'
            elif operation_info['eligible']:
                op_status = u'eligible'
            else:
                op_status = u'ineligible'

            return symbols[op_status]

        if pretty:
            def highlight(s, eligible):
                """Change font to bold within jinja2 template

                :param s:
                    The string to be printed
                :type s:
                    str
                :param eligible:
                    Boolean value for job eligibility
                :type eligible:
                    Boolean
                """
                if eligible:
                    return '\033[1m' + s + '\033[0m'
                else:
                    return s
        else:
            def highlight(s, eligible):
                """Change font to bold within jinja2 template

                :param s:
                    The string to be printed
                :type s:
                    str
                :param eligible:
                    Boolean value for job eligibility
                :type eligible:
                    boolean
                """
                return s

        template_environment.filters['highlight'] = highlight
        template_environment.filters['draw_progressbar'] = draw_progressbar
        template_environment.filters['get_operation_status'] = get_operation_status
        template_environment.filters['job_filter'] = job_filter

        template = template_environment.get_template(template)
        context = self._get_standard_template_context()

        # get job status information
        if profile:
            try:
                import pprofile
            except ImportError:
                raise RuntimeWarning(
                    "Profiling requires the pprofile package. "
                    "Install with `pip install pprofile`.")
            prof = pprofile.StatisticalProfile()

            fn_filter = [
                inspect.getfile(threading),
                inspect.getfile(multiprocessing),
                inspect.getfile(Pool),
                inspect.getfile(ThreadPool),
                inspect.getfile(tqdm),
            ]

            with prof(single=False):
                tmp = self._fetch_status(jobs, err, ignore_errors, no_parallelize)

            prof._mergeFileTiming()

            # Unrestricted
            total_impact = 0
            hits = [hit for fn, ft in prof.merged_file_dict.items()
                    if fn not in fn_filter for hit in ft.iterHits()]
            sorted_hits = reversed(sorted(hits, key=lambda hit: hit[2]))
            total_num_hits = sum([hit[2] for hit in hits])

            profiling_results = ['# Profiling:\n']

            profiling_results.extend([
                'Rank Impact Code object',
                '---- ------ -----------'])
            for i, (line, code, hits, duration) in enumerate(sorted_hits):
                impact = hits / total_num_hits
                total_impact += impact
                profiling_results.append(
                    "{rank:>4} {impact:>6.0%} {code.co_filename}:"
                    "{code.co_firstlineno}:{code.co_name}".format(
                        rank=i+1, impact=impact, code=code))
                if i > 10 or total_impact > 0.8:
                    break

            for module_fn in prof.merged_file_dict:
                if re.match(profile, module_fn):
                    ft = prof.merged_file_dict[module_fn]
                else:
                    continue

                total_hits = ft.getTotalHitCount()
                total_impact = 0

                profiling_results.append(
                    "\nHits by line for '{}':".format(module_fn))
                profiling_results.append('-' * len(profiling_results[-1]))

                hits = list(sorted(ft.iterHits(), key=lambda h: 1/h[2]))
                for line, code, hits, duration in hits:
                    impact = hits / total_hits
                    total_impact += impact
                    profiling_results.append(
                        "{}:{} ({:2.0%}):".format(module_fn, line, impact))
                    try:
                        lines, start = inspect.getsourcelines(code)
                    except OSError:
                        continue
                    hits_ = [ft.getHitStatsFor(l)[0] for l in range(start, start+len(lines))]
                    profiling_results.extend(
                        ["{:>5} {:>4}: {}".format(h, lineno, l.rstrip())
                         for lineno, (l, h) in enumerate(zip(lines, hits_), start)])
                    profiling_results.append('')
                    if total_impact > 0.8:
                        break

            profiling_results.append("Total runtime: {}s".format(int(prof.total_time)))
            if prof.total_time < 20:
                profiling_results.append(
                    "Warning: Profiler ran only for a short time, "
                    "results may be highly inaccurate.")

        else:
            tmp = self._fetch_status(jobs, err, ignore_errors, no_parallelize)
            profiling_results = None

        operations_errors = {s['_operations_error'] for s in tmp}
        labels_errors = {s['_labels_error'] for s in tmp}
        errors = list(filter(None, operations_errors.union(labels_errors)))

        if errors:
            logger.warning(
                "Some job status updates did not succeed due to errors. "
                "Number of unique errors: {}. Use --debug to list all errors.".format(len(errors)))
            for i, error in enumerate(errors):
                logger.debug("Status update error #{}: '{}'".format(i + 1, error))

        if only_incomplete:
            # Remove all jobs from the status info, that have not a single
            # eligible operation.

            def _incomplete(s):
                return any(op['eligible'] for op in s['operations'].values())

            tmp = list(filter(_incomplete, tmp))

        statuses = OrderedDict([(s['job_id'], s) for s in tmp])

        # If the dump_json variable is set, just dump all status info
        # formatted in JSON to screen.
        if dump_json:
            print(json.dumps(statuses, indent=4), file=file)
            return

        if overview:
            # get overview info:
            column_width_bar = 50
            column_width_label = 5
            for key, value in self._label_functions.items():
                column_width_label = max(column_width_label, len(key.__name__))
            progress = defaultdict(int)
            for status in statuses.values():
                for label in status['labels']:
                    progress[label] += 1
            progress_sorted = list(islice(
                sorted(progress.items(), key=lambda x: (x[1], x[0]), reverse=True),
                overview_max_lines))

        # Optionally expand parameters argument to all varying parameters.
        if parameters is self.PRINT_STATUS_ALL_VARYING_PARAMETERS:
            parameters = list(
                sorted({key for job in jobs for key in job.sp.keys() if
                        len(set([to_hashable(job.sp().get(key)) for job in jobs])) > 1}))

        if parameters:
            # get parameters info
            column_width_parameters = list([0]*len(parameters))
            for i, para in enumerate(parameters):
                column_width_parameters[i] = len(para)

            def _add_parameters(status):
                sp = self.open_job(id=status['job_id']).statepoint()

                def get(k, m):
                    if m is None:
                        return
                    t = k.split('.')
                    if len(t) > 1:
                        return get('.'.join(t[1:]), m.get(t[0]))
                    else:
                        return m.get(k)

                status['parameters'] = OrderedDict()
                for i, k in enumerate(parameters):
                    v = shorten(str(self._alias(get(k, sp))))
                    column_width_parameters[i] = max(column_width_parameters[i], len(v))
                    status['parameters'][k] = v

            for status in statuses.values():
                _add_parameters(status)

        column_width_operation = 5
        for op_name in self._operations:
            column_width_operation = max(column_width_operation, len(op_name))

        if detailed:
            # get detailed view info
            column_width_id = 32
            column_width_total_label = 6
            status_legend = ' '.join('[{}]:{}'.format(v, k) for k, v in self.ALIASES.items())

            for job in tmp:
                column_width_total_label = max(
                    column_width_total_label, len(', '.join(job['labels'])))
            if compact:
                num_operations = len(self._operations)
                column_width_operations_count = len(str(max(num_operations-1, 0))) + 3

            if pretty:
                OPERATION_STATUS_SYMBOLS = OrderedDict([
                    ('ineligible', u'\u25cb'),   # open circle
                    ('eligible', u'\u25cf'),     # black circle
                    ('active', u'\u25b9'),       # open triangle
                    ('running', u'\u25b8'),      # black triangle
                    ('completed', u'\u2714'),    # check mark
                ])
                "Pretty (unicode) symbols denoting the execution status of operations."
            else:
                OPERATION_STATUS_SYMBOLS = OrderedDict([
                    ('ineligible', u'-'),
                    ('eligible', u'+'),
                    ('active', u'*'),
                    ('running', u'>'),
                    ('completed', u'X')
                ])
                "Symbols denoting the execution status of operations."
            operation_status_legend = ' '.join('[{}]:{}'.format(v, k)
                                               for k, v in OPERATION_STATUS_SYMBOLS.items())

        context['jobs'] = list(statuses.values())
        context['overview'] = overview
        context['detailed'] = detailed
        context['all_ops'] = all_ops
        context['parameters'] = parameters
        context['compact'] = compact
        context['unroll'] = unroll
        if overview:
            context['progress_sorted'] = progress_sorted
            context['column_width_bar'] = column_width_bar
            context['column_width_label'] = column_width_label
            context['column_width_operation'] = column_width_operation
        if detailed:
            context['column_width_id'] = column_width_id
            context['column_width_operation'] = column_width_operation
            context['column_width_total_label'] = column_width_total_label
            context['alias_bool'] = {True: 'T', False: 'U'}
            context['scheduler_status_code'] = _FMT_SCHEDULER_STATUS
            context['status_legend'] = status_legend
            if parameters:
                context['column_width_parameters'] = column_width_parameters
            if compact:
                context['extra_num_operations'] = max(num_operations-1, 0)
                context['column_width_operations_count'] = column_width_operations_count
            if not unroll:
                context['operation_status_legend'] = operation_status_legend
                context['operation_status_symbols'] = OPERATION_STATUS_SYMBOLS

        def _add_dummy_operation(job):
            job['operations'][''] = {
                    'completed': False,
                    'eligible': True,
                    'scheduler_status': JobStatus.dummy}

        for job in context['jobs']:
            has_eligible_ops = any([v['eligible'] for v in job['operations'].values()])
            if not has_eligible_ops and not context['all_ops']:
                _add_dummy_operation(job)

        op_counter = Counter()
        for job in context['jobs']:
            for k, v in job['operations'].items():
                if v['eligible']:
                    op_counter[k] += 1
        context['op_counter'] = op_counter.most_common(eligible_jobs_max_lines)
        n = len(op_counter) - len(context['op_counter'])
        if n > 0:
            context['op_counter'].append(('[{} more operations omitted]'.format(n), ''))

        print(template.render(**context), file=file)

        # Show profiling results (if enabled)
        if profiling_results:
            print('\n' + '\n'.join(profiling_results), file=file)

    def run_operations(self, operations=None, pretend=False, np=None, timeout=None, progress=False):
        """Execute the next operations as specified by the project's workflow.

        See also: :meth:`~.run`

        .. versionadded:: 0.6

        :param operations:
            The operations to execute (optional).
        :type operations:
            Sequence of instances of :class:`.JobOperation`
        :param pretend:
            Do not actually execute the operations, but show which command would have been used.
        :type pretend:
            bool
        :param np:
            The number of processors to use for each operation.
        :type np:
            int
        :param timeout:
            An optional timeout for each operation in seconds after which execution will
            be cancelled. Use -1 to indicate not timeout (the default).
        :type timeout:
            int
        :param progress:
            Show a progress bar during execution.
        :type progess:
            bool
        """
        if six.PY2 and timeout is not None:
            logger.warning(
                "The timeout argument for run() is not supported for "
                "Python 2.7 and will be ignored!")
        if timeout is not None and timeout < 0:
            timeout = None
        if operations is None:
            operations = list(self._get_pending_operations(self))
        else:
            operations = list(operations)   # ensure list

        if np is None or np == 1 or pretend:
            if progress:
                operations = tqdm(operations)
            for operation in operations:
                if pretend:
                    print(operation.cmd)
                else:
                    self._fork(operation, timeout)
        else:
            logger.debug("Parallelized execution of {} operation(s).".format(len(operations)))
            with contextlib.closing(Pool(processes=cpu_count() if np < 0 else np)) as pool:
                logger.debug("Parallelized execution of {} operation(s).".format(len(operations)))
                try:
                    from six.moves import cPickle as pickle
                    self._run_operations_in_parallel(pool, pickle, operations, progress, timeout)
                    logger.debug("Used cPickle module for serialization.")
                except Exception as error:
                    if not isinstance(error, (pickle.PickleError, self._PickleError)) and\
                            'pickle' not in str(error).lower():
                        raise    # most likely not a pickle related error...

                    try:
                        import cloudpickle
                    except ImportError:  # The cloudpickle package is not available.
                        logger.error("Unable to parallelize execution due to a pickling error. "
                                     "\n\n - Try to install the 'cloudpickle' package, e.g., with "
                                     "'pip install cloudpickle'!\n")
                        raise error
                    else:
                        try:
                            self._run_operations_in_parallel(
                                pool, cloudpickle, operations, progress, timeout)
                        except self._PickleError as error:
                            raise RuntimeError("Unable to parallelize execution due to a pickling "
                                               "error: {}.".format(error))

    class _PickleError(Exception):
        "Indicates a pickling error while trying to parallelize the execution of operations."
        pass

    @staticmethod
    def _dumps_op(op):
        return (op.name, op.job._id, op.cmd, op.directives)

    def _loads_op(self, blob):
        name, job_id, cmd, directives = blob
        return JobOperation(name, self.open_job(id=job_id), cmd, directives)

    def _run_operations_in_parallel(self, pool, pickle, operations, progress, timeout):
        """Execute operations in parallel.

        This function executes the given list of operations with the provided process pool.

        Since pickling of the project instance is likely to fail, we manually pickle the
        project instance and the operations before submitting them to the process pool to
        enable us to try different pool and pickle module combinations.
        """

        try:
            s_project = pickle.dumps(self)
            s_tasks = [(pickle.loads, s_project, self._dumps_op(op))
                       for op in with_progressbar(operations, desc='Serialize tasks')]
        except Exception as error:  # Masking all errors since they must be pickling related.
            raise self._PickleError(error)

        results = [pool.apply_async(_fork_with_serialization, task) for task in s_tasks]

        for result in tqdm(results) if progress else results:
            result.get(timeout=timeout)

    def _fork(self, operation, timeout=None):
        logger.info("Execute operation '{}'...".format(operation))

        # Execute without forking if possible...
        if timeout is None and operation.name in self._operation_functions and \
                operation.directives.get('executable', sys.executable) == sys.executable:
            logger.debug("Able to optimize execution of operation '{}'.".format(operation))
            self._operation_functions[operation.name](operation.job)
        else:   # need to fork
            fork(cmd=operation.cmd, timeout=timeout)

    def run(self, jobs=None, names=None, pretend=False, np=None, timeout=None, num=None,
            num_passes=1, progress=False, order=None):
        """Execute all pending operations for the given selection.

        This function will run in an infinite loop until all pending operations
        have been executed or the total number of passes per operation or the total
        number of exeutions have been reached.

        By default there is no limit on the total number of executions, but a specific
        operation will only be executed once per job. This is to avoid accidental
        infinite loops when no or faulty post conditions are provided.

        See also: :meth:`~.run_operations`

        .. versionchanged:: 0.6

        :param jobs:
            Only execute operations for the given jobs, or all if the argument is omitted.
        :type jobs:
            Sequence of instances :class:`.Job`.
        :param names:
            Only execute operations that are in the provided set of names, or all, if the
            argument is omitted.
        :type names:
            Sequence of :class:`str`
        :param pretend:
            Do not actually execute the operations, but show which command would have been used.
        :type pretend:
            bool
        :param np:
            Parallelize to the specified number of processors. Use -1 to parallelize to all
            available processing units.
        :type np:
            int
        :param timeout:
            An optional timeout for each operation in seconds after which execution will
            be cancelled. Use -1 to indicate not timeout (the default).
        :type timeout:
            int
        :param num:
            The total number of operations that are executed will not exceed this argument
            if provided.
        :type num:
            int
        :param num_passes:
            The total number of one specific job-operation pair will not exceed this argument.
            The default is 1, there is no limit if this argument is `None`.
        :type num_passes:
            int
        :param progress:
            Show a progress bar during execution.
        :type progess:
            bool
        :param order:
            Specify the order of operations, possible values are:
                * 'none' or None (no specific order)
                * 'by-job' (operations are grouped by job)
                * 'cyclic' (order operations cyclic by job)
                * 'random' (shuffle the execution order randomly)
                * callable (a callable returning a comparison key for an
                            operation used to sort operations)

            The default value is `none`, which is equivalent to `by-job` in the current
            implementation.

            .. note::

                Users are advised to not rely on a specific execution order, as a
                substitute for defining the workflow in terms of pre- and post-conditions.
                However, a specific execution order may be more performant in cases where
                operations need to access and potentially lock shared resources.

        :type order:
            str, callable, or NoneType
        """
        # If no jobs argument is provided, we run operations for all jobs.
        if jobs is None:
            jobs = self

        # Negative values for the execution limits, means 'no limit'.
        if num_passes and num_passes < 0:
            num_passes = None
        if num and num < 0:
            num = None

        # The 'names' argument must be a sequence, not a string.
        if isinstance(names, six.string_types):
            raise ValueError(
                "The names argument of FlowProject.run() must be a sequence of strings, "
                "not a string.")

        messages = list()

        def log(msg, lvl=logging.INFO):
            messages.append((msg, lvl))

        reached_execution_limit = Event()

        def select(operation):
            if operation.job not in self:
                log("Job '{}' is no longer part of the project.".format(operation.job))
                return False
            if num is not None and select.total_execution_count >= num:
                reached_execution_limit.set()
                raise StopIteration  # Reached total number of executions

            # Check whether the operation was executed more than the total number of allowed
            # passes *per operation* (default=1).
            if num_passes is not None and select.num_executions.get(operation, 0) >= num_passes:
                log("Operation '{}' exceeds max. # of allowed "
                    "passes ({}).".format(operation, num_passes))

                # Warn if an operation has no post-conditions set.
                has_post_conditions = len(self.operations[operation.name]._postconds)
                if not has_post_conditions:
                    log("Operation '{}' has no post-conditions!".format(operation.name),
                        logging.WARNING)

                return False    # Reached maximum number of passes for this operation.

            # Increase execution counters for this operation.
            select.num_executions[operation] += 1
            select.total_execution_count += 1
            return True

        # Keep track of all executed job-operations; the number of executions
        # of each individual job-operation cannot exceed num_passes.
        select.num_executions = defaultdict(int)

        # Keep track of the total execution count, it may not exceed the value given by
        # num, if not None.
        # Note: We are not using sum(select.num_execution.values()) for efficiency.
        select.total_execution_count = 0

        for i_pass in count(1):
            if reached_execution_limit.is_set():
                logger.warning("Reached the maximum number of operations that can be executed, but "
                               "there are still operations pending.")
                break
            try:
                with self._potentially_buffered():
                    operations = list(filter(select, self._get_pending_operations(jobs, names)))
            finally:
                if messages:
                    for msg, level in set(messages):
                        logger.log(level, msg)
                    del messages[:]     # clear
            if not operations:
                break   # No more pending operations or execution limits reached.

            # Optionally re-order operations for execution if order argument is provided:
            if callable(order):
                operations = list(sorted(operations, key=order))
            elif order == 'cyclic':
                groups = [list(group)
                          for _, group in groupby(operations, key=lambda op: op.job)]
                operations = list(roundrobin(*groups))
            elif order == 'random':
                random.shuffle(operations)
            elif order is None or order in ('none', 'by-job'):
                pass  # by-job is the default order
            else:
                raise ValueError(
                    "Invalid value for the 'order' argument, valid arguments are "
                    "'none', 'by-job', 'cyclic', 'random', None, or a callable.")

            logger.info(
                "Executing {} operation(s) (Pass # {:02d})...".format(len(operations), i_pass))
            self.run_operations(operations, pretend=pretend,
                                np=np, timeout=timeout, progress=progress)

    def _generate_operations(self, cmd, jobs, requires=None):
        "Generate job-operations for a given 'direct' command."
        for job in jobs:
            if requires and requires.difference(self.labels(job)):
                continue
            cmd_ = cmd.format(job=job)
            yield JobOperation(name=cmd_.replace(' ', '-'), cmd=cmd_, job=job)

    def _get_pending_operations(self, jobs, operation_names=None):
        "Get all pending operations for the given selection."
        assert not isinstance(operation_names, six.string_types)
        for op in self.next_operations(* jobs):
            if operation_names is None or any(fullmatch(n, op.name) for n in operation_names):
                yield op

    @contextlib.contextmanager
    def _potentially_buffered(self):
        if self._use_buffered_mode:
            logger.debug("Entering buffered mode...")
            with signac.buffered():
                yield
            logger.debug("Exiting buffered mode.")
        else:
            yield

    def script(self, operations, parallel=False, template='script.sh', show_template_help=False):
        """Generate a run script to execute given operations.

        :param operations:
            The operations to execute.
        :type operations:
            Sequence of instances of :class:`.JobOperation`
        :param parallel:
            Execute all operations in parallel (default is False).
        :param parallel:
            bool
        :param template:
            The name of the template to use to generate the script.
        :type template:
            str
        :param show_template_help:
            Show help related to the templating system and then exit.
        :type show_template_help:
            bool
        """
        template_environment = self._template_environment()
        template = template_environment.get_template(template)
        context = self._get_standard_template_context()
        # For script generation we do not need the extra logic used for
        # generating cluster job scripts.
        context['base_script'] = 'base_script.sh'
        context['operations'] = list(operations)
        context['parallel'] = parallel
        if show_template_help:
            self._show_template_help_and_exit(template_environment, context)
        return template.render(** context)

    def _generate_submit_script(self, _id, operations, template, show_template_help, env, **kwargs):
        """Generate submission script to submit the execution of operations to a scheduler."""
        if template is None:
            template = env.template
        assert _id is not None

        template_environment = self._template_environment(env)
        template = template_environment.get_template(template)
        context = self._get_standard_template_context()
        # The flow 'script.sh' file simply extends the base script
        # provided. The choice of base script is dependent on the
        # environment, but will default to the 'base_script.sh' provided
        # with signac-flow unless additional environment information is
        # detected.

        logger.info("Use environment '{}'.".format(env))
        logger.info("Set 'base_script={}'.".format(env.template))
        context['base_script'] = env.template
        context['environment'] = env.__name__
        context['id'] = _id
        context['operations'] = list(operations)
        context.update(kwargs)
        if show_template_help:
            self._show_template_help_and_exit(template_environment, context)
        return template.render(** context)

    def submit_operations(self, operations, _id=None, env=None, parallel=False, flags=None,
                          force=False, template='script.sh', pretend=False,
                          show_template_help=False, **kwargs):
        """Submit a sequence of operations to the scheduler.

        .. versionchanged:: 0.6

        :param operations:
            The operations to submit.
        :type operations:
            A sequence of instances of :py:class:`.JobOperation`
        :param _id:
            The _id to be used for this submission.
        :type _id:
            str
        :param parallel:
            Execute all bundled operations in parallel.
        :type parallel:
            bool
        :param flags:
            Additional options to be forwarded to the scheduler.
        :type flags:
            list
        :param force:
            Ignore all warnings or checks during submission, just submit.
        :type force:
            bool
        :param template:
            The name of the template file to be used to generate the submission script.
        :type template:
            str
        :param pretend:
            Do not actually submit, but only print the submission script to screen. Useful
            for testing the submission workflow.
        :type pretend:
            bool
        :param show_template_help:
            Show information about available template variables and filters and exit.
        :type show_template_help:
            bool
        :param kwargs:
            Additional keyword arguments to be forwarded to the scheduler.
        :return:
            Return the submission status after successful submission or None.
        """
        if _id is None:
            _id = self._store_bundled(operations)
        if env is None:
            env = self._environment

        print("Submitting cluster job '{}':".format(_id), file=sys.stderr)

        def _msg(op):
            print(" - Operation: {}".format(op), file=sys.stderr)
            return op

        try:
            script = self._generate_submit_script(
                _id=_id,
                operations=map(_msg, operations),
                template=template,
                show_template_help=show_template_help,
                env=env,
                parallel=parallel,
                force=force,
                **kwargs
            )
        except ConfigKeyError as error:
            raise SubmitError(
                "Unable to submit, because of a configuration error.\n"
                "The following key is missing: {key}.\n"
                "You can add the key to the configuration for example with:\n\n"
                "  $ signac config --global set {key} VALUE\n".format(key=str(error)))
        else:
            # Keys which were explicitly set by the user, but are not evaluated by the
            # template engine are cause for concern and might hint at a bug in the template
            # script or ill-defined directives. Here we check whether all directive keys that
            # have been explicitly set by the user were actually evaluated by the template
            # engine and warn about those that have not been.
            keys_unused = {
                key for op in operations for key in
                op.directives._keys_set_by_user.difference(op.directives.keys_used)}
            if keys_unused:
                logger.warning(
                    "Some of the keys provided as part of the directives were not used by "
                    "the template script, including: {}".format(
                        ', '.join(sorted(keys_unused))))
            if pretend:
                print(script)
            else:
                return env.submit(_id=_id, script=script, flags=flags, **kwargs)

    def submit(self, bundle_size=1, jobs=None, names=None, num=None, parallel=False,
               force=False, walltime=None, env=None, **kwargs):
        """Submit function for the project's main submit interface.

        .. versionchanged:: 0.6

        :param bundle_size:
            Specify the number of operations to be bundled into one submission, defaults to 1.
        :type bundle_size:
            int
        :param jobs:
            Only submit operations associated with the provided jobs. Defaults to all jobs.
        :type jobs:
            Sequence of instances :class:`.Job`.
        :param names:
            Only submit operations with any of the given names, defaults to all names.
        :type names:
            Sequence of :class:`str`
        :param num:
            Limit the total number of submitted operations, defaults to no limit.
        :type num:
            int
        :param parallel:
            Execute all bundled operations in parallel. Does nothing with the
            default behavior or `bundle_size=1`.
        :type parallel:
            bool
        :param force:
            Ignore all warnings or checks during submission, just submit.
        :type force:
            bool
        :param walltime:
            Specify the walltime in hours or as instance of datetime.timedelta.
        """
        # Regular argument checks and expansion
        if jobs is None:
            jobs = self  # select all jobs
        if isinstance(names, six.string_types):
            raise ValueError(
                "The 'names' argument must be a sequence of strings, however you "
                "provided a single string: {}.".format(names))
        if env is None:
            env = self._environment
        if walltime is not None:
            try:
                walltime = datetime.timedelta(hours=walltime)
            except TypeError as error:
                if str(error) != 'unsupported type for timedelta ' \
                                 'hours component: datetime.timedelta':
                    raise

        # Gather all pending operations.
        with self._potentially_buffered():
            operations = (op for op in self._get_pending_operations(jobs, names)
                          if self._eligible_for_submission(op))
            if num is not None:
                operations = list(islice(operations, num))

        # Bundle them up and submit.
        for bundle in make_bundles(operations, bundle_size):
            status = self.submit_operations(
                operations=bundle, env=env, parallel=parallel,
                force=force, walltime=walltime, **kwargs)

            if status is not None:  # operations were submitted, store status
                for op in bundle:
                    op.set_status(status)

    @classmethod
    def _add_submit_args(cls, parser):
        "Add arguments to submit sub command to parser."
        parser.add_argument(
            'flags',
            type=str,
            nargs='*',
            help="Flags to be forwarded to the scheduler.")
        parser.add_argument(
            '--pretend',
            action='store_true',
            help="Do not really submit, but print the submission script to screen.")
        parser.add_argument(
            '--force',
            action='store_true',
            help="Ignore all warnings and checks, just submit.")
        parser.add_argument(
            '--test',
            action='store_true',
            help="Do not interact with the scheduler, implies --pretend.")
        cls._add_operation_selection_arg_group(parser)
        cls._add_operation_bundling_arg_group(parser)
        cls._add_template_arg_group(parser)

    @classmethod
    def _add_script_args(cls, parser):
        cls._add_operation_selection_arg_group(parser)
        execution_group = parser.add_argument_group('execution')
        execution_group.add_argument(
            '-p', '--parallel',
            action='store_true',
            help="Execute all operations in parallel.")
        cls._add_direct_cmd_arg_group(parser)
        cls._add_template_arg_group(parser)

    @classmethod
    def _add_template_arg_group(cls, parser, default='script.sh'):
        "Add argument group to parser for template handling."
        template_group = parser.add_argument_group(
            'templating',
            "The execution and submission scripts are always generated from a script "
            "which is by default called '{default}' and located within the default "
            "template directory. The system uses a default template if none is provided. "
            "The default template extends from a base template, which may be different "
            "depending on the local compute environment, e.g., 'slurm.sh' for an environment "
            "with SLURM scheduler. The name of the base template is provided with the "
            "'base_script' template variable.".format(default=default),
        )
        template_group.add_argument(
            '--template',
            type=str,
            default=default,
            help="The name of the template file within the template directory. "
                 "The standard template directory is '${{project_root}}/templates' and "
                 "can be configured with the 'template_dir' configuration variable. "
                 "Default: '{}'.".format(default))
        template_group.add_argument(
            '--template-help',
            dest='show_template_help',
            action='store_true',
            help="Show information about the template context, including available variables "
                 "and filter funtions; then exit.")

    @classmethod
    def _add_job_selection_args(cls, parser):
        parser.add_argument(
            '-j', '--job-id',
            type=str,
            nargs='+',
            help="Only select jobs that match the given id(s).")
        parser.add_argument(
            '-f', '--filter',
            type=str,
            nargs='+',
            help="Only select jobs that match the given state point filter.")
        parser.add_argument(
            '--doc-filter',
            type=str,
            nargs='+',
            help="Only select jobs that match the given document filter.")

    @classmethod
    def _add_operation_selection_arg_group(cls, parser, operations=None):
        "Add argument group to parser for job-operation selection."
        selection_group = parser.add_argument_group(
            'job-operation selection',
            "By default, all eligible operations for all jobs are selected. Use "
            "the options in this group to reduce this selection.")
        cls._add_job_selection_args(selection_group)
        selection_group.add_argument(
            '-o', '--operation',
            dest='operation_name',
            nargs='+',
            help="Only select operations that match the given operation name(s).")
        selection_group.add_argument(
            '-n', '--num',
            type=int,
            help="Limit the total number of operations to be selected.")

    @classmethod
    def _add_operation_bundling_arg_group(cls, parser):
        """Add argument group to parser for operation bundling."""

        bundling_group = parser.add_argument_group(
            'bundling',
            "Bundle mutiple operations for execution, e.g., to submit them "
            "all together to a cluster job, or execute them in parallel within "
            "an execution script.")
        bundling_group.add_argument(
            '-b', '--bundle',
            type=int,
            nargs='?',
            const=0,
            default=1,
            dest='bundle_size',
            help="Bundle multiple operations for execution in a single "
            "scheduler job. When this option is provided without argument, "
            " all pending operations are aggregated into one bundle.")
        bundling_group.add_argument(
            '-p', '--parallel',
            action='store_true',
            help="Execute all operations within a single bundle in parallel.")

    @classmethod
    def _add_direct_cmd_arg_group(cls, parser):
        direct_cmd_group = parser.add_argument_group("direct cmd")
        direct_cmd_group.add_argument(
            '--cmd',
            type=str,
            help="Directly specify the command for an operation. "
                 "For example: --cmd='echo {job._id}'.")
        direct_cmd_group.add_argument(
            '--requires',
            type=str,
            nargs='+',
            help="Manually specify all labels that are required for the direct command "
                 "to be considered eligible for execution.")

    @deprecated(deprecated_in="0.8", removed_in="1.0", details="Use export_job_statuses instead.")
    def export_job_stati(self, collection, stati):
        "Export the job stati to a database collection."
        self.export_job_statuses(self, collection, stati)

    def export_job_statuses(self, collection, statuses):
        "Export the job statuses to a database collection."
        for status in statuses:
            job = self.open_job(id=status['job_id'])
            status['statepoint'] = job.statepoint()
            collection.update_one({'_id': status['job_id']},
                                  {'$set': status}, upsert=True)

    @classmethod
    def _add_print_status_args(cls, parser):
        "Add arguments to parser for the :meth:`~.print_status` method."
        cls._add_job_selection_args(parser)
        view_group = parser.add_argument_group(
            'view',
            "Specify how to format the status display.")
        view_group.add_argument(
            '--json',
            dest='dump_json',
            action='store_true',
            help="Do not format the status display, but dump all data formatted in JSON.")
        view_group.add_argument(
            '-d', '--detailed',
            action='store_true',
            help="Show a detailed view of all jobs and their labels and operations.")
        view_group.add_argument(
            '-a', '--all-operations',
            dest='all_ops',
            action='store_true',
            help="Show information about all operations, not just active or eligible ones.")
        view_group.add_argument(
            '--only-incomplete-operations',
            dest='only_incomplete',
            action='store_true',
            help="Only show information for jobs with incomplete operations.")
        view_group.add_argument(
            '--stack',
            action='store_false',
            dest='unroll',
            help="Show labels and operations in separate rows.")
        view_group.add_argument(
            '-1', '--one-line',
            dest='compact',
            action='store_true',
            help="Show only one line per job.")
        view_group.add_argument(
            '-e', '--expand',
            action='store_true',
            help="Display job labels and job operations in two separate tables.")
        view_group.add_argument(
            '--pretty',
            action='store_true')
        view_group.add_argument(
            '--full',
            action='store_true',
            help="Show all available information (implies --detailed --all-operations).")
        view_group.add_argument(
            '--no-overview',
            action='store_false',
            dest='overview',
            help="Do not print an overview.")
        view_group.add_argument(
            '-m', '--overview-max-lines',
            type=_positive_int,
            help="Limit the number of lines in the overview.")
        view_group.add_argument(
            '-p', '--parameters',
            type=str,
            nargs='*',
            help="Display select parameters of the job's "
                 "statepoint with the detailed view.")
        view_group.add_argument(
            '--param-max-width',
            type=int,
            help="Limit the width of each parameter row.")
        view_group.add_argument(
            '--eligible-jobs-max-lines',
            type=_positive_int,
            help="Limit the number of eligible jobs that are shown.")
        parser.add_argument(
            '--ignore-errors',
            action='store_true',
            help="Ignore errors that might occur when querying the scheduler.")
        parser.add_argument(
            '--no-parallelize',
            action='store_true',
            help="Do not parallelize the status determination.")

    def labels(self, job):
        """Yields all labels for the given ``job``.

        See also: :meth:`~.label`
        """
        for label_func, label_name in self._label_functions.items():
            if label_name is None:
                label_name = getattr(label, '_label_name',
                                     getattr(label, '__name__', type(label).__name__))
            try:
                label_value = label_func(job)
            except TypeError:
                try:
                    label_value = label_func(self, job)
                except Exception:
                    label_func = getattr(self, label.__func__.__name__)
                    label_value = label_func(job)

            label_name = getattr(label_func, '_label_name', label_func.__name__)
            assert label_name is not None
            if isinstance(label_value, six.string_types):
                yield label_value
            elif bool(label_value) is True:
                yield label_name

    def add_operation(self, name, cmd, pre=None, post=None, **kwargs):
        """
        Add an operation to the workflow.

        This method will add an instance of :py:class:`~.FlowOperation` to the
        operations-dict of this project.

        .. seealso::

            A Python function may be defined as an operation function directly using
            the :meth:`~.operation` decorator.

        Any FlowOperation is associated with a specific command, which should be
        a function of :py:class:`~signac.contrib.job.Job`. The command (cmd) can
        be stated as function, either by using str-substitution based on a job's
        attributes, or by providing a unary callable, which expects an instance
        of job as its first and only positional argument.

        For example, if we wanted to define a command for a program called 'hello',
        which expects a job id as its first argument, we could contruct the following
        two equivalent operations:

        .. code-block:: python

            op = FlowOperation('hello', cmd='hello {job._id}')
            op = FlowOperation('hello', cmd=lambda 'hello {}'.format(job._id))

        Here are some more useful examples for str-substitutions:

        .. code-block:: python

            # Substitute job state point parameters:
            op = FlowOperation('hello', cmd='cd {job.ws}; hello {job.sp.a}')

        Pre-requirements (pre) and post-conditions (post) can be used to
        trigger an operation only when certain conditions are met. Conditions are unary
        callables, which expect an instance of job as their first and only positional
        argument and return either True or False.

        An operation is considered "eligible" for execution when all pre-requirements
        are met and when at least one of the post-conditions is not met.
        Requirements are always met when the list of requirements is empty and
        post-conditions are never met when the list of post-conditions is empty.

        Please note, eligibility in this contexts refers only to the workflow pipline
        and not to other contributing factors, such as whether the job-operation is currently
        running or queued.

        :param name:
            A unique identifier for this operation, may be freely choosen.
        :type name:
            str
        :param cmd:
            The command to execute operation; should be a function of job.
        :type cmd:
            str or callable
        :param pre:
            required conditions
        :type pre:
            sequence of callables
        :param post:
            post-conditions to determine completion
        :type pre:
            sequence of callables
        """
        if name in self.operations:
            raise KeyError("An operation with this identifier is already added.")
        self.operations[name] = FlowOperation(cmd=cmd, pre=pre, post=post, directives=kwargs)

    @deprecated(deprecated_in="0.8", removed_in="1.0", details="Use self.labels(job) instead.")
    def classify(self, job):
        """Generator function which yields labels for job.

        By default, this method yields from the project's labels() method.

        :param job:
            The signac job handle.
        :type job:
            :class:`~signac.contrib.job.Job`
        :yields:
            The labels for the provided job.
        :yield type:
            str
        """
        for _label in self.labels(job):
            yield _label

    def completed_operations(self, job):
        """Determine which operations have been completed for job.

        :param job:
            The signac job handle.
        :type job:
            :class:`~signac.contrib.job.Job`
        :return:
            The name of the operations that are complete.
        :rtype:
            str
        """
        for name, op in self._operations.items():
            if op.complete(job):
                yield name

    def _job_operations(self, job, only_eligible):
        "Yield instances of JobOperation constructed for specific jobs."
        for name, op in self.operations.items():
            if only_eligible and not op.eligible(job):
                continue
            yield JobOperation(name=name, job=job, cmd=op(job), directives=op.directives)

    def next_operations(self, *jobs):
        """Determine the next eligible operations for jobs.

        :param jobs:
            The signac job handles.
        :type job:
            :class:`~signac.contrib.job.Job`
        :yield:
            All instances of :class:`~.JobOperation` jobs are eligible for.
        """
        for job in jobs:
            for op in self._job_operations(job, True):
                yield op

    @deprecated(deprecated_in="0.8", removed_in="1.0", details="Use next_operations instead.")
    def next_operation(self, job):
        """Determine the next operation for this job.

        :param job:
            The signac job handle.
        :type job:
            :class:`~signac.contrib.job.Job`
        :return:
            An instance of JobOperation to execute next or `None`, if no operation is eligible.
        :rtype:
            `:py:class:`~.JobOperation` or `NoneType`
        """
        for op in self.next_operations(job):
            return op

    @classmethod
    def operation(cls, func, name=None):
        """Add the function `func` as operation function to the class workflow definition.

        This function is designed to be used as a decorator function, for example:

        .. code-block:: python

            @FlowProject.operation
            def hello(job):
                print('Hello', job)

        See also: :meth:`~.flow.FlowProject.add_operation`.

        .. versionadded:: 0.6
        """
        if isinstance(func, six.string_types):
            return lambda op: cls.operation(op, name=func)

        if name is None:
            name = func.__name__

        if (name, func) in cls._OPERATION_FUNCTIONS:
            raise ValueError(
                "An operation with name '{}' is already registered.".format(name))

        if six.PY2:
            signature = inspect.getargspec(func)
            if len(signature.args) > 1:
                if signature.defaults is None or len(signature.defaults) + 1 < len(signature.args):
                    raise ValueError(
                        "Only the first argument in an operation argument may not have "
                        "a default value! ({})".format(name))
        else:
            signature = inspect.signature(func)
            for i, (k, v) in enumerate(signature.parameters.items()):
                if i and v.default is inspect.Parameter.empty:
                    raise ValueError(
                        "Only the first argument in an operation argument may not have "
                        "a default value! ({})".format(name))

        # Append the name and function to the class registry
        cls._OPERATION_FUNCTIONS.append((name, func))
        return func

    @classmethod
    def _collect_operations(cls):
        "Collect all operations that were add via decorator."
        operations = []
        for parent_class in cls.__mro__:
            operations.extend(getattr(parent_class, '_OPERATION_FUNCTIONS', []))
        return operations

    @classmethod
    def _collect_conditions(cls, attr):
        "Collect conditions from attr using the mro hierarchy."
        ret = defaultdict(list)
        for parent_class in cls.__mro__:
            for func, conds in getattr(parent_class, attr, dict()).items():
                ret[func].extend(conds)
        return ret

    @classmethod
    def _collect_pre_conditions(cls):
        "Collect all pre-conditions that were add via decorator."
        return cls._collect_conditions('_OPERATION_PRE_CONDITIONS')

    @classmethod
    def _collect_post_conditions(cls):
        "Collect all post-conditions that were add via decorator."
        return cls._collect_conditions('_OPERATION_POST_CONDITIONS')

    def _register_operations(self):
        "Register all operation functions registered with this class and its parent classes."
        operations = self._collect_operations()
        pre_conditions = self._collect_pre_conditions()
        post_conditions = self._collect_post_conditions()

        def _guess_cmd(func, name, **kwargs):
            try:
                executable = kwargs['directives']['executable']
            except (KeyError, TypeError):
                executable = sys.executable

            path = getattr(func, '_flow_path', inspect.getsourcefile(inspect.getmodule(func)))
            cmd_str = "{} {} exec {} {{job._id}}"

            if callable(executable):
                return lambda job: cmd_str.format(executable(job), path, name)
            else:
                return cmd_str.format(executable, path, name)

        for name, func in operations:
            if name in self._operations:
                raise ValueError(
                    "Repeat definition of operation with name '{}'.".format(name))

            # Extract pre/post conditions and directives from function:
            params = {
                'pre': pre_conditions.get(func, None),
                'post': post_conditions.get(func, None),
                'directives': getattr(func, '_flow_directives', None)}

            # Construct FlowOperation:
            if getattr(func, '_flow_cmd', False):
                self._operations[name] = FlowOperation(cmd=func, **params)
            else:
                self._operations[name] = FlowOperation(
                    cmd=_guess_cmd(func, name, **params), **params)
                self._operation_functions[name] = func

    @property
    def operations(self):
        "The dictionary of operations that have been added to the workflow."
        return self._operations

    def _eligible_for_submission(self, job_operation):
        """Determine if a job-operation is eligible for submission.

        By default, an operation is eligible for submission when it
        is not considered active, that means already queued or running.
        """
        if job_operation is None:
            return False
        if job_operation.get_status() >= JobStatus.submitted:
            return False
        return True

    @deprecated(deprecated_in="0.8", removed_in="1.0")
    def eligible_for_submission(self, job_operation):
        return self._eligible_for_submission(self, job_operation)

    def _main_status(self, args):
        "Print status overview."
        jobs = self._select_jobs_from_args(args)
        if args.compact and not args.unroll:
            logger.warn("The -1/--one-line argument is incompatible with "
                        "'--stack' and will be ignored.")
        show_traceback = args.debug or args.show_traceback
        args = {key: val for key, val in vars(args).items()
                if key not in ['func', 'verbose', 'debug', 'show_traceback',
                               'job_id', 'filter', 'doc_filter']}
        if args.pop('full'):
            args['detailed'] = args['all_ops'] = True

        start = time.time()
        try:
            self.print_status(jobs=jobs, **args)
        except NoSchedulerError:
            self.print_status(jobs=jobs, **args)
        except Exception:
            logger.error(
                "Error occured during status update. Use '--show-traceback' to "
                "show the full traceback or '--ignore-errors' to complete the "
                "update anyways.")
            if show_traceback:
                raise
        else:
            # Use small offset to account for overhead with few jobs
            delta_t = (time.time() - start - 0.5) / max(len(jobs), 1)
            config_key = 'status_performance_warn_threshold'
            warn_threshold = flow_config.get_config_value(config_key)
            if not args['profile'] and delta_t > warn_threshold >= 0:
                print(
                    "WARNING: "
                    "The status compilation took more than {}s per job. Consider to "
                    "use `--profile` to determine bottlenecks within your project "
                    "workflow definition.\n"
                    "Execute `signac config set flow.{} VALUE` to specify the "
                    "warning threshold in seconds. Use -1 to completely suppress this "
                    "warning."
                    .format(warn_threshold, config_key), file=sys.stderr)

    def _main_next(self, args):
        "Determine the jobs that are eligible for a specific operation."
        for job in self:
            if args.name in {op.name for op in self.next_operations(job)}:
                print(job)

    def _main_run(self, args):
        "Run all (or select) job operations."
        if args.hidden_operation_name:
            print(
                "WARNING: "
                "The run command expects operation names under the -o/--operation argument "
                "as of version 0.6.\n         Positional arguments will no longer be "
                "accepted beginning with version 0.7.",
                file=sys.stderr)
            if args.operation_name:
                args.operation_name.extend(args.hidden_operation_name)
            else:
                args.operation_name = args.hidden_operation_name

        # Select jobs:
        jobs = self._select_jobs_from_args(args)

        # Setup partial run function, because we need to call this either
        # inside some context managers or not based on whether we need
        # to switch to the project root directory or not.
        run = functools.partial(self.run,
                                jobs=jobs, names=args.operation_name, pretend=args.pretend,
                                np=args.parallel, timeout=args.timeout, num=args.num,
                                num_passes=args.num_passes, progress=args.progress,
                                order=args.order)

        if args.switch_to_project_root:
            with add_cwd_to_environment_pythonpath():
                with switch_to_directory(self.root_directory()):
                    run()
        else:
            run()

    def _main_script(self, args):
        "Generate a script for the execution of operations."
        if args.requires and not args.cmd:
            raise ValueError(
                "The --requires option can only be used in combination with --cmd.")
        if args.cmd and args.operation_name:
            raise ValueError(
                "Cannot use the -o/--operation-name and the --cmd options in combination!")

        # Select jobs:
        jobs = self._select_jobs_from_args(args)

        # Gather all pending operations or generate them based on a direct command...
        with self._potentially_buffered():
            if args.cmd:
                operations = self._generate_operations(args.cmd, jobs, args.requires)
            else:
                operations = self._get_pending_operations(jobs, args.operation_name)
            operations = list(islice(operations, args.num))

        # Generate the script and print to screen.
        print(self.script(
            operations=operations, parallel=args.parallel,
            template=args.template, show_template_help=args.show_template_help))

    def _main_submit(self, args):
        if args.test:
            args.pretend = True
        kwargs = vars(args)

        # Select jobs:
        jobs = self._select_jobs_from_args(args)

        # Fetch the scheduler status.
        if not args.test:
            self._fetch_scheduler_status(jobs)

        # Gather all pending operations ...
        with self._potentially_buffered():
            ops = (op for op in self._get_pending_operations(jobs, args.operation_name)
                   if self._eligible_for_submission(op))
            ops = list(islice(ops, args.num))

        # Bundle operations up, generate the script, and submit to scheduler.
        for bundle in make_bundles(ops, args.bundle_size):
            status = self.submit_operations(operations=bundle, **kwargs)
            if status is not None:
                for op in bundle:
                    op.set_status(status)

    def _main_exec(self, args):
        if len(args.jobid):
            jobs = [self.open_job(id=jid) for jid in args.jobid]
        else:
            jobs = self
        try:
            try:
                operation_function = self._operation_functions[args.operation]
            except KeyError:
                operation = self._operations[args.operation]

                def operation_function(job):
                    cmd = operation(job).format(job=job)
                    fork(cmd=cmd)

        except KeyError:
            raise KeyError("Unknown operation '{}'.".format(args.operation))

        if getattr(operation_function, '_flow_aggregate', False):
            operation_function(jobs)
        else:
            for job in jobs:
                operation_function(job)

    def _select_jobs_from_args(self, args):
        "Select jobs with the given command line arguments ('-j/-f/--doc-filter')."
        if args.job_id and (args.filter or args.doc_filter):
            raise ValueError(
                "Cannot provide both -j/--job-id and -f/--filter or --doc-filter in combination.")

        if args.job_id:
            try:
                return [self.open_job(id=job_id) for job_id in args.job_id]
            except KeyError as error:
                raise LookupError("Did not find job with id {}.".format(error))
        else:
            filter_ = parse_filter_arg(args.filter)
            doc_filter = parse_filter_arg(args.doc_filter)
            return legacy.JobsCursorWrapper(self, filter_, doc_filter)

    def main(self, parser=None):
        """Call this function to use the main command line interface.

        In most cases one would want to call this function as part of the
        class definition, e.g.:

        .. code-block:: python

             my_project.py
            from flow import FlowProject

            class MyProject(FlowProject):
                pass

            if __name__ == '__main__':
                MyProject().main()

        You can then execute this script on the command line:

        .. code-block:: bash

            $ python my_project.py --help
        """
        if parser is None:
            parser = argparse.ArgumentParser()

        base_parser = argparse.ArgumentParser(add_help=False)

        # The argparse module does not automatically merge options shared between the main
        # parser and the subparsers. We therefore assign different destinations for each
        # option and then merge them manually below.
        for prefix, _parser in (('main_', parser), ('', base_parser)):
            _parser.add_argument(
                '-v', '--verbose',
                dest=prefix + 'verbose',
                action='count',
                default=0,
                help="Increase output verbosity.")
            _parser.add_argument(
                '--show-traceback',
                dest=prefix + 'show_traceback',
                action='store_true',
                help="Show the full traceback on error.")
            _parser.add_argument(
                '--debug',
                dest=prefix + 'debug',
                action='store_true',
                help="This option implies `-vv --show-traceback`.")

        subparsers = parser.add_subparsers()

        parser_status = subparsers.add_parser(
            'status',
            parents=[base_parser])
        self._add_print_status_args(parser_status)
        parser_status.add_argument(
            '--profile',
            const=inspect.getsourcefile(inspect.getmodule(self)),
            nargs='?',
            help="Collect statistics to determine code paths that are responsible "
                 "for the majority of runtime required for status determination. "
                 "Optionally provide a filename pattern to select for what files "
                 "to show result for. Defaults to the main module. "
                 "(requires pprofile)")
        parser_status.set_defaults(func=self._main_status)

        parser_next = subparsers.add_parser(
            'next',
            parents=[base_parser],
            description="Determine jobs that are eligible for a specific operation.")
        parser_next.add_argument(
            'name',
            type=str,
            help="The name of the operation.")
        parser_next.set_defaults(func=self._main_next)

        parser_run = subparsers.add_parser(
            'run',
            parents=[base_parser],
        )
        parser_run.add_argument(          # Hidden positional arguments for backwards-compatibility.
            'hidden_operation_name',
            type=str,
            nargs='*',
            help=argparse.SUPPRESS)
        self._add_operation_selection_arg_group(parser_run, list(sorted(self._operations)))

        execution_group = parser_run.add_argument_group('execution')
        execution_group.add_argument(
            '--pretend',
            action='store_true',
            help="Do not actually execute commands, just show them.")
        execution_group.add_argument(
            '--progress',
            action='store_true',
            help="Display a progress bar during execution.")
        execution_group.add_argument(
            '--num-passes',
            type=int,
            default=1,
            help="Specify how many times a particular job-operation may be executed within one "
                 "session (default=1). This is to prevent accidental infinite loops, "
                 "where operations are executed indefinitely, because post conditions "
                 "were not properly set. Use -1 to allow for an infinite number of passes.")
        execution_group.add_argument(
            '-t', '--timeout',
            type=int,
            help="A timeout in seconds after which the execution of one operation is canceled.")
        execution_group.add_argument(
            '--switch-to-project-root',
            action='store_true',
            help="Temporarily add the current working directory to the python search path and "
                 "switch to the root directory prior to execution.")
        execution_group.add_argument(
            '-p', '--parallel',
            type=int,
            nargs='?',
            const='-1',
            help="Specify the number of cores to parallelize to. Defaults to all available "
                 "processing units if argument is omitted.")
        execution_group.add_argument(
            '--order',
            type=str,
            choices=['none', 'by-job', 'cyclic', 'random'],
            default=None,
            help="Specify the execution order of operations for each execution pass.")
        parser_run.set_defaults(func=self._main_run)

        parser_script = subparsers.add_parser(
            'script',
            parents=[base_parser],
        )
        self._add_script_args(parser_script)
        parser_script.set_defaults(func=self._main_script)

        parser_submit = subparsers.add_parser(
            'submit',
            parents=[base_parser],
        )
        self._add_submit_args(parser_submit)
        env_group = parser_submit.add_argument_group(
            '{} options'.format(self._environment.__name__))
        self._environment.add_args(env_group)
        parser_submit.set_defaults(func=self._main_submit)
        print('Using environment configuration:', self._environment.__name__, file=sys.stderr)

        parser_exec = subparsers.add_parser(
            'exec',
            parents=[base_parser],
        )
        parser_exec.add_argument(
            'operation',
            type=str,
            choices=list(sorted(self._operations)),
            help="The operation to execute.")
        parser_exec.add_argument(
            'jobid',
            type=str,
            nargs='*',
            help="The job ids, as registered in the signac project. "
                 "Omit to default to all statepoints.")
        parser_exec.set_defaults(func=self._main_exec)

        args = parser.parse_args()
        if not hasattr(args, 'func'):
            parser.print_usage()
            sys.exit(2)

        # Manually 'merge' the various global options defined for both the main parser
        # and the parent parser that are shared by all subparsers:
        for dest in ('verbose', 'show_traceback', 'debug'):
            setattr(args, dest, getattr(args, 'main_' + dest) or getattr(args, dest))
            delattr(args, 'main_' + dest)

        # Read the config file and set the internal flag.
        # Do not overwrite with False if not present in config file
        if flow_config.get_config_value('show_traceback'):
            args.show_traceback = True

        if args.debug:  # Implies '-vv' and '--show-traceback'
            args.verbose = max(2, args.verbose)
            args.show_traceback = True

        # Support print_status argument alias
        if args.func == self._main_status and args.full:
            args.detailed = args.all_ops = True

        # Empty parameters argument on the command line means: show all varying parameters.
        if hasattr(args, 'parameters'):
            if args.parameters is not None and len(args.parameters) == 0:
                args.parameters = self.PRINT_STATUS_ALL_VARYING_PARAMETERS

        # Set verbosity level according to the `-v` argument.
        logging.basicConfig(level=max(0, logging.WARNING - 10 * args.verbose))

        def _exit_or_raise():
            if args.show_traceback:
                raise
            else:
                sys.exit(1)

        try:
            args.func(args)
        except NoSchedulerError as error:
            print("ERROR: {}".format(error),
                  "Consider to use the 'script' command to generate an execution script instead.",
                  file=sys.stderr)
            _exit_or_raise()
        except SubmitError as error:
            print("Submission error:", error, file=sys.stderr)
            _exit_or_raise()
        except (TimeoutError, TimeoutExpired):
            print("Error: Failed to complete execution due to "
                  "timeout ({}s).".format(args.timeout), file=sys.stderr)
            _exit_or_raise()
        except Jinja2TemplateNotFound as error:
            print("Did not find template script '{}'.".format(error), file=sys.stderr)
            _exit_or_raise()
        except AssertionError:
            if not args.show_traceback:
                print("ERROR: Encountered internal error during program execution. "
                      "Execute with '--show-traceback' or '--debug' to get more "
                      "information.", file=sys.stderr)
            _exit_or_raise()
        except Exception as error:
            if not args.debug:
                if str(error):
                    print("ERROR: Encountered error during program execution: '{}'\n"
                          "Execute with '--show-traceback' or '--debug' to get "
                          "more information.".format(error), file=sys.stderr)
                else:
                    print("ERROR: Encountered error during program execution.\n"
                          "Execute with '--show-traceback' or '--debug' to get "
                          "more information.", file=sys.stderr)
            _exit_or_raise()


def _fork_with_serialization(loads, project, operation):
    """Invoke the _fork() method on a serialized project instance."""
    project = loads(project)
    project._fork(project._loads_op(operation))


###
# Status-related helper functions


_FMT_SCHEDULER_STATUS = {
    JobStatus.unknown: 'U',
    JobStatus.registered: 'R',
    JobStatus.inactive: 'I',
    JobStatus.submitted: 'S',
    JobStatus.held: 'H',
    JobStatus.queued: 'Q',
    JobStatus.active: 'A',
    JobStatus.error: 'E',
    JobStatus.dummy: ' ',
}


def _update_status(args):
    "Wrapper-function, that is probably obsolete."
    return update_status(* args)


def _update_job_status(job, scheduler_jobs):
    "Update the status entry for job."
    update_status(job, scheduler_jobs)


__all__ = [
    'FlowProject',
    'FlowOperation',
    'label', 'staticlabel', 'classlabel',
]<|MERGE_RESOLUTION|>--- conflicted
+++ resolved
@@ -1078,15 +1078,13 @@
             else:
                 template = 'status.jinja'
 
-<<<<<<< HEAD
+
         if eligible_jobs_max_lines is None:
             eligible_jobs_max_lines = flow_config.get_config_value('eligible_jobs_max_lines')
 
         if skip_active:
             raise NotImplementedError("The deprecated --skip-active option is no longer supported.")
 
-=======
->>>>>>> f9e6ef9d
         # initialize jinja2 template evnronment and necessary filters
         template_environment = self._template_environment()
 
