--- conflicted
+++ resolved
@@ -718,12 +718,7 @@
     :type aggregator:
         :py:class:`aggregator`
     """
-<<<<<<< HEAD
     def __init__(self, name, options="", aggregator=aggregator.groupsof(1)):
-=======
-
-    def __init__(self, name, options=""):
->>>>>>> f3a405d5
         self.name = name
         self.options = options
         self.aggregator = aggregator
@@ -1735,7 +1730,6 @@
         starting_dict = functools.partial(dict, scheduler_status=JobStatus.unknown)
         status_dict = defaultdict(starting_dict)
         for group in self._groups.values():
-<<<<<<< HEAD
             if jobs in self._get_aggregates(group.name):
                 completed = group._complete(jobs)
                 eligible = False if completed else group._eligible(jobs)
@@ -1744,23 +1738,10 @@
                 for operation in group.operations:
                     if scheduler_status >= status_dict[operation]['scheduler_status']:
                         status_dict[operation] = {
-                                'scheduler_status': scheduler_status,
-                                'eligible': eligible,
-                                'completed': completed
-                                }
-=======
-            completed = group._complete((job,))
-            eligible = False if completed else group._eligible((job,))
-            scheduler_status = cached_status.get(group._generate_id((job,)),
-                                                 JobStatus.unknown)
-            for operation in group.operations:
-                if scheduler_status >= status_dict[operation]['scheduler_status']:
-                    status_dict[operation] = {
-                        'scheduler_status': scheduler_status,
-                        'eligible': eligible,
-                        'completed': completed
-                    }
->>>>>>> f3a405d5
+                            'scheduler_status': scheduler_status,
+                            'eligible': eligible,
+                            'completed': completed
+                        }
 
         for key in sorted(status_dict):
             yield key, status_dict[key]
@@ -2626,10 +2607,7 @@
             try:
                 self._operations[operation.name](operation._jobs)
             except Exception as e:
-<<<<<<< HEAD
-=======
                 assert len(operation._jobs) == 1
->>>>>>> f3a405d5
                 raise UserOperationError(
                     'An exception was raised during operation {operation.name} '
                     f'for job or aggregate having id {get_aggregate_id(operation._jobs)}.'
@@ -2840,23 +2818,6 @@
             self._run_operations(operations, pretend=pretend,
                                  np=np, timeout=timeout, progress=progress)
 
-<<<<<<< HEAD
-    def _generate_operations(self, cmd, aggregates, requires=None):
-        "Generate job-operations for a given 'direct' command."
-        if aggregates is None:
-            aggregates = _DefaultAggregateStore(self)
-
-        for aggregate in aggregates:
-            if(
-                len(aggregate) > 1 or
-                requires and set(requires).difference(self.labels(*aggregate))
-            ):
-                continue
-            cmd_ = cmd.format(job=aggregate[0])
-            yield _JobOperation(id=None, name=cmd_.replace(' ', '-'), cmd=cmd_, jobs=aggregate)
-
-=======
->>>>>>> f3a405d5
     def _gather_flow_groups(self, names=None):
         """Grabs FlowGroups that match any of a set of names."""
         operations = OrderedDict()
@@ -3268,16 +3229,9 @@
         # Gather all pending operations.
         with self._potentially_buffered():
             default_directives = self._get_default_directives()
-<<<<<<< HEAD
-            operations = self._get_submission_operations(aggregates, default_directives,
-                                                         names, ignore_conditions,
-                                                         ignore_conditions_on_execution)
-        if num is not None:
-            operations = list(islice(operations, num))
-=======
             # The generator must be used *inside* the buffering context manager
             # for performance reasons.
-            operation_generator = self._get_submission_operations(jobs,
+            operation_generator = self._get_submission_operations(aggregates,
                                                                   default_directives,
                                                                   names,
                                                                   ignore_conditions,
@@ -3285,7 +3239,6 @@
             # islice takes the first "num" elements from the generator, or all
             # items if num is None.
             operations = list(islice(operation_generator, num))
->>>>>>> f3a405d5
 
         # Bundle them up and submit.
         with self._potentially_buffered():
@@ -4019,25 +3972,11 @@
 
         # Gather all pending operations or generate them based on a direct command...
         with self._potentially_buffered():
-<<<<<<< HEAD
-            if args.cmd:
-                warnings.warn("The --cmd option for script is deprecated as of "
-                              "0.10 and will be removed in 0.12.",
-                              DeprecationWarning)
-                operations = self._generate_operations(args.cmd, aggregates, args.requires)
-            else:
-                names = args.operation_name if args.operation_name else None
-                default_directives = self._get_default_directives()
-                operations = self._get_submission_operations(aggregates, default_directives, names,
-                                                             args.ignore_conditions,
-                                                             args.ignore_conditions_on_execution)
-=======
             names = args.operation_name if args.operation_name else None
             default_directives = self._get_default_directives()
-            operations = self._get_submission_operations(jobs, default_directives, names,
+            operations = self._get_submission_operations(aggregates, default_directives, names,
                                                          args.ignore_conditions,
                                                          args.ignore_conditions_on_execution)
->>>>>>> f3a405d5
             operations = list(islice(operations, args.num))
 
         # Generate the script and print to screen.
