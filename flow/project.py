# Copyright (c) 2019 The Regents of the University of Michigan
# All rights reserved.
# This software is licensed under the BSD 3-Clause License.
"""Workflow definition with the FlowProject.

The FlowProject is a signac Project that allows the user to define a workflow.
"""
import sys
import os
import re
import logging
import argparse
import time
import datetime
import json
import inspect
import functools
import contextlib
import random
import subprocess
import traceback
import warnings
from deprecation import deprecated
from collections import defaultdict
from collections import OrderedDict
from collections import Counter
from copy import deepcopy
from itertools import islice
from itertools import count
from itertools import groupby
from hashlib import sha1
import multiprocessing
import threading
from multiprocessing import Pool
from multiprocessing import cpu_count
from multiprocessing import TimeoutError
from multiprocessing.pool import ThreadPool
from multiprocessing import Event
import jinja2
from jinja2 import TemplateNotFound as Jinja2TemplateNotFound
from tqdm import tqdm

import signac
from signac.contrib.hashing import calc_id
from signac.contrib.filterparse import parse_filter_arg
from signac.contrib.project import JobsCursor

from enum import IntFlag

from .environment import get_environment
from .scheduling.base import ClusterJob
from .scheduling.base import JobStatus
from .scheduling.status import update_status
from .errors import SubmitError
from .errors import ConfigKeyError
from .errors import NoSchedulerError
from .errors import UserConditionError
from .errors import UserOperationError
from .errors import TemplateError
from .util.misc import _positive_int
from .util.misc import roundrobin
from .util.misc import to_hashable
from .util import template_filters as tf
from .util.misc import add_cwd_to_environment_pythonpath
from .util.misc import switch_to_directory
from .util.misc import TrackGetItemDict
from .util.translate import abbreviate
from .util.translate import shorten
from .labels import label
from .labels import staticlabel
from .labels import classlabel
from .labels import _is_label_func
from .util import config as flow_config
from .render_status import Renderer as StatusRenderer
from .version import __version__


logger = logging.getLogger(__name__)


# The TEMPLATE_HELP can be shown with the --template-help option available to all
# command line sub commands that use the templating system.
TEMPLATE_HELP = """Execution and submission scripts are generated with the jinja2 template files.
Standard files are shipped with the package, but maybe replaced or extended with
custom templates provided within a project.
The default template directory can be configured with the 'template_dir' configuration
variable, for example in the project configuration file. The current template directory is:
{template_dir}

All template variables can be placed within a template using the standard jinja2
syntax, e.g., the project root directory can be written like this: {{{{ project._rd }}}}.
The available template variables are:
{template_vars}

Filter functions can be used to format template variables in a specific way.
For example: {{{{ project.get_id() | capitalize }}}}.

The available filters are:
{filters}"""

_FMT_SCHEDULER_STATUS = {
    JobStatus.unknown: 'U',
    JobStatus.registered: 'R',
    JobStatus.inactive: 'I',
    JobStatus.submitted: 'S',
    JobStatus.held: 'H',
    JobStatus.queued: 'Q',
    JobStatus.active: 'A',
    JobStatus.error: 'E',
    JobStatus.dummy: ' ',
}


class IgnoreConditions(IntFlag):
    """Flags that determine which conditions are used to determine job eligibility.

    The options include:
        * IgnoreConditions.NONE: check all conditions
        * IgnoreConditions.PRE: ignore pre conditions
        * IgnoreConditions.POST: ignore post conditions
        * IgnoreConditions.ALL: ignore all conditions
    """
    # This operator must be defined since IntFlag simply performs an integer
    # bitwise not on the underlying enum value, which is problematic in
    # twos-complement arithmetic. What we want is to only flip valid bits.
    def __invert__(self):
        # Compute the largest number of bits used to represent one of the flags
        # so that we can XOR the appropriate number.
        max_bits = len(bin(max([elem.value for elem in type(self)]))) - 2
        return self.__class__((2**max_bits - 1) ^ self._value_)

    NONE = 0
    PRE = 1
    POST = 2
    ALL = PRE | POST

    def __str__(self):
        return {IgnoreConditions.PRE: 'pre', IgnoreConditions.POST: 'post',
                IgnoreConditions.ALL: 'all', IgnoreConditions.NONE: 'none'}[self]


class _IgnoreConditionsConversion(argparse.Action):
    def __init__(self, option_strings, dest, nargs=None, **kwargs):
        if nargs is not None:
            raise ValueError("nargs not allowed")
        super(_IgnoreConditionsConversion, self).__init__(option_strings, dest, **kwargs)

    def __call__(self, parser, namespace, values, option_string=None):
        setattr(namespace, self.dest, getattr(IgnoreConditions, values.upper()))


class _condition(object):
    # This counter should be incremented each time a "never" condition
    # is created, and the value should be used as the tag for that
    # condition to ensure that no pair of "never" conditions
    # are found to be equal by the graph detection algorithm.
    current_arbitrary_tag = 0

    def __init__(self, condition, tag=None):
        """Add tag to differentiate built-in conditions during graph detection."""

        if tag is None:
            try:
                tag = condition.__code__.co_code
            except AttributeError:
                logger.warning("Condition {} could not autogenerate tag.".format(condition))
        condition._flow_tag = tag
        self.condition = condition

    @classmethod
    def isfile(cls, filename):
        "True if the specified file exists for this job."
        return cls(lambda job: job.isfile(filename), 'isfile_' + filename)

    @classmethod
    def true(cls, key):
        """True if the specified key is present in the job document and
        evaluates to True."""
        return cls(lambda job: job.document.get(key, False), 'true_' + key)

    @classmethod
    def false(cls, key):
        """True if the specified key is present in the job document and
        evaluates to False."""
        return cls(lambda job: not job.document.get(key, False), 'false_' + key)

    @classmethod
    def never(cls, func):
        "Returns False."
        cls.current_arbitrary_tag += 1
        return cls(lambda _: False, str(cls.current_arbitrary_tag))(func)

    @classmethod
    def not_(cls, condition):
        "Returns ``not condition(job)`` for the provided condition function."
        return cls(lambda job: not condition(job),
                   'not_'.encode() + condition.__code__.co_code)


def _create_all_metacondition(condition_dict, *other_funcs):
    """Standard function for generating aggregate metaconditions that require
    *all* provided conditions to be met. The resulting metacondition is
    constructed with appropriate information for graph detection."""
    condition_list = [c for f in other_funcs for c in condition_dict[f]]

    def _flow_metacondition(job):
        return all(c(job) for c in condition_list)

    _flow_metacondition._composed_of = condition_list
    return _flow_metacondition


def _make_bundles(operations, size=None):
    """Utility function for the generation of bundles.

    This function splits an iterable of operations into equally
    sized bundles and a possibly smaller final bundle.
    """
    n = None if size == 0 else size
    operations = iter(operations)
    while True:
        b = list(islice(operations, n))
        if b:
            yield b
        else:
            break


class _JobOperation(object):
    """This class represents the information needed to execute one group for one job.

    The execution or submission of a :py:class:`FlowGroup` uses a passed in command
    which can either be a string or function with no arguments that returns a shell
    executable command.  This won't be used if it is determined that the group can be
    executed without forking.

    .. note::

        This class is used by the :class:`~.FlowGroup` class for the execution and
        submission process and should not be instantiated by users themselves.

    :param id:
        The id of this _JobOperation instance. The id should be unique.
    :type id:
        str
    :param name:
        The name of the _JobOperation.
    :type name:
        str
    :param job:
        The job instance associated with this operation.
    :type job:
        :py:class:`signac.Job`.
    :param cmd:
        The command that executes this operation. Can be a function that when
        evaluated returns a string.
    :type cmd:
        callable or str
    :param directives:
        A dictionary of additional parameters that provide instructions on how
        to execute this operation, e.g., specifically required resources.
    :type directives:
        :class:`dict`
    """

    def __init__(self, id, name, job, cmd, directives=None):
        self._id = id
        self.name = name
        self.job = job
        if not (callable(cmd) or isinstance(cmd, str)):
            raise ValueError("JobOperation cmd must be a callable or string.")
        self._cmd = cmd

        if directives is None:
            directives = dict()  # default argument
        else:
            directives = dict(directives)  # explicit copy

        # Keys which were explicitly set by the user, but are not evaluated by the
        # template engine are cause for concern and might hint at a bug in the template
        # script or ill-defined directives. We are therefore keeping track of all
        # keys set by the user and check whether they have been evaluated by the template
        # script engine later.
        keys_set_by_user = set(directives)

        # We use a special dictionary that allows us to track all keys that have been
        # evaluated by the template engine and compare them to those explicitly set
        # by the user. See also comment above.
        self.directives = TrackGetItemDict(
            {key: value for key, value in directives.items()})
        self.directives._keys_set_by_user = keys_set_by_user

    def __str__(self):
        return "{}({})".format(self.name, self.job)

    def __repr__(self):
        return "{type}(name='{name}', job='{job}', cmd={cmd}, directives={directives})".format(
                   type=type(self).__name__,
                   name=self.name,
                   job=str(self.job),
                   cmd=repr(self.cmd),
                   directives=self.directives)

    def __hash__(self):
        return int(sha1(self.id.encode('utf-8')).hexdigest(), 16)

    def __eq__(self, other):
        return self.id == other.id

    @property
    def id(self):
        return self._id

    @property
    def cmd(self):
        if callable(self._cmd):
            # We allow cmd to be 'lazy' or an unevaluated function because
            # in cases where a user uses the Python API without specifying
            # a project entrypoint, running many operations is still valid.
            # If we need to fork this will fail to generate a command and
            # error, but not until then. If we don't fork then nothing errors,
            # and the user gets the expected result.
            return self._cmd()
        else:
            return self._cmd

    def set_status(self, value):
        "Store the operation's status."
        self.job._project.document.setdefault('_status', dict())[self.id] = int(value)

    def get_status(self):
        "Retrieve the operation's last known status."
        try:
            return JobStatus(self.job._project.document['_status'][self.id])
        except KeyError:
            return JobStatus.unknown


@deprecated(
    deprecated_in="0.11", removed_in="0.13", current_version=__version__)
class JobOperation(_JobOperation):
    pass


class _SubmissionJobOperation(_JobOperation):
    R"""This class represents the information needed to submit one group for one job.

    This class extends :py:class:`_JobOperation` to include a set of groups
    that will be executed via the "run" command. These groups are known at
    submission time.

    :param \*args:
        Passed to the constructor of :py:class:`_JobOperation`.
    :param eligible_operations:
        A list of :py:class:`_JobOperation` that will be executed when this
        submitted job is executed.
    :type eligible_operations:
        list
    :param operations_with_unmet_preconditions:
        A list of :py:class:`_JobOperation` that will not be executed in the
        first pass of :meth:`FlowProject.run` due to unmet preconditions. These
        operations may be executed in subsequent iterations of the run loop.
    :type operations_with_unmet_preconditions:
        list
    :param operations_with_met_postconditions:
        A list of :py:class:`_JobOperation` that will not be executed in the
        first pass of :meth:`FlowProject.run` because all postconditions are
        met. These operations may be executed in subsequent iterations of the
        run loop.
    :type operations_with_met_postconditions:
        list
    :param \*\*kwargs:
        Passed to the constructor of :py:class:`_JobOperation`.
    """

    def __init__(
        self,
        *args,
        eligible_operations=None,
        operations_with_unmet_preconditions=None,
        operations_with_met_postconditions=None,
        **kwargs
    ):
        super(_SubmissionJobOperation, self).__init__(*args, **kwargs)

        if eligible_operations is None:
            self.eligible_operations = []
        else:
            self.eligible_operations = eligible_operations

        if operations_with_unmet_preconditions is None:
            self.operations_with_unmet_preconditions = []
        else:
            self.operations_with_unmet_preconditions = operations_with_unmet_preconditions

        if operations_with_met_postconditions is None:
            self.operations_with_met_postconditions = []
        else:
            self.operations_with_met_postconditions = operations_with_met_postconditions


class _FlowCondition(object):
    """A _FlowCondition represents a condition as a function of a signac job.

    The __call__() function of a _FlowCondition object may return either True
    or False, representing whether the condition is met or not.
    This can be used to build a graph of conditions and operations.

    :param callback:
        A callable with one positional argument (the job).
    :type callback:
        callable
    """

    def __init__(self, callback):
        self._callback = callback

    def __call__(self, job):
        try:
            return self._callback(job)
        except Exception as e:
            raise UserConditionError(
                'An exception was raised while evaluating the condition {name} '
                'for job {job}.'.format(name=self._callback.__name__, job=job)) from e

    def __hash__(self):
        return hash(self._callback)

    def __eq__(self, other):
        return self._callback == other._callback


class BaseFlowOperation(object):
    """A BaseFlowOperation represents a data space operation, operating on any job.

    Every BaseFlowOperation is associated with a specific command.

    Pre-requirements (pre) and post-conditions (post) can be used to
    trigger an operation only when certain conditions are met. Conditions are unary
    callables, which expect an instance of job as their first and only positional
    argument and return either True or False.

    An operation is considered "eligible" for execution when all pre-requirements
    are met and when at least one of the post-conditions is not met.
    Requirements are always met when the list of requirements is empty and
    post-conditions are never met when the list of post-conditions is empty.

    .. note::
        This class should not be instantiated directly.

    :param cmd:
        The command to execute operation; should be a function of job.
    :type cmd:
        str or callable
    :param pre:
        required conditions
    :type pre:
        sequence of callables
    :param post:
        post-conditions to determine completion
    :type post:
        sequence of callables
    """

    def __init__(self, pre=None, post=None):
        if pre is None:
            pre = []
        if post is None:
            post = []

        self._prereqs = [_FlowCondition(cond) for cond in pre]
        self._postconds = [_FlowCondition(cond) for cond in post]

    def __str__(self):
        return "{type}(cmd='{cmd}')".format(type=type(self).__name__, cmd=self._cmd)

    def eligible(self, job, ignore_conditions=IgnoreConditions.NONE):
        """Eligible, when all pre-conditions are true and at least one post-condition is false,
        or corresponding conditions are ignored.
        :param job:
            The signac job handles.
        :type job:
            :class:`~signac.contrib.job.Job`
        :param ignore_conditions:
            Specify if pre and/or post conditions check is to be ignored for eligibility check.
            The default is :py:class:`IgnoreConditions.NONE`.
        :type ignore_conditions:
            :py:class:`~.IgnoreConditions`
        """
        if type(ignore_conditions) != IgnoreConditions:
            raise ValueError(
                "The ignore_conditions argument of FlowProject.run() "
                "must be a member of class IgnoreConditions")
        # len(self._prereqs) check for speed optimization
        pre = (not len(self._prereqs)) or (ignore_conditions & IgnoreConditions.PRE) \
            or all(cond(job) for cond in self._prereqs)
        if pre and len(self._postconds):
            post = (ignore_conditions & IgnoreConditions.POST) \
                or any(not cond(job) for cond in self._postconds)
        else:
            post = True
        return pre and post

    def complete(self, job):
        "True when all post-conditions are met."
        if len(self._postconds):
            return all(cond(job) for cond in self._postconds)
        else:
            return False


class FlowCmdOperation(BaseFlowOperation):
    """A BaseFlowOperation that holds a shell executable command.

    When an operation has the ``@cmd`` directive specified, it is instantiated
    as a FlowCmdOperation. The operation should be a function of
    :py:class:`~signac.contrib.job.Job`. The command (cmd) may
    either be a unary callable that expects an instance of
    :class:`~signac.contrib.job.Job` as its only positional argument and returns
    a string containing valid shell commands, or the string of commands itself.
    In either case, the resulting string may contain any attributes of the job placed
    in curly braces, which will then be substituted by Python string formatting.

    .. note::
        This class should not be instantiated directly.
    """

    def __init__(self, cmd, pre=None, post=None):
        super(FlowCmdOperation, self).__init__(pre=pre, post=post)
        self._cmd = cmd

    def __str__(self):
        return "{type}(cmd='{cmd}')".format(type=type(self).__name__, cmd=self._cmd)

    def __call__(self, job=None):
        if callable(self._cmd):
            return self._cmd(job).format(job=job)
        else:
            return self._cmd.format(job=job)


class FlowOperation(BaseFlowOperation):
    """FlowOperation holds a Python function that does not return a shell executable string.

    All operations without the ``@cmd`` directive use this class. Those operations should
    be a function of :py:class:`~signac.contrib.job.Job`.

    .. note::
        This class should not be instantiated directly.
    """

    def __init__(self, op_func, pre=None, post=None):
        super(FlowOperation, self).__init__(pre=pre, post=post)
        self._op_func = op_func

    def __str__(self):
        return "{type}(op_func='{op_func}')" \
               "".format(type=type(self).__name__, op_func=self._op_func)

    def __call__(self, job):
        return self._op_func(job)


class FlowGroupEntry(object):
    """A FlowGroupEntry registers operations for inclusion into a :py:class:`FlowGroup`.

    Has two methods for adding operations: ``self()`` and ``with_directives``.
    Using ``with_directives`` takes one argument, ``directives``, which are
    applied to the operation when running through the group. This overrides
    the default directives specified by ``@flow.directives``. Calling the object
    directly will then use the default directives.

    :param name:
        The name of the :py:class:`FlowGroup` to be created.
    :type name:
        str
    :param options:
        The :py:meth:`FlowProject.run` options to pass when submitting the group.
        These will be included in all submissions. Submissions use run
        commands to execute.
    :type options:
        str
    """
    def __init__(self, name, options=""):
        self.name = name
        self.options = options

    def __call__(self, func):
        """Decorator that adds the function into the group's operations.

        :param func:
            The function to decorate.
        :type func:
            callable
        """
        if hasattr(func, '_flow_groups'):
            if self.name in func._flow_groups:
                raise ValueError("Cannot register existing name {} with group {}"
                                 "".format(func, self.name))
            else:
                func._flow_groups.append(self.name)
        else:
            func._flow_groups = [self.name]
        return func

    def _set_directives(self, func, directives):
        if hasattr(func, '_flow_group_operation_directives'):
            if self.name in func._flow_group_operation_directives:
                raise ValueError("Cannot set directives because directives already exist for {} "
                                 "in group {}".format(func, self.name))
            else:
                func._flow_group_operation_directives[self.name] = directives
        else:
            func._flow_group_operation_directives = {self.name: directives}

    def with_directives(self, directives):
        """Returns a decorator that sets group specific directives to the operation.

        :param directives:
            Directives to use for resource requests and running the operation
            through the group.
        :type directives:
            dict
        :returns:
            A decorator which registers the function into the group with
            specified directives.
        :rtype:
            function
        """

        def decorator(func):
            self._set_directives(func, directives)
            return self(func)

        return decorator


class FlowGroup(object):
    """A FlowGroup represents a subset of a workflow for a project.

    Any :py:class:`FlowGroup` is associated with one or more instances of
    :py:class:`BaseFlowOperation`.

    In the example below, the directives will be {'nranks': 4} for op1 and
    {'nranks': 2, 'executable': 'python3'} for op2

    .. code-block:: python

        group = FlowProject.make_group(name='example_group')

        @group.with_directives(nranks=4)
        @FlowProject.operation
        @directives(nranks=2, executable="python3")
        def op1(job):
            pass

        @group
        @FlowProject.operation
        @directives(nranks=2, executable="python3")
        def op2(job):
            pass

    :param name:
        The name of the group to be used when calling from the command line.
    :type name:
        str
    :param operations:
        A dictionary of operations where the keys are operation names and
        each value is a :py:class:`BaseFlowOperation`.
    :type operations:
        dict
    :param operation_directives:
        A dictionary of additional parameters that provide instructions on how
        to execute a particular operation, e.g., specifically required
        resources. Operation names are keys and the dictionaries of directives are
        values. If an operation does not have directives specified, then the
        directives of the singleton group containing that operation are used. To
        prevent this, set the directives to an empty dictionary for that
        operation.
    :type operation_directives:
        dict
    :param options:
        A string of options to append to the output of the object's call method.
        This lets options like ``--num_passes`` to be given to a group.
    :type options:
        str
    """

    MAX_LEN_ID = 100

    def __init__(self, name, operations=None, operation_directives=None,
                 options=""):
        self.name = name
        self.options = options
        # An OrderedDict is not necessary here, but is used to ensure
        # consistent ordering of pretend submission output for templates.
        self.operations = OrderedDict() if operations is None else OrderedDict(operations)
        if operation_directives is None:
            self.operation_directives = dict()
        else:
            self.operation_directives = operation_directives

    def _set_entrypoint_item(self, entrypoint, directives, key, default, job):
        """Set a value (executable, path) for entrypoint in command.

        Order of priority is the operation directives specified and
        then the project specified value.
        """
        entrypoint[key] = directives.get(key, entrypoint.get(key, default))
        if callable(entrypoint[key]):
            entrypoint[key] = entrypoint[key](job)

    def _determine_entrypoint(self, entrypoint, directives, job):
        """Get the entrypoint for creating a _JobOperation.

        If path cannot be determined, then raise a RuntimeError since we do not
        know where to point to.
        """
        entrypoint = entrypoint.copy()
        self._set_entrypoint_item(entrypoint, directives, 'executable', sys.executable, job)

        # If a path is not provided, default to the path to the file where the
        # FlowProject (subclass) is defined.
        default_path = inspect.getfile(job._project.__class__)
        self._set_entrypoint_item(entrypoint, directives, 'path', default_path, job)
        return "{} {}".format(entrypoint['executable'], entrypoint['path']).lstrip()

    def _resolve_directives(self, name, defaults):
        if name in self.operation_directives:
            return deepcopy(self.operation_directives[name])
        else:
            return deepcopy(defaults.get(name, dict()))

    def _submit_cmd(self, entrypoint, ignore_conditions, job=None):
        entrypoint = self._determine_entrypoint(entrypoint, dict(), job)
        cmd = "{} run -o {}".format(entrypoint, self.name)
        cmd = cmd if job is None else cmd + ' -j {}'.format(job)
        cmd = cmd if self.options is None else cmd + ' ' + self.options
        if ignore_conditions != IgnoreConditions.NONE:
            return cmd.strip() + ' --ignore-conditions=' + str(ignore_conditions)
        else:
            return cmd.strip()

    def _run_cmd(self, entrypoint, operation_name, operation, directives, job):
        if isinstance(operation, FlowCmdOperation):
            return operation(job).lstrip()
        else:
            entrypoint = self._determine_entrypoint(entrypoint, directives, job)
            return '{} exec {} {}'.format(entrypoint, operation_name, job).lstrip()

    def __iter__(self):
        yield from self.operations.values()

    def __repr__(self):
        return "{type}(name='{name}', operations='{operations}', " \
               "operation_directives={directives}, options='{options}')".format(
                   type=type(self).__name__,
                   name=self.name,
                   operations=' '.join(list(self.operations)),
                   directives=self.operation_directives,
                   options=self.options)

    def eligible(self, job, ignore_conditions=IgnoreConditions.NONE):
        """Eligible, when at least one BaseFlowOperation is eligible.

        :param job:
            A :class:`signac.Job` from the signac workspace.
        :type job:
            :class:`signac.Job`
        :param ignore_conditions:
            Specify if pre and/or post conditions check is to be ignored for eligibility check.
            The default is :py:class:`IgnoreConditions.NONE`.
        :type ignore_conditions:
            :py:class:`~.IgnoreConditions`
        :return:
            Whether the group is eligible.
        :rtype:
            bool
        """
        return any(op.eligible(job, ignore_conditions) for op in self)

    def complete(self, job):
        """True when all BaseFlowOperation post-conditions are met.

        :param job:
            A :class:`signac.Job` from the signac workspace.
        :type job:
            :class:`signac.Job`
        :return:
            Whether the group is complete (all contained operations are
            complete).
        :rtype:
            bool
        """
        return all(op.complete(job) for op in self)

    def add_operation(self, name, operation, directives=None):
        """Add an operation to the FlowGroup.

        :param name:
            The name of the operation.
        :type name:
            str
        :param operation:
            The workflow operation to add to the FlowGroup.
        :type operation:
            :py:class:`BaseFlowOperation`
        :param directives:
            The operation specific directives.
        :type directives:
            dict
        """
        self.operations[name] = operation
        if directives is not None:
            self.operation_directives[name] = directives

    def isdisjoint(self, group):
        """Returns whether two groups are disjoint (do not share any common operations).

        :param group:
            The other FlowGroup to compare to.
        :type group:
            :py:class:`flow.FlowGroup`
        :return:
            Returns ``True`` if ``group`` and ``self`` share no operations,
            otherwise returns ``False``.
        :rtype:
            bool
        """
        return set(self).isdisjoint(set(group))

    def _generate_id(self, job, operation_name=None, index=0):
        "Return an id, which identifies this group with respect to this job."
        project = job._project

        # The full name is designed to be truly unique for each job-group.
        if operation_name is None:
            op_string = ''.join(sorted(list(self.operations)))
        else:
            op_string = operation_name

        full_name = '{}%{}%{}%{}'.format(project.root_directory(),
                                         job.get_id(),
                                         op_string,
                                         index)
        # The job_op_id is a hash computed from the unique full name.
        job_op_id = calc_id(full_name)

        # The actual job id is then constructed from a readable part and the job_op_id,
        # ensuring that the job-op is still somewhat identifiable, but guaranteed to
        # be unique. The readable name is based on the project id, job id, operation name,
        # and the index number. All names and the id itself are restricted in length
        # to guarantee that the id does not get too long.
        max_len = self.MAX_LEN_ID - len(job_op_id)
        if max_len < len(job_op_id):
            raise ValueError("Value for MAX_LEN_ID is too small ({}).".format(self.MAX_LEN_ID))

        separator = getattr(project._environment, 'JOB_ID_SEPARATOR', '/')
        readable_name = '{project}{sep}{job}{sep}{op_string}{sep}{index:04d}{sep}'.format(
                    sep=separator,
                    project=str(project)[:12],
                    job=str(job)[:8],
                    op_string=op_string[:12],
                    index=index)[:max_len]

        # By appending the unique job_op_id, we ensure that each id is truly unique.
        return readable_name + job_op_id

    def _get_status(self, job):
        """For a given job check the groups submission status."""
        try:
            return JobStatus(job._project.document['_status'][self._generate_id(job)])
        except KeyError:
            return JobStatus.unknown

    def _create_submission_job_operation(self, entrypoint, default_directives, job,
                                         ignore_conditions_on_execution=IgnoreConditions.NONE,
                                         index=0):
        """Create a _JobOperation object from the FlowGroup.

        Creates a _JobOperation for use in submitting and scripting.

        :param entrypoint:
            The path and executable, if applicable, to point to for execution.
        :type entrypoint:
            dict
        :param default_directives:
            The default directives to use for the operations. This is to allow for user specified
            groups to 'inherit' directives from ``default_directives``. If no defaults are desired,
            the argument can be set to an empty dictionary. This must be done explicitly, however.
        :type default_directives:
            dict
        :param job:
            The job that the :class:`~._JobOperation` is based on.
        :type job:
            :class:`signac.Job`
        :param ignore_conditions:
            Specify if pre and/or post conditions check is to be ignored for
            checking submission eligibility. The default is `IgnoreConditions.NONE`.
        :type ignore_conditions:
            :py:class:`~.IgnoreConditions`
        :param ignore_conditions_on_execution:
            Specify if pre and/or post conditions check is to be ignored for eligibility check after
            submitting.  The default is `IgnoreConditions.NONE`.
        :type ignore_conditions_on_execution:
            :py:class:`~.IgnoreConditions`
        :param index:
            Index for the :class:`~._JobOperation`.
        :type index:
            int
        :return:
            Returns a :py:class:`~._SubmissionJobOperation` for submitting the group. The
            :py:class:`~._JobOperation` will have directives that have been collected
            appropriately from its contained operations.
        :rtype:
            :py:class:`_SubmissionJobOperation`
        """
        uneval_cmd = functools.partial(self._submit_cmd, entrypoint=entrypoint, job=job,
                                       ignore_conditions=ignore_conditions_on_execution)

        def _get_run_ops(ignore_ops, additional_ignores_flag):
            """Get operations that match the combination of the conditions required by
            _create_submission_job_operation and the ignored flags, and remove operations
            in the ignore_ops list."""
            return list(
                set(self._create_run_job_operations(
                    entrypoint=entrypoint,
                    default_directives=default_directives,
                    job=job,
                    ignore_conditions=ignore_conditions_on_execution | additional_ignores_flag)
                    ) - set(ignore_ops)
            )

        submission_directives = self._get_submission_directives(default_directives, job)
        eligible_operations = _get_run_ops(
            [], IgnoreConditions.NONE)
        operations_with_unmet_preconditions = _get_run_ops(
            eligible_operations, IgnoreConditions.PRE)
        operations_with_met_postconditions = _get_run_ops(
            eligible_operations, IgnoreConditions.POST)

        submission_job_operation = _SubmissionJobOperation(
            self._generate_id(job, index=index),
            self.name,
            job,
            cmd=uneval_cmd,
            directives=submission_directives,
            eligible_operations=eligible_operations,
            operations_with_unmet_preconditions=operations_with_unmet_preconditions,
            operations_with_met_postconditions=operations_with_met_postconditions,
        )
        return submission_job_operation

    def _create_run_job_operations(self, entrypoint, default_directives, job,
                                   ignore_conditions=IgnoreConditions.NONE, index=0):
        """Create _JobOperation object(s) from the FlowGroup.

        Yields a _JobOperation for each contained operation given proper conditions are met.

        :param entrypoint:
            The path and executable, if applicable, to point to for execution.
        :type entrypoint:
            dict
        :param default_directives:
            The default directives to use for the operations. This is to allow for user specified
            groups to 'inherent' directives from ``default_directives``. If no defaults are desired,
            the argument must be explicitly set to an empty dictionary.
        :type default_directives:
            dict
        :param job:
            The job that the :class:`~._JobOperation` is based on.
        :type job:
            :class:`signac.Job`
        :param index:
            Index for the :class:`~._JobOperation`.
        :type index:
            int
        :return:
            Returns an iterator over eligible :py:class:`~._JobOperation`s.
        :rtype:
            Iterator[_JobOperation]
        """
        for name, op in self.operations.items():
            if op.eligible(job, ignore_conditions):
<<<<<<< HEAD
                directives = self._resolve_directives(name, default_directives)
                directives.evaluate(job)
                uneval_cmd = functools.partial(self._run_cmd, entrypoint=entrypoint,
                                               operation_name=name, operation=op,
                                               directives=directives, job=job)
                # Uses a different id than the groups direct id. Do not use this for submitting
                # jobs as current implementation prevents checking for resubmission in this case.
                # The different ids allow for checking whether JobOperations created to run directly
                # are different.
                job_op = JobOperation(self._generate_id(job, name, index=index), name, job,
                                      cmd=uneval_cmd, directives=deepcopy(directives))
=======
                directives = self._resolve_directives(name, default_directives, job)
                cmd = self._run_cmd(entrypoint=entrypoint, operation_name=name,
                                    operation=op, directives=directives, job=job)
                job_op = _JobOperation(self._generate_id(job, name, index=index), name, job,
                                       cmd=cmd, directives=deepcopy(directives))
                # Get the prefix, and if it's not NULL, set the fork directive
                # to True since we must launch a separate process. Override
                # the command directly.
                prefix = job._project._environment.get_prefix(job_op)
                if prefix != '':
                    job_op.directives['fork'] = True
                    job_op._cmd = '{} {}'.format(prefix, job_op.cmd)
>>>>>>> 1a45285e
                yield job_op

    def _get_submission_directives(self, default_directives, job):
        """Get the combined resources for submission.

        No checks are done to mitigate inappropriate aggregation of operations.
        This can lead to poor utilization of computing resources.
        """
        op_names = list(self.operations)
        directives = self._resolve_directives(op_names[0], default_directives)
        for name in op_names[1:]:
            # get directives for operation
<<<<<<< HEAD
            directives.update(self._resolve_directives(name,
                                                       default_directives),
                              aggregate=True, job=job, parallel=parallel)
=======
            op_dir = self._resolve_directives(name, default_directives, job)
            # Find the correct number of processors for operation
            directives['ngpu'] = max(directives['ngpu'], op_dir['ngpu'])
            directives['nranks'] = max(directives['nranks'], op_dir['nranks'])
            directives['omp_num_threads'] = max(directives['omp_num_threads'],
                                                op_dir['omp_num_threads'])
            directives['np'] = max(directives['np'], op_dir['np'])
>>>>>>> 1a45285e
        return directives


class _FlowProjectClass(type):
    """Metaclass for the FlowProject class."""
    def __new__(metacls, name, bases, namespace, **kwargs):
        cls = type.__new__(metacls, name, bases, dict(namespace))

        # All operation functions are registered with the operation() classmethod, which is
        # intended to be used as a decorator function. _OPERATION_FUNCTIONS is a list of tuples
        # of the operation name and the operation function. In addition, pre and post conditions
        # are registered with the class.

        cls._OPERATION_FUNCTIONS = list()
        cls._OPERATION_PRE_CONDITIONS = defaultdict(list)
        cls._OPERATION_POST_CONDITIONS = defaultdict(list)

        # All label functions are registered with the label() classmethod, which is intended
        # to be used as decorator function. The _LABEL_FUNCTIONS dict contains the function as
        # key and the label name as value, or None to use the default label name.
        cls._LABEL_FUNCTIONS = OrderedDict()

        # Give the class a pre and post class that are aware of the class they
        # are in.
        cls.pre = cls._setup_pre_conditions_class(parent_class=cls)
        cls.post = cls._setup_post_conditions_class(parent_class=cls)

        # All groups are registered with the function returned by the make_group
        # classmethod. In contrast to operations and labels, the
        # make_group classmethod does not serve as the decorator, the functor
        # it returns does. The _GROUPS list records the groups created and their
        # passed parameters for later initialization. The _GROUP_NAMES set stores
        # whether a group name has already been used.
        cls._GROUPS = list()
        cls._GROUP_NAMES = set()

        return cls

    @staticmethod
    def _setup_pre_conditions_class(parent_class):

        class pre(_condition):
            """Specify a function of job that must be true for this operation to
            be eligible for execution. For example:

            .. code-block:: python

                @Project.operation
                @Project.pre(lambda job: not job.doc.get('hello'))
                def hello(job):
                    print('hello', job)
                    job.doc.hello = True

            The *hello*-operation would only execute if the 'hello' key in the job
            document does not evaluate to True.

            An optional tag may be associated with the condition. These tags
            are used by :meth:`~.detect_operation_graph` when comparing
            conditions for equality. The tag defaults to the bytecode of the
            function.
            """

            _parent_class = parent_class

            def __init__(self, condition, tag=None):
                super(pre, self).__init__(condition, tag)

            def __call__(self, func):
                operation_functions = [operation[1] for operation
                                       in self._parent_class._collect_operations()]
                if self.condition in operation_functions:
                    raise ValueError("Operation functions cannot be used as preconditions.")
                self._parent_class._OPERATION_PRE_CONDITIONS[func].insert(0, self.condition)
                return func

            @classmethod
            def copy_from(cls, *other_funcs):
                "True if and only if all pre conditions of other operation-function(s) are met."
                return cls(_create_all_metacondition(cls._parent_class._collect_pre_conditions(),
                                                     *other_funcs))

            @classmethod
            def after(cls, *other_funcs):
                "True if and only if all post conditions of other operation-function(s) are met."
                operation_functions = [operation[1] for operation
                                       in cls._parent_class._collect_operations()]
                if not all(condition in operation_functions for condition in other_funcs):
                    raise ValueError("The arguments to pre.after must be operation functions.")
                return cls(_create_all_metacondition(cls._parent_class._collect_post_conditions(),
                                                     *other_funcs))

        return pre

    @staticmethod
    def _setup_post_conditions_class(parent_class):

        class post(_condition):
            """Specify a function of job that must evaluate to True for this operation
            to be considered complete. For example:

            .. code-block:: python

                @Project.operation
                @Project.post(lambda job: job.doc.get('bye'))
                def bye(job):
                    print('bye' job)
                    job.doc.bye = True

            The *bye*-operation would be considered complete and therefore no longer
            eligible for execution once the 'bye' key in the job document evaluates to True.

            An optional tag may be associated with the condition. These tags
            are used by :meth:`~.detect_operation_graph` when comparing
            conditions for equality. The tag defaults to the bytecode of the
            function.
            """
            _parent_class = parent_class

            def __init__(self, condition, tag=None):
                super(post, self).__init__(condition, tag)

            def __call__(self, func):
                operation_functions = [operation[1] for operation
                                       in self._parent_class._collect_operations()]
                if self.condition in operation_functions:
                    raise ValueError("Operation functions cannot be used as postconditions.")
                self._parent_class._OPERATION_POST_CONDITIONS[func].insert(0, self.condition)
                return func

            @classmethod
            def copy_from(cls, *other_funcs):
                "True if and only if all post conditions of other operation-function(s) are met."
                return cls(_create_all_metacondition(cls._parent_class._collect_post_conditions(),
                                                     *other_funcs))

        return post


class FlowProject(signac.contrib.Project, metaclass=_FlowProjectClass):
    """A signac project class specialized for workflow management.

    This class provides a command line interface for the definition, execution, and
    submission of workflows based on condition and operation functions.

    This is a typical example on how to use this class:

    .. code-block:: python

        @FlowProject.operation
        def hello(job):
            print('hello', job)

        FlowProject().main()

    :param config:
        A signac configuration, defaults to the configuration loaded
        from the environment.
    :type config:
        A signac config object.
    :param entrypoint:
        A dictionary with two possible keys: executable and path. Path
        represents the filepath location of the script file (the script file
        must call ``main``). Executable represents the location of the Python
        interpreter used for the executable of `FlowOperation` that are Python
        functions.
    :type entrypoint:
        dict
    """

    def __init__(self, config=None, environment=None, entrypoint=None):
        super(FlowProject, self).__init__(config=config)

        # Associate this class with a compute environment.
        self._environment = environment or get_environment()

        # Assign variables that give script location information
        self._entrypoint = dict() if entrypoint is None else entrypoint

        # The standard local template directory is a directory called 'templates' within
        # the project root directory. This directory may be specified with the 'template_dir'
        # configuration variable.
        self._template_dir = os.path.join(
            self.root_directory(), self._config.get('template_dir', 'templates'))
        self._template_environment_ = dict()

        # Register all label functions with this project instance.
        self._label_functions = OrderedDict()
        self._register_labels()

        # Register all operation functions with this project instance.
        self._operations = OrderedDict()
        self._register_operations()

        # Register all groups with this project instance.
        self._groups = dict()
        self._register_groups()

    def _setup_template_environment(self):
        """Setup the jinja2 template environment.

        The templating system is used to generate templated scripts for the script()
        and _submit_operations() / submit() function and the corresponding command line
        subcommands.
        """
        if self._config.get('flow') and self._config['flow'].get('environment_modules'):
            envs = self._config['flow'].as_list('environment_modules')
        else:
            envs = []

        # Templates are searched in the local template directory first, then in additionally
        # installed packages, then in the main package 'templates' directory.
        extra_packages = []
        for env in envs:
            try:
                extra_packages.append(jinja2.PackageLoader(env, 'templates'))
            except ImportError as error:
                logger.warning("Unable to load template from package '{}'.".format(error.name))

        load_envs = ([jinja2.FileSystemLoader(self._template_dir)] +
                     extra_packages +
                     [jinja2.PackageLoader('flow', 'templates')])

        template_environment = jinja2.Environment(
            loader=jinja2.ChoiceLoader(load_envs),
            trim_blocks=True,
            extensions=[TemplateError])

        # Setup standard filters that can be used to format context variables.
        template_environment.filters['format_timedelta'] = tf.format_timedelta
        template_environment.filters['identical'] = tf.identical
        template_environment.filters['with_np_offset'] = tf.with_np_offset
        template_environment.filters['calc_tasks'] = tf.calc_tasks
        template_environment.filters['calc_num_nodes'] = tf.calc_num_nodes
        template_environment.filters['check_utilization'] = tf.check_utilization
        template_environment.filters['homogeneous_openmp_mpi_config'] = \
            tf.homogeneous_openmp_mpi_config
        template_environment.filters['get_config_value'] = flow_config.get_config_value
        template_environment.filters['require_config_value'] = flow_config.require_config_value
        template_environment.filters['get_account_name'] = tf.get_account_name
        template_environment.filters['print_warning'] = tf.print_warning
        if 'max' not in template_environment.filters:    # for jinja2 < 2.10
            template_environment.filters['max'] = max
        if 'min' not in template_environment.filters:    # for jinja2 < 2.10
            template_environment.filters['min'] = min

        return template_environment

    def _template_environment(self, environment=None):
        if environment is None:
            environment = self._environment
        if environment not in self._template_environment_:
            template_environment = self._setup_template_environment()

            # Add environment-specific custom filters:
            for name, member in inspect.getmembers(environment):
                if getattr(member, '_flow_template_filter', False):
                    template_environment.filters[name] = member

            self._template_environment_[environment] = template_environment
        return self._template_environment_[environment]

    def _get_standard_template_context(self):
        "Return the standard templating context for run and submission scripts."
        context = dict()
        context['project'] = self
        return context

    def _show_template_help_and_exit(self, template_environment, context):
        "Print all context variables and filters to screen and exit."
        from textwrap import TextWrapper
        wrapper = TextWrapper(width=90, break_long_words=False)
        print(TEMPLATE_HELP.format(
            template_dir=self._template_dir,
            template_vars='\n'.join(wrapper.wrap(', '.join(sorted(context)))),
            filters='\n'.join(wrapper.wrap(', '.join(sorted(template_environment.filters))))))
        sys.exit(2)

    @classmethod
    def label(cls, label_name_or_func=None):
        """Designate a function to be a label function of this class.

        For example, we can define a label function like this:

        .. code-block:: python

            @FlowProject.label
            def foo_label(job):
                if job.document.get('foo', False):
                    return 'foo-label-text'

        The ``foo-label-text`` label will now show up in the status view for each job,
        where the ``foo`` key evaluates true.

        If the label functions returns any type other than ``str``, the label
        name will be the name of the function if and only if the return value
        evaluates to ``True``, for example:

        .. code-block:: python

            @FlowProject.label
            def foo_label(job):
                return job.document.get('foo', False)

        Finally, you can specify a different default label name by providing it as the first
        argument to the ``label()`` decorator.

        :param label_name_or_func:
            A label name or callable.
        :type label_name_or_func:
            str or callable
        """
        if callable(label_name_or_func):
            cls._LABEL_FUNCTIONS[label_name_or_func] = None
            return label_name_or_func

        def label_func(func):
            cls._LABEL_FUNCTIONS[func] = label_name_or_func
            return func

        return label_func

    def detect_operation_graph(self):
        """Determine the directed acyclic graph defined by operation pre- and
        post-conditions.

        In general, executing a given operation registered with a FlowProject
        just involves checking the operation's pre- and post-conditions to
        determine eligibility. More generally, however, the pre- and
        post-conditions define a directed acyclic graph that governs the
        execution of all operations. Visualizing this graph can be useful for
        finding logic errors in the specified conditions, and having this graph
        computed also enables additional execution modes. For example, using
        this graph it is possible to determine exactly what operations need to
        be executed in order to make the operation eligible so that the task of
        executing all necessary operations can be automated.

        The graph is determined by iterating over all pairs of operations and
        checking for equality of pre- and post-conditions. The algorithm builds
        an adjacency matrix based on whether the pre-conditions for one
        operation match the post-conditions for another. The comparison of
        operations is conservative; by default, conditions must be composed of
        identical code to be identified as equal (technically, they must be
        bytecode equivalent, i.e. ``cond1.__code__.co_code ==
        cond2.__code__.co_code``). Users can specify that conditions should be
        treated as equal by providing tags to the operations.

        Given a FlowProject subclass defined in a module ``project.py``, the
        output graph could be visualized using Matplotlib and NetworkX with the
        following code:

        .. code-block:: python

            import numpy as np
            import networkx as nx
            from matplotlib import pyplot as plt

            from project import Project

            project = Project()
            ops = project.operations.keys()
            adj = np.asarray(project.detect_operation_graph())

            plt.figure()
            g = nx.DiGraph(adj)
            pos = nx.spring_layout(g)
            nx.draw(g, pos)
            nx.draw_networkx_labels(
                g, pos,
                labels={key: name for (key, name) in
                        zip(range(len(ops)), [o for o in ops])})

            plt.show()

        Raises a ``RuntimeError`` if a condition does not have a tag. This can
        occur when using ``functools.partial``, and a manually specified
        condition tag has not been set.

        :raises: RuntimeError

        """

        def to_callbacks(conditions):
            """Get the actual callables associated with FlowConditions."""
            return [condition._callback for condition in conditions]

        def unpack_conditions(condition_functions):
            """Identify any metaconditions in the list and reduce them to the
            functions that they are composed of. The callbacks argument is used
            in recursive calls to the function and appended to directly, but
            only returned at the end."""
            callbacks = set()
            for cf in condition_functions:
                # condition may not have __name__ attribute in cases where functools is used
                # for condition creation
                if hasattr(cf, '__name__') and cf.__name__ == "_flow_metacondition":
                    callbacks = callbacks.union(unpack_conditions(cf._composed_of))
                else:
                    if cf._flow_tag is None:
                        raise RuntimeError("Condition {} was not tagged. To create a graph, ensure "
                                           "each base condition has a ``__code__`` attribute or "
                                           "manually specified tag.".format(cf))
                    callbacks.add(cf._flow_tag)

            return callbacks

        ops = list(self.operations.items())
        mat = [[0 for _ in range(len(ops))] for _ in range(len(ops))]

        for i, (name1, op1) in enumerate(ops):
            for j, (name2, op2) in enumerate(ops[i:]):
                postconds1 = unpack_conditions(to_callbacks(op1._postconds))
                postconds2 = unpack_conditions(to_callbacks(op2._postconds))
                prereqs1 = unpack_conditions(to_callbacks(op1._prereqs))
                prereqs2 = unpack_conditions(to_callbacks(op2._prereqs))
                if postconds1.intersection(prereqs2):
                    mat[i][j+i] = 1
                elif prereqs1.intersection(postconds2):
                    mat[j+i][i] = 1
        return mat

    def _register_class_labels(self):
        """This function registers all label functions, which are part of the class definition.

        To register a class method or function as label function, use the generalized label()
        function.
        """
        def predicate(m):
            return inspect.ismethod(m) or inspect.isfunction(m)

        class_label_functions = dict()
        for name, function in inspect.getmembers(type(self), predicate=predicate):
            if _is_label_func(function):
                class_label_functions[name] = function

        for name in sorted(class_label_functions):
            self._label_functions[class_label_functions[name]] = None

    def _register_labels(self):
        "Register all label functions registered with this class and its parent classes."
        self._register_class_labels()

        for cls in type(self).__mro__:
            self._label_functions.update(getattr(cls, '_LABEL_FUNCTIONS', dict()))

    ALIASES = {str(status).replace('JobStatus.', ''): symbol
               for status, symbol in _FMT_SCHEDULER_STATUS.items() if status != JobStatus.dummy}
    "These are default aliases used within the status output."

    @classmethod
    def _alias(cls, x):
        "Use alias if specified."
        try:
            return abbreviate(x, cls.ALIASES.get(x, x))
        except TypeError:
            return x

    def _fn_bundle(self, bundle_id):
        "Return the canonical name to store bundle information."
        return os.path.join(self.root_directory(), '.bundles', bundle_id)

    def _store_bundled(self, operations):
        """Store operation-ids as part of a bundle and return bundle id.

        The operation identifiers are stored in a text file whose name is
        determined by the _fn_bundle() method. This may be used to identify
        the status of individual operations from the bundle id. A single
        operation will not be stored, but instead the operation's id is
        directly returned.

        :param operations:
            The operations to bundle.
        :type operations:
            A sequence of instances of :py:class:`._JobOperation`
        :return:
            The bundle id.
        :rtype:
            str
        """
        if len(operations) == 1:
            return operations[0].id
        else:
            h = '.'.join(op.id for op in operations)
            bid = '{}/bundle/{}'.format(self, sha1(h.encode('utf-8')).hexdigest())
            fn_bundle = self._fn_bundle(bid)
            os.makedirs(os.path.dirname(fn_bundle), exist_ok=True)
            with open(fn_bundle, 'w') as file:
                for operation in operations:
                    file.write(operation.id + '\n')
            return bid

    def _expand_bundled_jobs(self, scheduler_jobs):
        "Expand jobs which were submitted as part of a bundle."
        for job in scheduler_jobs:
            if job.name().startswith('{}/bundle/'.format(self)):
                with open(self._fn_bundle(job.name())) as file:
                    for line in file:
                        yield ClusterJob(line.strip(), job.status())
            else:
                yield job

    def scheduler_jobs(self, scheduler):
        """Fetch jobs from the scheduler.

        This function will fetch all scheduler jobs from the scheduler
        and also expand bundled jobs automatically.

        However, this function will not automatically filter scheduler
        jobs which are not associated with this project.

        :param scheduler:
            The scheduler instance.
        :type scheduler:
            :class:`~.flow.manage.Scheduler`
        :yields:
            All scheduler jobs fetched from the scheduler instance.
        """
        for sjob in self._expand_bundled_jobs(scheduler.jobs()):
            yield sjob

    def _get_operations_status(self, job, cached_status):
        "Return a dict with information about job-operations for this job."
        starting_dict = functools.partial(dict, scheduler_status=JobStatus.unknown)
        status_dict = defaultdict(starting_dict)
        for group in self._groups.values():
            completed = group.complete(job)
            eligible = False if completed else group.eligible(job)
            scheduler_status = cached_status.get(group._generate_id(job),
                                                 JobStatus.unknown)
            for operation in group.operations:
                if scheduler_status >= status_dict[operation]['scheduler_status']:
                    status_dict[operation] = {
                            'scheduler_status': scheduler_status,
                            'eligible': eligible,
                            'completed': completed
                            }

        for key in sorted(status_dict):
            yield key, status_dict[key]

    def get_job_status(self, job, ignore_errors=False, cached_status=None):
        "Return a dict with detailed information about the status of a job."
        result = dict()
        result['job_id'] = str(job)
        try:
            if cached_status is None:
                try:
                    cached_status = self.document['_status']._as_dict()
                except KeyError:
                    cached_status = dict()
            result['operations'] = OrderedDict(self._get_operations_status(job, cached_status))
            result['_operations_error'] = None
        except Exception as error:
            msg = "Error while getting operations status for job '{}': '{}'.".format(job, error)
            logger.debug(msg)
            if ignore_errors:
                result['operations'] = dict()
                result['_operations_error'] = str(error)
            else:
                raise
        try:
            result['labels'] = sorted(set(self.labels(job)))
            result['_labels_error'] = None
        except Exception as error:
            logger.debug("Error while determining labels for job '{}': '{}'.".format(job, error))
            if ignore_errors:
                result['labels'] = list()
                result['_labels_error'] = str(error)
            else:
                raise
        return result

    def _fetch_scheduler_status(self, jobs=None, file=None, ignore_errors=False):
        "Update the status docs."
        if file is None:
            file = sys.stderr
        if jobs is None:
            jobs = list(self)
        try:
            scheduler = self._environment.get_scheduler()

            self.document.setdefault('_status', dict())
            scheduler_info = {sjob.name(): sjob.status() for sjob in self.scheduler_jobs(scheduler)}
            status = dict()
            print("Query scheduler...", file=file)
            for job in tqdm(jobs,
                            desc="Fetching operation status",
                            total=len(jobs), file=file):
                for group in self._groups.values():
                    _id = group._generate_id(job)
                    status[_id] = int(scheduler_info.get(_id, JobStatus.unknown))
            self.document._status.update(status)
        except NoSchedulerError:
            logger.debug("No scheduler available.")
        except RuntimeError as error:
            logger.warning("Error occurred while querying scheduler: '{}'.".format(error))
            if not ignore_errors:
                raise
        else:
            logger.info("Updated job status cache.")

    def _fetch_status(self, jobs, err, ignore_errors, status_parallelization='thread'):
        # The argument status_parallelization is used so that _fetch_status method
        # gets to know whether the deprecated argument no_parallelization passed
        # while calling print_status is True or False. This can also be done by
        # setting self.config['flow']['status_parallelization']='none' if the argument
        # is True. But the later functionality will last the rest of the session but in order
        # to do proper deprecation, it is not required for now.

        # Update the project's status cache
        self._fetch_scheduler_status(jobs, err, ignore_errors)
        # Get status dict for all selected jobs

        def _print_progress(x):
            print("Updating status: ", end='', file=err)
            err.flush()
            n = max(1, int(len(jobs) / 10))
            for i, _ in enumerate(x):
                if (i % n) == 0:
                    print('.', end='', file=err)
                    err.flush()
                yield _

        try:
            cached_status = self.document['_status']._as_dict()
        except KeyError:
            cached_status = dict()

        _get_job_status = functools.partial(self.get_job_status,
                                            ignore_errors=ignore_errors,
                                            cached_status=cached_status)

        with self._potentially_buffered():
            try:
                if status_parallelization == 'thread':
                    with contextlib.closing(ThreadPool()) as pool:
                        # First attempt at parallelized status determination.
                        # This may fail on systems that don't allow threads.
                        return list(tqdm(
                            iterable=pool.imap(_get_job_status, jobs),
                            desc="Collecting job status info", total=len(jobs), file=err))
                elif status_parallelization == 'process':
                    with contextlib.closing(Pool()) as pool:
                        try:
                            import pickle
                            results = self._fetch_status_in_parallel(
                                pool, pickle, jobs, ignore_errors, cached_status)
                        except Exception as error:
                            if not isinstance(error, (pickle.PickleError, self._PickleError)) and\
                                    'pickle' not in str(error).lower():
                                raise    # most likely not a pickle related error...

                            try:
                                import cloudpickle
                            except ImportError:  # The cloudpickle package is not available.
                                logger.error("Unable to parallelize execution due to a "
                                             "pickling error. "
                                             "\n\n - Try to install the 'cloudpickle' package, "
                                             "e.g., with 'pip install cloudpickle'!\n")
                                raise error
                            else:
                                try:
                                    results = self._fetch_status_in_parallel(
                                        pool, cloudpickle, jobs, ignore_errors, cached_status)
                                except self._PickleError as error:
                                    raise RuntimeError(
                                        "Unable to parallelize execution due to a pickling "
                                        "error: {}.".format(error))
                        return list(tqdm(
                            iterable=results,
                            desc="Collecting job status info", total=len(jobs), file=err))
                elif status_parallelization == 'none':
                    return list(tqdm(
                        iterable=map(_get_job_status, jobs),
                        desc="Collecting job status info", total=len(jobs), file=err))
                else:
                    raise RuntimeError("Configuration value status_parallelization is invalid. "
                                       "You can set it to 'thread', 'parallel', or 'none'"
                                       )
            except RuntimeError as error:
                if "can't start new thread" not in error.args:
                    raise   # unrelated error

                t = time.time()
                num_jobs = len(jobs)
                statuses = []
                for i, job in enumerate(jobs):
                    statuses.append(_get_job_status(job))
                    if time.time() - t > 0.2:  # status interval
                        print(
                            'Collecting job status info: {}/{}'.format(i+1, num_jobs),
                            end='\r', file=err)
                        t = time.time()
                # Always print the completed progressbar.
                print('Collecting job status info: {}/{}'.format(i+1, num_jobs), file=err)
                return statuses

    def _fetch_status_in_parallel(self, pool, pickle, jobs, ignore_errors, cached_status):
        try:
            s_project = pickle.dumps(self)
            s_tasks = [(pickle.loads, s_project, job.get_id(), ignore_errors, cached_status)
                       for job in jobs]
        except Exception as error:  # Masking all errors since they must be pickling related.
            raise self._PickleError(error)

        results = pool.imap(_serialized_get_job_status, s_tasks)

        return results

    PRINT_STATUS_ALL_VARYING_PARAMETERS = True
    """This constant can be used to signal that the print_status() method is supposed
    to automatically show all varying parameters."""

    def print_status(self, jobs=None, overview=True, overview_max_lines=None,
                     detailed=False, parameters=None,
                     param_max_width=None,
                     expand=False, all_ops=False, only_incomplete=False, dump_json=False,
                     unroll=True, compact=False, pretty=False,
                     file=None, err=None, ignore_errors=False,
                     no_parallelize=False, template=None, profile=False,
                     eligible_jobs_max_lines=None, output_format='terminal'):
        """Print the status of the project.

        :param jobs:
            Only execute operations for the given jobs, or all if the argument is omitted.
        :type jobs:
            Sequence of instances :class:`.Job`.
        :param overview:
            Aggregate an overview of the project' status.
        :type overview:
            bool
        :param overview_max_lines:
            Limit the number of overview lines.
        :type overview_max_lines:
            int
        :param detailed:
            Print a detailed status of each job.
        :type detailed:
            bool
        :param parameters:
            Print the value of the specified parameters.
        :type parameters:
            list of str
        :param param_max_width:
            Limit the number of characters of parameter columns.
        :type param_max_width:
            int
        :param expand:
            Present labels and operations in two separate tables.
        :type expand:
            bool
        :param all_ops:
            Include operations that are not eligible to run.
        :type all_ops:
            bool
        :param only_incomplete:
            Only show jobs that have eligible operations.
        :type only_incomplete:
            bool
        :param dump_json:
            Output the data as JSON instead of printing the formatted output.
        :type dump_json:
            bool
        :param unroll:
            Separate columns for jobs and the corresponding operations.
        :type unroll:
            bool
        :param compact:
            Print a compact version of the output.
        :type compact:
            bool
        :param pretty:
            Prettify the output.
        :type pretty:
            bool
        :param file:
            Redirect all output to this file, defaults to sys.stdout.
        :type file:
            str
        :param err:
            Redirect all error output to this file, defaults to sys.stderr.
        :type err:
            str
        :param ignore_errors:
            Print status even if querying the scheduler fails.
        :type ignore_errors:
            bool
        :param template:
            User provided Jinja2 template file.
        :type template:
            str
        :param profile:
            Show profile result.
        :type profile:
            bool
        :param eligible_jobs_max_lines:
            Limit the number of operations and its eligible job count printed in the overview.
        :type eligible_jobs_max_lines:
            int
        :param output_format:
            Status output format, supports:
            'terminal' (default), 'markdown' or 'html'.
        :type output_format:
            str
        :return:
            A Renderer class object that contains the rendered string.
        :rtype:
            :py:class:`~.Renderer`
        """
        if file is None:
            file = sys.stdout
        if err is None:
            err = sys.stderr
        if jobs is None:
            jobs = self     # all jobs

        if eligible_jobs_max_lines is None:
            eligible_jobs_max_lines = flow_config.get_config_value('eligible_jobs_max_lines')

        if no_parallelize:
            print(
                "WARNING: "
                "The no_parallelize argument is deprecated as of 0.10 "
                "and will be removed in 0.12. "
                "Instead, set the status_parallelization configuration value to 'none'. "
                "In order to do this from the CLI, you can execute "
                "`signac config set flow.status_parallelization 'none'`\n",
                file=sys.stderr
            )
            status_parallelization = 'none'
        else:
            status_parallelization = self.config['flow']['status_parallelization']

        # initialize jinja2 template environment and necessary filters
        template_environment = self._template_environment()

        context = self._get_standard_template_context()

        # get job status information
        if profile:
            try:
                import pprofile
            except ImportError:
                raise RuntimeWarning(
                    "Profiling requires the pprofile package. "
                    "Install with `pip install pprofile`.")
            prof = pprofile.StatisticalProfile()

            fn_filter = [
                inspect.getfile(threading),
                inspect.getfile(multiprocessing),
                inspect.getfile(Pool),
                inspect.getfile(ThreadPool),
                inspect.getfile(tqdm),
            ]

            with prof(single=False):
                tmp = self._fetch_status(jobs, err, ignore_errors, status_parallelization)

            prof._mergeFileTiming()

            # Unrestricted
            total_impact = 0
            hits = [hit for fn, ft in prof.merged_file_dict.items()
                    if fn not in fn_filter for hit in ft.iterHits()]
            sorted_hits = reversed(sorted(hits, key=lambda hit: hit[2]))
            total_num_hits = sum([hit[2] for hit in hits])

            profiling_results = ['# Profiling:\n']

            profiling_results.extend([
                'Rank Impact Code object',
                '---- ------ -----------'])
            for i, (line, code, hits, duration) in enumerate(sorted_hits):
                impact = hits / total_num_hits
                total_impact += impact
                profiling_results.append(
                    "{rank:>4} {impact:>6.0%} {code.co_filename}:"
                    "{code.co_firstlineno}:{code.co_name}".format(
                        rank=i+1, impact=impact, code=code))
                if i > 10 or total_impact > 0.8:
                    break

            for module_fn in prof.merged_file_dict:
                if re.match(profile, module_fn):
                    ft = prof.merged_file_dict[module_fn]
                else:
                    continue

                total_hits = ft.getTotalHitCount()
                total_impact = 0

                profiling_results.append(
                    "\nHits by line for '{}':".format(module_fn))
                profiling_results.append('-' * len(profiling_results[-1]))

                hits = list(sorted(ft.iterHits(), key=lambda h: 1/h[2]))
                for line, code, hits, duration in hits:
                    impact = hits / total_hits
                    total_impact += impact
                    profiling_results.append(
                        "{}:{} ({:2.0%}):".format(module_fn, line, impact))
                    try:
                        lines, start = inspect.getsourcelines(code)
                    except OSError:
                        continue
                    hits_ = [ft.getHitStatsFor(line)[0] for line in range(start, start+len(lines))]
                    profiling_results.extend(
                        ["{:>5} {:>4}: {}".format(h, lineno, l.rstrip())
                         for lineno, (l, h) in enumerate(zip(lines, hits_), start)])
                    profiling_results.append('')
                    if total_impact > 0.8:
                        break

            profiling_results.append("Total runtime: {}s".format(int(prof.total_time)))
            if prof.total_time < 20:
                profiling_results.append(
                    "Warning: Profiler ran only for a short time, "
                    "results may be highly inaccurate.")

        else:
            tmp = self._fetch_status(jobs, err, ignore_errors, status_parallelization)
            profiling_results = None

        operations_errors = {s['_operations_error'] for s in tmp}
        labels_errors = {s['_labels_error'] for s in tmp}
        errors = list(filter(None, operations_errors.union(labels_errors)))

        if errors:
            logger.warning(
                "Some job status updates did not succeed due to errors. "
                "Number of unique errors: {}. Use --debug to list all errors.".format(len(errors)))
            for i, error in enumerate(errors):
                logger.debug("Status update error #{}: '{}'".format(i + 1, error))

        if only_incomplete:
            # Remove all jobs from the status info, that have not a single
            # eligible operation.

            def _incomplete(s):
                return any(op['eligible'] for op in s['operations'].values())

            tmp = list(filter(_incomplete, tmp))

        statuses = OrderedDict([(s['job_id'], s) for s in tmp])

        # If the dump_json variable is set, just dump all status info
        # formatted in JSON to screen.
        if dump_json:
            print(json.dumps(statuses, indent=4), file=file)
            return

        if overview:
            # get overview info:
            progress = defaultdict(int)
            for status in statuses.values():
                for label in status['labels']:
                    progress[label] += 1
            progress_sorted = list(islice(
                sorted(progress.items(), key=lambda x: (x[1], x[0]), reverse=True),
                overview_max_lines))

        # Optionally expand parameters argument to all varying parameters.
        if parameters is self.PRINT_STATUS_ALL_VARYING_PARAMETERS:
            parameters = list(
                sorted({key for job in jobs for key in job.sp.keys() if
                        len(set([to_hashable(job.sp().get(key)) for job in jobs])) > 1}))

        if parameters:
            # get parameters info

            def _add_parameters(status):
                sp = self.open_job(id=status['job_id']).statepoint()

                def get(k, m):
                    if m is None:
                        return
                    t = k.split('.')
                    if len(t) > 1:
                        return get('.'.join(t[1:]), m.get(t[0]))
                    else:
                        return m.get(k)

                status['parameters'] = OrderedDict()
                for i, k in enumerate(parameters):
                    v = shorten(str(self._alias(get(k, sp))), param_max_width)
                    status['parameters'][k] = v

            for status in statuses.values():
                _add_parameters(status)

            for i, para in enumerate(parameters):
                parameters[i] = shorten(self._alias(str(para)), param_max_width)

        if detailed:
            # get detailed view info
            status_legend = ' '.join('[{}]:{}'.format(v, k) for k, v in self.ALIASES.items())

            if compact:
                num_operations = len(self._operations)

            if pretty:
                OPERATION_STATUS_SYMBOLS = OrderedDict([
                    ('ineligible', '\u25cb'),   # open circle
                    ('eligible', '\u25cf'),     # black circle
                    ('active', '\u25b9'),       # open triangle
                    ('running', '\u25b8'),      # black triangle
                    ('completed', '\u2714'),    # check mark
                ])
                "Pretty (unicode) symbols denoting the execution status of operations."
            else:
                OPERATION_STATUS_SYMBOLS = OrderedDict([
                    ('ineligible', '-'),
                    ('eligible', '+'),
                    ('active', '*'),
                    ('running', '>'),
                    ('completed', 'X')
                ])
                "Symbols denoting the execution status of operations."
            operation_status_legend = ' '.join('[{}]:{}'.format(v, k)
                                               for k, v in OPERATION_STATUS_SYMBOLS.items())

        context['jobs'] = list(statuses.values())
        context['overview'] = overview
        context['detailed'] = detailed
        context['all_ops'] = all_ops
        context['parameters'] = parameters
        context['compact'] = compact
        context['pretty'] = pretty
        context['unroll'] = unroll
        if overview:
            context['progress_sorted'] = progress_sorted
        if detailed:
            context['alias_bool'] = {True: 'Y', False: 'N'}
            context['scheduler_status_code'] = _FMT_SCHEDULER_STATUS
            context['status_legend'] = status_legend
            if compact:
                context['extra_num_operations'] = max(num_operations-1, 0)
            if not unroll:
                context['operation_status_legend'] = operation_status_legend
                context['operation_status_symbols'] = OPERATION_STATUS_SYMBOLS

        def _add_dummy_operation(job):
            job['operations'][''] = {
                'completed': False,
                'eligible': False,
                'scheduler_status': JobStatus.dummy}

        for job in context['jobs']:
            has_eligible_ops = any([v['eligible'] for v in job['operations'].values()])
            if not has_eligible_ops and not context['all_ops']:
                _add_dummy_operation(job)

        op_counter = Counter()
        for job in context['jobs']:
            for k, v in job['operations'].items():
                if k != '' and v['eligible']:
                    op_counter[k] += 1
        context['op_counter'] = op_counter.most_common(eligible_jobs_max_lines)
        n = len(op_counter) - len(context['op_counter'])
        if n > 0:
            context['op_counter'].append(('[{} more operations omitted]'.format(n), ''))

        status_renderer = StatusRenderer()
        # We have to make a deep copy of the template environment if we're
        # using a process Pool for parallelism. Somewhere in the process of
        # manually pickling and dispatching tasks to individual processes
        # Python's reference counter loses track of the environment and ends up
        # destructing the template environment. This causes subsequent calls to
        # print_status to fail (although _fetch_status calls will still
        # succeed).
        te = deepcopy(template_environment) if status_parallelization == "process" \
            else template_environment
        render_output = status_renderer.render(template, te, context, detailed,
                                               expand, unroll, compact, output_format)

        print(render_output, file=file)

        # Show profiling results (if enabled)
        if profiling_results:
            print('\n' + '\n'.join(profiling_results), file=file)

        return status_renderer

    def _run_operations(self, operations=None, pretend=False, np=None,
                        timeout=None, progress=False):
        """Execute the next operations as specified by the project's workflow.

        See also: :meth:`~.run`

        :param operations:
            The operations to execute (optional).
        :type operations:
            Sequence of instances of :class:`._JobOperation`
        :param pretend:
            Do not actually execute the operations, but show which command would have been used.
        :type pretend:
            bool
        :param np:
            The number of processors to use for each operation.
        :type np:
            int
        :param timeout:
            An optional timeout for each operation in seconds after which execution will
            be cancelled. Use -1 to indicate not timeout (the default).
        :type timeout:
            int
        :param progress:
            Show a progress bar during execution.
        :type progress:
            bool
        """
        if timeout is not None and timeout < 0:
            timeout = None
        if operations is None:
            operations = list(self._get_pending_operations(self))
        else:
            operations = list(operations)   # ensure list

        if np is None or np == 1 or pretend:
            if progress:
                operations = tqdm(operations)
            for operation in operations:
                self._execute_operation(operation, timeout, pretend)
        else:
            logger.debug("Parallelized execution of {} operation(s).".format(len(operations)))
            with contextlib.closing(Pool(processes=cpu_count() if np < 0 else np)) as pool:
                logger.debug("Parallelized execution of {} operation(s).".format(len(operations)))
                try:
                    import pickle
                    self._run_operations_in_parallel(pool, pickle, operations, progress, timeout)
                    logger.debug("Used cPickle module for serialization.")
                except Exception as error:
                    if not isinstance(error, (pickle.PickleError, self._PickleError)) and\
                            'pickle' not in str(error).lower():
                        raise    # most likely not a pickle related error...

                    try:
                        import cloudpickle
                    except ImportError:  # The cloudpickle package is not available.
                        logger.error("Unable to parallelize execution due to a pickling error. "
                                     "\n\n - Try to install the 'cloudpickle' package, e.g., with "
                                     "'pip install cloudpickle'!\n")
                        raise error
                    else:
                        try:
                            self._run_operations_in_parallel(
                                pool, cloudpickle, operations, progress, timeout)
                        except self._PickleError as error:
                            raise RuntimeError("Unable to parallelize execution due to a pickling "
                                               "error: {}.".format(error))

    @deprecated(deprecated_in="0.11", removed_in="0.13", current_version=__version__)
    def run_operations(self, operations=None, pretend=False, np=None, timeout=None, progress=False):
        """Execute the next operations as specified by the project's workflow.

        See also: :meth:`~.run`

        :param operations:
            The operations to execute (optional).
        :type operations:
            Sequence of instances of :class:`.JobOperation`
        :param pretend:
            Do not actually execute the operations, but show which command would have been used.
        :type pretend:
            bool
        :param np:
            The number of processors to use for each operation.
        :type np:
            int
        :param timeout:
            An optional timeout for each operation in seconds after which execution will
            be cancelled. Use -1 to indicate not timeout (the default).
        :type timeout:
            int
        :param progress:
            Show a progress bar during execution.
        :type progress:
            bool
        """
        return self._run_operations(operations, pretend, np, timeout, progress)

    class _PickleError(Exception):
        "Indicates a pickling error while trying to parallelize the execution of operations."
        pass

    @staticmethod
    def _dumps_op(op):
        return (op.id, op.name, op.job._id, op.cmd, op.directives)

    def _loads_op(self, blob):
        id, name, job_id, cmd, directives = blob
        return _JobOperation(id, name, self.open_job(id=job_id), cmd, directives)

    def _run_operations_in_parallel(self, pool, pickle, operations, progress, timeout):
        """Execute operations in parallel.

        This function executes the given list of operations with the provided process pool.

        Since pickling of the project instance is likely to fail, we manually pickle the
        project instance and the operations before submitting them to the process pool to
        enable us to try different pool and pickle module combinations.
        """

        try:
            s_project = pickle.dumps(self)
            s_tasks = [(pickle.loads, s_project, self._dumps_op(op))
                       for op in tqdm(operations, desc='Serialize tasks', file=sys.stderr)]
        except Exception as error:  # Masking all errors since they must be pickling related.
            raise self._PickleError(error)

        results = [pool.apply_async(_execute_serialized_operation, task) for task in s_tasks]

        for result in tqdm(results) if progress else results:
            result.get(timeout=timeout)

    def _execute_operation(self, operation, timeout=None, pretend=False):
        if pretend:
            print(operation.cmd)
            return None

        logger.info("Execute operation '{}'...".format(operation))
        # Check if we need to fork for operation execution...
        if (
            # The 'fork' directive was provided and evaluates to True:
            operation.directives.get('fork', False)
            # Separate process needed to cancel with timeout:
            or timeout is not None
            # The operation function is of an instance of FlowCmdOperation:
            or isinstance(self._operations[operation.name], FlowCmdOperation)
            # The specified executable is not the same as the interpreter instance:
            or operation.directives.get('executable', sys.executable) != sys.executable
        ):
            # ... need to fork:
            logger.debug(
                "Forking to execute operation '{}' with "
                "cmd '{}'.".format(operation, operation.cmd))
            subprocess.run(operation.cmd, shell=True, timeout=timeout,
                           check=True)
        else:
            # ... executing operation in interpreter process as function:
            logger.debug(
                "Executing operation '{}' with current interpreter "
                "process ({}).".format(operation, os.getpid()))
            try:
                self._operations[operation.name](operation.job)
            except Exception as e:
                raise UserOperationError(
                    'An exception was raised during operation {operation.name} '
                    'for job {operation.job}.'.format(operation=operation)) from e

    def _get_default_directives(self):
        return {name: self.groups[name].operation_directives.get(name, dict())
                for name in self.operations}

    def run(self, jobs=None, names=None, pretend=False, np=None, timeout=None, num=None,
            num_passes=1, progress=False, order=None, ignore_conditions=IgnoreConditions.NONE):
        """Execute all pending operations for the given selection.

        This function will run in an infinite loop until all pending operations
        are executed, unless it reaches the maximum number of passes per
        operation or the maximum number of executions.

        By default there is no limit on the total number of executions, but a specific
        operation will only be executed once per job. This is to avoid accidental
        infinite loops when no or faulty post conditions are provided.

        See also: :meth:`~.run_operations`

        :param jobs:
            Only execute operations for the given jobs, or all if the argument is omitted.
        :type jobs:
            Sequence of instances :class:`.Job`.
        :param names:
            Only execute operations that are in the provided set of names, or all, if the
            argument is omitted.
        :type names:
            Sequence of :class:`str`
        :param pretend:
            Do not actually execute the operations, but show which command would have been used.
        :type pretend:
            bool
        :param np:
            Parallelize to the specified number of processors. Use -1 to parallelize to all
            available processing units.
        :type np:
            int
        :param timeout:
            An optional timeout for each operation in seconds after which execution will
            be cancelled. Use -1 to indicate not timeout (the default).
        :type timeout:
            int
        :param num:
            The total number of operations that are executed will not exceed this argument
            if provided.
        :type num:
            int
        :param num_passes:
            The total number of one specific job-operation pair will not exceed this argument.
            The default is 1, there is no limit if this argument is `None`.
        :type num_passes:
            int
        :param progress:
            Show a progress bar during execution.
        :type progress:
            bool
        :param order:
            Specify the order of operations, possible values are:
                * 'none' or None (no specific order)
                * 'by-job' (operations are grouped by job)
                * 'cyclic' (order operations cyclic by job)
                * 'random' (shuffle the execution order randomly)
                * callable (a callable returning a comparison key for an
                            operation used to sort operations)

            The default value is `none`, which is equivalent to `by-job` in the current
            implementation.

            .. note::
                Users are advised to not rely on a specific execution order, as a
                substitute for defining the workflow in terms of pre- and post-conditions.
                However, a specific execution order may be more performant in cases where
                operations need to access and potentially lock shared resources.
        :type order:
            str, callable, or NoneType
        :param ignore_conditions:
            Specify if pre and/or post conditions check is to be ignored for eligibility check.
            The default is :py:class:`IgnoreConditions.NONE`.
        :type ignore_conditions:
            :py:class:`~.IgnoreConditions`
        """
        # If no jobs argument is provided, we run operations for all jobs.
        if jobs is None:
            jobs = self

        # Get all matching FlowGroups
        if isinstance(names, str):
            raise ValueError(
                "The names argument of FlowProject.run() must be a sequence of strings, "
                "not a string.")
        if names is None:
            names = list(self.operations)

        flow_groups = self._gather_flow_groups(names)

        # Get default directives
        default_directives = self._get_default_directives()

        # Negative values for the execution limits, means 'no limit'.
        if num_passes and num_passes < 0:
            num_passes = None
        if num and num < 0:
            num = None

        if type(ignore_conditions) != IgnoreConditions:
            raise ValueError(
                "The ignore_conditions argument of FlowProject.run() "
                "must be a member of class IgnoreConditions")

        messages = list()

        def log(msg, lvl=logging.INFO):
            messages.append((msg, lvl))

        reached_execution_limit = Event()

        def select(operation):
            if operation.job not in self:
                log("Job '{}' is no longer part of the project.".format(operation.job))
                return False
            if num is not None and select.total_execution_count >= num:
                reached_execution_limit.set()
                raise StopIteration  # Reached total number of executions

            # Check whether the operation was executed more than the total number of allowed
            # passes *per operation* (default=1).
            if num_passes is not None and select.num_executions.get(operation, 0) >= num_passes:
                log("Operation '{}' exceeds max. # of allowed "
                    "passes ({}).".format(operation, num_passes))

                # Warn if an operation has no post-conditions set.
                has_post_conditions = len(self.operations[operation.name]._postconds)
                if not has_post_conditions:
                    log("Operation '{}' has no post-conditions!".format(operation.name),
                        logging.WARNING)

                return False    # Reached maximum number of passes for this operation.

            # Increase execution counters for this operation.
            select.num_executions[operation] += 1
            select.total_execution_count += 1
            return True

        # Keep track of all executed job-operations; the number of executions
        # of each individual job-operation cannot exceed num_passes.
        select.num_executions = defaultdict(int)

        # Keep track of the total execution count, it may not exceed the value given by
        # num, if not None.
        # Note: We are not using sum(select.num_execution.values()) for efficiency.
        select.total_execution_count = 0

        for i_pass in count(1):
            if reached_execution_limit.is_set():
                logger.warning("Reached the maximum number of operations that can be executed, but "
                               "there are still operations pending.")
                break
            try:
                # Change groups to available run _JobOperation(s)
                with self._potentially_buffered():
                    operations = []
                    for flow_group in flow_groups:
                        for job in jobs:
                            operations.extend(
                                flow_group._create_run_job_operations(
                                    self._entrypoint, default_directives, job, ignore_conditions))

                    operations = list(filter(select, operations))
            finally:
                if messages:
                    for msg, level in set(messages):
                        logger.log(level, msg)
                    del messages[:]     # clear
            if not operations:
                break   # No more pending operations or execution limits reached.

            # Optionally re-order operations for execution if order argument is provided:
            if callable(order):
                operations = list(sorted(operations, key=order))
            elif order == 'cyclic':
                groups = [list(group)
                          for _, group in groupby(operations, key=lambda op: op.job)]
                operations = list(roundrobin(*groups))
            elif order == 'random':
                random.shuffle(operations)
            elif order is None or order in ('none', 'by-job'):
                pass  # by-job is the default order
            else:
                raise ValueError(
                    "Invalid value for the 'order' argument, valid arguments are "
                    "'none', 'by-job', 'cyclic', 'random', None, or a callable.")

            logger.info(
                "Executing {} operation(s) (Pass # {:02d})...".format(len(operations), i_pass))
            self._run_operations(operations, pretend=pretend,
                                 np=np, timeout=timeout, progress=progress)

    def _generate_operations(self, cmd, jobs, requires=None):
        "Generate job-operations for a given 'direct' command."
        for job in jobs:
            if requires and set(requires).difference(self.labels(job)):
                continue
            cmd_ = cmd.format(job=job)
            yield _JobOperation(name=cmd_.replace(' ', '-'), cmd=cmd_, job=job)

    def _gather_flow_groups(self, names=None):
        """Grabs FlowGroups that match any of a set of names."""
        operations = OrderedDict()
        # if no names are selected try all singleton groups
        if names is None:
            names = self._operations.keys()
        for name in names:
            if name in operations:
                continue
            groups = [group for gname, group in self.groups.items() if
                      re.fullmatch(name, gname)]
            if len(groups) > 0:
                for group in groups:
                    operations[group.name] = group
            else:
                continue
        operations = list(operations.values())
        if not self._verify_group_compatibility(operations):
            raise ValueError("Cannot specify groups or operations that "
                             "will be included twice when using the"
                             " -o/--operation option.")
        return operations

    def _get_submission_operations(self, jobs, default_directives, names=None,
                                   ignore_conditions=IgnoreConditions.NONE,
                                   ignore_conditions_on_execution=IgnoreConditions.NONE):
        """Grabs _JobOperations that are eligible to run from FlowGroups."""
        for job in jobs:
            for group in self._gather_flow_groups(names):
                if group.eligible(job, ignore_conditions) and self._eligible_for_submission(group,
                                                                                            job):
                    yield group._create_submission_job_operation(
                        entrypoint=self._entrypoint,
                        default_directives=default_directives,
                        job=job, index=0,
                        ignore_conditions_on_execution=ignore_conditions_on_execution)

    def _get_pending_operations(self, jobs, operation_names=None,
                                ignore_conditions=IgnoreConditions.NONE):
        "Get all pending operations for the given selection."
        assert not isinstance(operation_names, str)
        for op in self._next_operations(* jobs, ignore_conditions=ignore_conditions):
            if operation_names is None or any(re.fullmatch(n, op.name) for n in operation_names):
                yield op

    def _verify_group_compatibility(self, groups):
        """Verifies that all selected groups can be submitted together."""
        return all(a.isdisjoint(b) for a in groups for b in groups if a != b)

    @contextlib.contextmanager
    def _potentially_buffered(self):
        """Enable the use of buffered mode for certain functions."""
        if self.config['flow'].as_bool('use_buffered_mode'):
            logger.debug("Entering buffered mode...")
            with signac.buffered():
                yield
            logger.debug("Exiting buffered mode.")
        else:
            yield

    def _script(self, operations, parallel=False, template='script.sh', show_template_help=False):
        """Generate a run script to execute given operations.

        :param operations:
            The operations to execute.
        :type operations:
            Sequence of instances of :class:`._JobOperation`
        :param parallel:
            Execute all operations in parallel (default is False).
        :type parallel:
            bool
        :param template:
            The name of the template to use to generate the script.
        :type template:
            str
        :param show_template_help:
            Show help related to the templating system and then exit.
        :type show_template_help:
            bool
        """
        template_environment = self._template_environment()
        template = template_environment.get_template(template)
        context = self._get_standard_template_context()
        # For script generation we do not need the extra logic used for
        # generating cluster job scripts.
        context['base_script'] = 'base_script.sh'
        context['operations'] = list(operations)
        context['parallel'] = parallel
        if show_template_help:
            self._show_template_help_and_exit(template_environment, context)
        return template.render(** context)

    @deprecated(deprecated_in="0.11", removed_in="0.13", current_version=__version__)
    def script(self, operations, parallel=False, template='script.sh', show_template_help=False):
        """Generate a run script to execute given operations.

        :param operations:
            The operations to execute.
        :type operations:
            Sequence of instances of :class:`.JobOperation`
        :param parallel:
            Execute all operations in parallel (default is False).
        :type parallel:
            bool
        :param template:
            The name of the template to use to generate the script.
        :type template:
            str
        :param show_template_help:
            Show help related to the templating system and then exit.
        :type show_template_help:
            bool
        """
        return self._script(operations, parallel, template, show_template_help)

    def _generate_submit_script(self, _id, operations, template, show_template_help, env, **kwargs):
        """Generate submission script to submit the execution of operations to a scheduler."""
        if template is None:
            template = env.template
        assert _id is not None

        template_environment = self._template_environment(env)
        template = template_environment.get_template(template)
        context = self._get_standard_template_context()
        # The flow 'script.sh' file simply extends the base script
        # provided. The choice of base script is dependent on the
        # environment, but will default to the 'base_script.sh' provided
        # with signac-flow unless additional environment information is
        # detected.

        logger.info("Use environment '{}'.".format(env))
        logger.info("Set 'base_script={}'.".format(env.template))
        context['base_script'] = env.template
        context['environment'] = env
        context['id'] = _id
        context['operations'] = list(operations)
        context.update(kwargs)
        if show_template_help:
            self._show_template_help_and_exit(template_environment, context)
        return template.render(** context)

    def _submit_operations(self, operations, _id=None, env=None, parallel=False, flags=None,
                           force=False, template='script.sh', pretend=False,
                           show_template_help=False, **kwargs):
        r"""Submit a sequence of operations to the scheduler.

        :param operations:
            The operations to submit.
        :type operations:
            A sequence of instances of :py:class:`._JobOperation`
        :param _id:
            The _id to be used for this submission.
        :type _id:
            str
        :param parallel:
            Execute all bundled operations in parallel.
        :type parallel:
            bool
        :param flags:
            Additional options to be forwarded to the scheduler.
        :type flags:
            list
        :param force:
            Ignore all warnings or checks during submission, just submit.
        :type force:
            bool
        :param template:
            The name of the template file to be used to generate the submission script.
        :type template:
            str
        :param pretend:
            Do not actually submit, but only print the submission script to screen. Useful
            for testing the submission workflow.
        :type pretend:
            bool
        :param show_template_help:
            Show information about available template variables and filters and exit.
        :type show_template_help:
            bool
        :param \*\*kwargs:
            Additional keyword arguments to be forwarded to the scheduler.
        :return:
            Returns the submission status after successful submission or None.
        """
        if _id is None:
            _id = self._store_bundled(operations)
        if env is None:
            env = self._environment
        else:
            warnings.warn("The env argument is deprecated as of 0.10 and will be removed in 0.12. "
                          "Instead, set the environment when constructing a FlowProject.",
                          DeprecationWarning)

        print("Submitting cluster job '{}':".format(_id), file=sys.stderr)

        def _msg(group):
            print(" - Group: {}".format(group), file=sys.stderr)
            return group

        try:
            script = self._generate_submit_script(
                _id=_id,
                operations=map(_msg, operations),
                template=template,
                show_template_help=show_template_help,
                env=env,
                parallel=parallel,
                force=force,
                **kwargs
            )
        except ConfigKeyError as error:
            raise SubmitError(
                "Unable to submit, because of a configuration error.\n"
                "The following key is missing: {key}.\n"
                "You can add the key to the configuration for example with:\n\n"
                "  $ signac config --global set {key} VALUE\n".format(key=str(error)))
        else:
            # Keys which were explicitly set by the user, but are not evaluated by the
            # template engine are cause for concern and might hint at a bug in the template
            # script or ill-defined directives. Here we check whether all directive keys that
            # have been explicitly set by the user were actually evaluated by the template
            # engine and warn about those that have not been.
            keys_unused = {
                key for op in operations for key in
                op.directives._keys_set_by_user.difference(op.directives.keys_used)
                if key not in ('fork', 'nranks', 'omp_num_threads')  # ignore list
            }
            if keys_unused:
                logger.warning(
                    "Some of the keys provided as part of the directives were not used by "
                    "the template script, including: {}".format(
                        ', '.join(sorted(keys_unused))))
            if pretend:
                print(script)

            else:
                return env.submit(_id=_id, script=script, flags=flags, **kwargs)

    @deprecated(deprecated_in="0.11", removed_in="0.13", current_version=__version__)
    def submit_operations(self, operations, _id=None, env=None, parallel=False, flags=None,
                          force=False, template='script.sh', pretend=False,
                          show_template_help=False, **kwargs):
        r"""Submit a sequence of operations to the scheduler.

        :param operations:
            The operations to submit.
        :type operations:
            A sequence of instances of :py:class:`.JobOperation`
        :param _id:
            The _id to be used for this submission.
        :type _id:
            str
        :param parallel:
            Execute all bundled operations in parallel.
        :type parallel:
            bool
        :param flags:
            Additional options to be forwarded to the scheduler.
        :type flags:
            list
        :param force:
            Ignore all warnings or checks during submission, just submit.
        :type force:
            bool
        :param template:
            The name of the template file to be used to generate the submission script.
        :type template:
            str
        :param pretend:
            Do not actually submit, but only print the submission script to screen. Useful
            for testing the submission workflow.
        :type pretend:
            bool
        :param show_template_help:
            Show information about available template variables and filters and exit.
        :type show_template_help:
            bool
        :param \*\*kwargs:
            Additional keyword arguments to be forwarded to the scheduler.
        :return:
            Returns the submission status after successful submission or None.
        """
        return self._submit_operations(operations, _id, env, parallel, flags,
                                       force, template, pretend,
                                       show_template_help, **kwargs)

    def submit(self, bundle_size=1, jobs=None, names=None, num=None, parallel=False,
               force=False, walltime=None, env=None, ignore_conditions=IgnoreConditions.NONE,
               ignore_conditions_on_execution=IgnoreConditions.NONE, **kwargs):
        """Submit function for the project's main submit interface.

        :param bundle_size:
            Specify the number of operations to be bundled into one submission, defaults to 1.
        :type bundle_size:
            int
        :param jobs:
            Only submit operations associated with the provided jobs. Defaults to all jobs.
        :type jobs:
            Sequence of instances :class:`.Job`.
        :param names:
            Only submit operations with any of the given names, defaults to all names.
        :type names:
            Sequence of :class:`str`
        :param num:
            Limit the total number of submitted operations, defaults to no limit.
        :type num:
            int
        :param parallel:
            Execute all bundled operations in parallel.
        :type parallel:
            bool
        :param force:
            Ignore all warnings or checks during submission, just submit.
        :type force:
            bool
        :param walltime:
            Specify the walltime in hours or as instance of :py:class:`datetime.timedelta`.
        :param ignore_conditions:
            Specify if pre and/or post conditions check is to be ignored for eligibility check.
            The default is :py:class:`IgnoreConditions.NONE`.
        :type ignore_conditions:
            :py:class:`~.IgnoreConditions`
        :param ignore_conditions_on_execution:
            Specify if pre and/or post conditions check is to be ignored for eligibility check after
            submitting. The default is :py:class:`IgnoreConditions.NONE`.
        :type ignore_conditions:
            :py:class:`~.IgnoreConditions`
        """
        # Regular argument checks and expansion
        if jobs is None:
            jobs = self  # select all jobs
        if isinstance(names, str):
            raise ValueError(
                "The 'names' argument must be a sequence of strings, however you "
                "provided a single string: {}.".format(names))
        if env is None:
            env = self._environment
        else:
            warnings.warn("The env argument is deprecated as of 0.10 and will be removed in 0.12. "
                          "Instead, set the environment when constructing a FlowProject.",
                          DeprecationWarning)
        if walltime is not None:
            try:
                walltime = datetime.timedelta(hours=walltime)
            except TypeError as error:
                if str(error) != 'unsupported type for timedelta ' \
                                 'hours component: datetime.timedelta':
                    raise
        if type(ignore_conditions) != IgnoreConditions:
            raise ValueError(
                "The ignore_conditions argument of FlowProject.run() "
                "must be a member of class IgnoreConditions")

        # Gather all pending operations.
        with self._potentially_buffered():
            default_directives = self._get_default_directives()
            operations = self._get_submission_operations(jobs, default_directives, names,
                                                         ignore_conditions,
                                                         ignore_conditions_on_execution)
        if num is not None:
            operations = list(islice(operations, num))

        # Bundle them up and submit.
        for bundle in _make_bundles(operations, bundle_size):
            status = self._submit_operations(operations=bundle, env=env, parallel=parallel,
                                             force=force, walltime=walltime, **kwargs)
            if status is not None:  # operations were submitted, store status
                for operation in bundle:
                    operation.set_status(status)

    @classmethod
    def _add_submit_args(cls, parser):
        "Add arguments to submit sub command to parser."
        parser.add_argument(
            'flags',
            type=str,
            nargs='*',
            help="Flags to be forwarded to the scheduler.")
        parser.add_argument(
            '--pretend',
            action='store_true',
            help="Do not really submit, but print the submission script to screen.")
        parser.add_argument(
            '--force',
            action='store_true',
            help="Ignore all warnings and checks, just submit.")
        parser.add_argument(
            '--test',
            action='store_true',
            help="Do not interact with the scheduler, implies --pretend.")
        parser.add_argument(
            '--ignore-conditions',
            type=str,
            choices=['none', 'pre', 'post', 'all'],
            default=IgnoreConditions.NONE,
            action=_IgnoreConditionsConversion,
            help="Specify conditions to ignore for eligibility check.")
        parser.add_argument(
            '--ignore-conditions-on-execution',
            type=str,
            choices=['none', 'pre', 'post', 'all'],
            default=IgnoreConditions.NONE,
            action=_IgnoreConditionsConversion,
            help="Specify conditions to ignore after submitting. May be useful "
                 "for conditions that cannot be checked once scheduled.")

        cls._add_operation_selection_arg_group(parser)
        cls._add_operation_bundling_arg_group(parser)
        cls._add_template_arg_group(parser)

    @classmethod
    def _add_script_args(cls, parser):
        cls._add_operation_selection_arg_group(parser)
        execution_group = parser.add_argument_group('execution')
        execution_group.add_argument(
            '-p', '--parallel',
            action='store_true',
            help="Execute all operations in parallel.")
        cls._add_direct_cmd_arg_group(parser)
        cls._add_template_arg_group(parser)

    @classmethod
    def _add_template_arg_group(cls, parser, default='script.sh'):
        "Add argument group to parser for template handling."
        template_group = parser.add_argument_group(
            'templating',
            "The execution and submission scripts are always generated from a script "
            "which is by default called '{default}' and located within the default "
            "template directory. The system uses a default template if none is provided. "
            "The default template extends from a base template, which may be different "
            "depending on the local compute environment, e.g., 'slurm.sh' for an environment "
            "with SLURM scheduler. The name of the base template is provided with the "
            "'base_script' template variable.".format(default=default),
        )
        template_group.add_argument(
            '--template',
            type=str,
            default=default,
            help="The name of the template file within the template directory. "
                 "The standard template directory is '${{project_root}}/templates' and "
                 "can be configured with the 'template_dir' configuration variable. "
                 "Default: '{}'.".format(default))
        template_group.add_argument(
            '--template-help',
            dest='show_template_help',
            action='store_true',
            help="Show information about the template context, including available variables "
                 "and filter functions; then exit.")

    @classmethod
    def _add_job_selection_args(cls, parser):
        parser.add_argument(
            '-j', '--job-id',
            type=str,
            nargs='+',
            help="Only select jobs that match the given id(s).")
        parser.add_argument(
            '-f', '--filter',
            type=str,
            nargs='+',
            help="Only select jobs that match the given state point filter.")
        parser.add_argument(
            '--doc-filter',
            type=str,
            nargs='+',
            help="Only select jobs that match the given document filter.")

    @classmethod
    def _add_operation_selection_arg_group(cls, parser, operations=None):
        "Add argument group to parser for job-operation selection."
        selection_group = parser.add_argument_group(
            'job-operation selection',
            "By default, all eligible operations for all jobs are selected. Use "
            "the options in this group to reduce this selection.")
        cls._add_job_selection_args(selection_group)
        selection_group.add_argument(
            '-o', '--operation',
            dest='operation_name',
            nargs='+',
            help="Only select operation or groups that match the given "
            "operation/group name(s).")
        selection_group.add_argument(
            '-n', '--num',
            type=int,
            help="Limit the total number of operations/groups to be selected. A group is "
                 "considered to be one operation even if it consists of multiple operations.")

    @classmethod
    def _add_operation_bundling_arg_group(cls, parser):
        """Add argument group to parser for operation bundling."""

        bundling_group = parser.add_argument_group(
            'bundling',
            "Bundle multiple operations for execution, e.g., to submit them "
            "all together to a cluster job, or execute them in parallel within "
            "an execution script.")
        bundling_group.add_argument(
            '-b', '--bundle',
            type=int,
            nargs='?',
            const=0,
            default=1,
            dest='bundle_size',
            help="Bundle multiple operations for execution in a single "
            "scheduler job. When this option is provided without argument, "
            " all pending operations are aggregated into one bundle.")
        bundling_group.add_argument(
            '-p', '--parallel',
            action='store_true',
            help="Execute all operations in a single bundle in parallel.")

    @classmethod
    def _add_direct_cmd_arg_group(cls, parser):
        direct_cmd_group = parser.add_argument_group("direct cmd")
        direct_cmd_group.add_argument(
            '--cmd',
            type=str,
            help="Directly specify the command for an operation. "
                 "For example: --cmd='echo {job._id}'. "
                 "--cmd option is deprecated as of 0.9 and will be removed in 0.11.")
        direct_cmd_group.add_argument(
            '--requires',
            type=str,
            nargs='+',
            help="Manually specify all labels that are required for the direct command "
                 "to be considered eligible for execution.")

    def export_job_statuses(self, collection, statuses):
        "Export the job statuses to a database collection."
        for status in statuses:
            job = self.open_job(id=status['job_id'])
            status['statepoint'] = job.statepoint()
            collection.update_one({'_id': status['job_id']},
                                  {'$set': status}, upsert=True)

    @classmethod
    def _add_print_status_args(cls, parser):
        "Add arguments to parser for the :meth:`~.print_status` method."
        cls._add_job_selection_args(parser)
        view_group = parser.add_argument_group(
            'view',
            "Specify how to format the status display.")
        view_group.add_argument(
            '--json',
            dest='dump_json',
            action='store_true',
            help="Do not format the status display, but dump all data formatted in JSON.")
        view_group.add_argument(
            '-d', '--detailed',
            action='store_true',
            help="Show a detailed view of all jobs and their labels and operations.")
        view_group.add_argument(
            '-a', '--all-operations',
            dest='all_ops',
            action='store_true',
            help="Show information about all operations, not just active or eligible ones.")
        view_group.add_argument(
            '--only-incomplete-operations',
            dest='only_incomplete',
            action='store_true',
            help="Only show information for jobs with incomplete operations.")
        view_group.add_argument(
            '--stack',
            action='store_false',
            dest='unroll',
            help="Show labels and operations in separate rows.")
        view_group.add_argument(
            '-1', '--one-line',
            dest='compact',
            action='store_true',
            help="Show only one line per job.")
        view_group.add_argument(
            '-e', '--expand',
            action='store_true',
            help="Display job labels and job operations in two separate tables.")
        view_group.add_argument(
            '--pretty',
            action='store_true')
        view_group.add_argument(
            '--full',
            action='store_true',
            help="Show all available information (implies --detailed --all-operations).")
        view_group.add_argument(
            '--no-overview',
            action='store_false',
            dest='overview',
            help="Do not print an overview.")
        view_group.add_argument(
            '-m', '--overview-max-lines',
            type=_positive_int,
            help="Limit the number of lines in the overview.")
        view_group.add_argument(
            '-p', '--parameters',
            type=str,
            nargs='*',
            help="Display select parameters of the job's "
                 "statepoint with the detailed view.")
        view_group.add_argument(
            '--param-max-width',
            type=int,
            help="Limit the width of each parameter row.")
        view_group.add_argument(
            '--eligible-jobs-max-lines',
            type=_positive_int,
            help="Limit the number of eligible jobs that are shown.")
        parser.add_argument(
            '--ignore-errors',
            action='store_true',
            help="Ignore errors that might occur when querying the scheduler.")
        parser.add_argument(
            '--no-parallelize',
            action='store_true',
            help="Do not parallelize the status determination. "
                 "The '--no-parallelize' argument is deprecated. "
                 "Please use the status_parallelization configuration "
                 "instead (see above)."
            )
        view_group.add_argument(
            '-o', '--output-format',
            type=str,
            default='terminal',
            help="Set status output format: terminal, markdown, or html.")

    def labels(self, job):
        """Yields all labels for the given ``job``.

        See also: :meth:`~.label`
        """
        for label_func, label_name in self._label_functions.items():
            if label_name is None:
                label_name = getattr(label_func, '_label_name',
                                     getattr(label_func, '__name__', type(label_func).__name__))
            try:
                label_value = label_func(job)
            except TypeError:
                try:
                    label_value = label_func(self, job)
                except Exception:
                    label_func = getattr(self, label.__func__.__name__)
                    label_value = label_func(job)

            assert label_name is not None
            if isinstance(label_value, str):
                yield label_value
            elif bool(label_value) is True:
                yield label_name

    def add_operation(self, name, cmd, pre=None, post=None, **kwargs):
        """
        Add an operation to the workflow.

        This method will add an instance of :py:class:`~.FlowOperation` to the
        operations-dict of this project.

        .. seealso::

            A Python function may be defined as an operation function directly using
            the :meth:`~.operation` decorator.

        Any FlowOperation is associated with a specific command, which should be
        a function of :py:class:`~signac.contrib.job.Job`. The command (cmd) can
        be stated as function, either by using str-substitution based on a job's
        attributes, or by providing a unary callable, which expects an instance
        of job as its first and only positional argument.

        For example, if we wanted to define a command for a program called 'hello',
        which expects a job id as its first argument, we could construct the following
        two equivalent operations:

        .. code-block:: python

            op = FlowOperation('hello', cmd='hello {job._id}')
            op = FlowOperation('hello', cmd=lambda 'hello {}'.format(job._id))

        Here are some more useful examples for str-substitutions:

        .. code-block:: python

            # Substitute job state point parameters:
            op = FlowOperation('hello', cmd='cd {job.ws}; hello {job.sp.a}')

        Pre-requirements (pre) and post-conditions (post) can be used to
        trigger an operation only when certain conditions are met. Conditions are unary
        callables, which expect an instance of job as their first and only positional
        argument and return either True or False.

        An operation is considered "eligible" for execution when all pre-requirements
        are met and when at least one of the post-conditions is not met.
        Requirements are always met when the list of requirements is empty and
        post-conditions are never met when the list of post-conditions is empty.

        Please note, eligibility in this contexts refers only to the workflow pipeline
        and not to other contributing factors, such as whether the job-operation is currently
        running or queued.

        :param name:
            A unique identifier for this operation, which may be freely chosen.
        :type name:
            str
        :param cmd:
            The command to execute operation; should be a function of job.
        :type cmd:
            str or callable
        :param pre:
            Required conditions.
        :type pre:
            sequence of callables
        :param post:
            Post-conditions to determine completion.
        :type pre:
            sequence of callables
        """
        if name in self.operations:
            raise KeyError("An operation with this identifier is already added.")
        op = self.operations[name] = FlowCmdOperation(cmd=cmd, pre=pre, post=post)
        if name in self._groups:
            raise KeyError("A group with this identifier already exists.")
        self._groups[name] = FlowGroup(name,
                                       operations={name: op},
                                       operation_directives=dict(name=kwargs))

    def completed_operations(self, job):
        """Determine which operations have been completed for job.

        :param job:
            The signac job handle.
        :type job:
            :class:`~signac.contrib.job.Job`
        :return:
            The name of the operations that are complete.
        :rtype:
            str
        """
        for name, op in self._operations.items():
            if op.complete(job):
                yield name

    def _job_operations(self, job, ignore_conditions=IgnoreConditions.NONE):
        "Yield instances of _JobOperation constructed for specific jobs."
        for name in self.operations:
            group = self._groups[name]
            yield from group._create_run_job_operations(entrypoint=self._entrypoint, job=job,
                                                        default_directives=dict(),
                                                        ignore_conditions=ignore_conditions,
                                                        index=0)

    def _next_operations(self, *jobs, ignore_conditions=IgnoreConditions.NONE):
        """Determine the next eligible operations for jobs.

        :param jobs:
            The signac job handles.
        :type job:
            :class:`~signac.contrib.job.Job`
        :param ignore_conditions:
            Specify if pre and/or post conditions check is to be ignored for eligibility check.
            The default is :py:class:`IgnoreConditions.NONE`.
        :type ignore_conditions:
            :py:class:`~.IgnoreConditions`
        :yield:
            All instances of :class:`~._JobOperation` jobs are eligible for.
        """
        for job in jobs:
            for op in self._job_operations(job, ignore_conditions):
                yield op

    @deprecated(deprecated_in="0.11", removed_in="0.13", current_version=__version__)
    def next_operations(self, *jobs, ignore_conditions=IgnoreConditions.NONE):
        """Determine the next eligible operations for jobs.

        :param jobs:
            The signac job handles.
        :type job:
            :class:`~signac.contrib.job.Job`
        :param ignore_conditions:
            Specify if pre and/or post conditions check is to be ignored for eligibility check.
            The default is :py:class:`IgnoreConditions.NONE`.
        :type ignore_conditions:
            :py:class:`~.IgnoreConditions`
        :yield:
            All instances of :class:`~.JobOperation` jobs are eligible for.
        """
        for job in jobs:
            for op in self._job_operations(job, ignore_conditions):
                yield JobOperation(op.id, op.name, op.job, op._cmd, op.directives)

    @classmethod
    def operation(cls, func, name=None):
        """Add the function `func` as operation function to the class workflow definition.

        This function is designed to be used as a decorator function, for example:

        .. code-block:: python

            @FlowProject.operation
            def hello(job):
                print('Hello', job)

        See also: :meth:`~.flow.FlowProject.add_operation`.
        """
        if isinstance(func, str):
            return lambda op: cls.operation(op, name=func)

        if name is None:
            name = func.__name__

        if (name, func) in cls._OPERATION_FUNCTIONS:
            raise ValueError(
                "An operation with name '{}' is already registered.".format(name))
        if name in cls._GROUP_NAMES:
            raise ValueError("A group with name '{}' is already registered.".format(name))

        signature = inspect.signature(func)
        for i, (k, v) in enumerate(signature.parameters.items()):
            if i and v.default is inspect.Parameter.empty:
                raise ValueError(
                    "Only the first argument in an operation argument may not have "
                    "a default value! ({})".format(name))

        # Append the name and function to the class registry
        cls._OPERATION_FUNCTIONS.append((name, func))
        cls._GROUPS.append(FlowGroupEntry(name=name, options=""))
        if hasattr(func, '_flow_groups'):
            func._flow_groups.append(name)
        else:
            func._flow_groups = [name]
        return func

    @classmethod
    def _collect_operations(cls):
        "Collect all operations that were add via decorator."
        operations = []
        for parent_class in cls.__mro__:
            operations.extend(getattr(parent_class, '_OPERATION_FUNCTIONS', []))
        return operations

    @classmethod
    def _collect_conditions(cls, attr):
        "Collect conditions from attr using the mro hierarchy."
        ret = defaultdict(list)
        for parent_class in cls.__mro__:
            for func, conds in getattr(parent_class, attr, dict()).items():
                ret[func].extend(conds)
        return ret

    @classmethod
    def _collect_pre_conditions(cls):
        "Collect all pre-conditions that were added via decorator."
        return cls._collect_conditions('_OPERATION_PRE_CONDITIONS')

    @classmethod
    def _collect_post_conditions(cls):
        "Collect all post-conditions that were added via decorator."
        return cls._collect_conditions('_OPERATION_POST_CONDITIONS')

    def _register_operations(self):
        "Register all operation functions registered with this class and its parent classes."
        operations = self._collect_operations()
        pre_conditions = self._collect_pre_conditions()
        post_conditions = self._collect_post_conditions()

        for name, func in operations:
            if name in self._operations:
                raise ValueError(
                    "Repeat definition of operation with name '{}'.".format(name))

            # Extract pre/post conditions and directives from function:
            params = {
                'pre': pre_conditions.get(func, None),
                'post': post_conditions.get(func, None)}

            # Construct FlowOperation:
            if getattr(func, '_flow_cmd', False):
                self._operations[name] = FlowCmdOperation(cmd=func, **params)
            else:
                self._operations[name] = FlowOperation(op_func=func, **params)

    @classmethod
    def make_group(cls, name, options=""):
        """Make a FlowGroup named ``name`` and return a decorator to make groups.

        .. code-block:: python

            example_group = FlowProject.make_group('example')

            @example_group
            @FlowProject.operation
            def foo(job):
                return "hello world"

        FlowGroups group operations together for running and submitting
        JobOperations.

        :param name:
            The name of the :class:`~.FlowGroup`.
        :type name:
            str
        :param options:
            A string to append to submissions can be any valid :meth:`FlowOperation.run` option.
        :type options:
            str
        """
        if name in cls._GROUP_NAMES:
            raise ValueError("Repeat definition of group with name '{}'.".format(name))
        else:
            cls._GROUP_NAMES.add(name)

        group_entry = FlowGroupEntry(name, options)
        cls._GROUPS.append(group_entry)
        return group_entry

    def _register_groups(self):
        "Register all groups and add the correct operations to each."
        group_entries = []
        # Gather all groups from class and parent classes.
        for cls in type(self).__mro__:
            group_entries.extend(getattr(cls, '_GROUPS', []))

        # Initialize all groups without operations
        for entry in group_entries:
            self._groups[entry.name] = FlowGroup(entry.name, options=entry.options)

        # Add operations and directives to group
        for (op_name, op) in self._operations.items():
            if isinstance(op, FlowCmdOperation):
                func = op._cmd
            else:
                func = op._op_func

            if hasattr(func, '_flow_groups'):
                op_directives = getattr(func, '_flow_group_operation_directives', dict())
                for group_name in func._flow_groups:
                    raw_directives = op_directives.get(group_name)
                    if raw_directives is not None:
                        directives = self._environment.get_default_directives()
                        directives.update(raw_directives)
                    else:
                        directives = None
                    self._groups[group_name].add_operation(
                        op_name, op, directives)

            # For singleton groups add directives
            directives = self._environment.get_default_directives()
            directives.update(getattr(func, '_flow_directives', dict()))
            self._groups[op_name].operation_directives[op_name] = directives

    @property
    def operations(self):
        "The dictionary of operations that have been added to the workflow."
        return self._operations

    @property
    def groups(self):
        return self._groups

    def _eligible_for_submission(self, flow_group, job):
        """Determine if a flow_group is eligible for submission with a given job.

        By default, an operation is eligible for submission when it
        is not considered active, that means already queued or running.
        """
        if flow_group is None or job is None:
            return False
        if flow_group._get_status(job) >= JobStatus.submitted:
            return False
        group_ops = set(flow_group)
        for other_group in self._groups.values():
            if group_ops & set(other_group):
                if other_group._get_status(job) >= JobStatus.submitted:
                    return False
        return True

    def _main_status(self, args):
        "Print status overview."
        jobs = self._select_jobs_from_args(args)
        if args.compact and not args.unroll:
            logger.warn("The -1/--one-line argument is incompatible with "
                        "'--stack' and will be ignored.")
        show_traceback = args.debug or args.show_traceback
        args = {key: val for key, val in vars(args).items()
                if key not in ['func', 'verbose', 'debug', 'show_traceback',
                               'job_id', 'filter', 'doc_filter']}
        if args.pop('full'):
            args['detailed'] = args['all_ops'] = True

        start = time.time()
        try:
            self.print_status(jobs=jobs, **args)
        except NoSchedulerError:
            self.print_status(jobs=jobs, **args)
        except Exception as error:
            if show_traceback:
                logger.error(
                    "Error during status update: {}\nUse '--ignore-errors' to "
                    "complete the update anyways.".format(str(error)))
            else:
                logger.error(
                    "Error during status update: {}\nUse '--ignore-errors' to "
                    "complete the update anyways or '--show-traceback' to show "
                    "the full traceback.".format(str(error)))
                error = error.__cause__  # Always show the user traceback cause.
            traceback.print_exception(type(error), error, error.__traceback__)
        else:
            # Use small offset to account for overhead with few jobs
            delta_t = (time.time() - start - 0.5) / max(len(jobs), 1)
            config_key = 'status_performance_warn_threshold'
            warn_threshold = flow_config.get_config_value(config_key)
            if not args['profile'] and delta_t > warn_threshold >= 0:
                print(
                    "WARNING: "
                    "The status compilation took more than {}s per job. Consider "
                    "using `--profile` to determine bottlenecks within your project "
                    "workflow definition.\n"
                    "Execute `signac config set flow.{} VALUE` to specify the "
                    "warning threshold in seconds.\n"
                    "To speed up the compilation, you can try executing "
                    "`signac config set flow.status_parallelization 'process'` to set "
                    "the status_parallelization config value to process."
                    "Use -1 to completely suppress this warning.\n"
                    .format(warn_threshold, config_key), file=sys.stderr)

    def _main_next(self, args):
        "Determine the jobs that are eligible for a specific operation."
        for job in self:
            if args.name in {op.name for op in self._next_operations(job)}:
                print(job)

    def _main_run(self, args):
        "Run all (or select) job operations."
        # Select jobs:
        jobs = self._select_jobs_from_args(args)

        # Setup partial run function, because we need to call this either
        # inside some context managers or not based on whether we need
        # to switch to the project root directory or not.
        run = functools.partial(self.run,
                                jobs=jobs, names=args.operation_name, pretend=args.pretend,
                                np=args.parallel, timeout=args.timeout, num=args.num,
                                num_passes=args.num_passes, progress=args.progress,
                                order=args.order,
                                ignore_conditions=args.ignore_conditions)

        if args.switch_to_project_root:
            with add_cwd_to_environment_pythonpath():
                with switch_to_directory(self.root_directory()):
                    run()
        else:
            run()

    def _main_script(self, args):
        "Generate a script for the execution of operations."
        if args.requires and not args.cmd:
            raise ValueError(
                "The --requires option can only be used in combination with --cmd.")
        if args.cmd and args.operation_name:
            raise ValueError(
                "Cannot use the -o/--operation-name and the --cmd options in combination!")
        # Select jobs:
        jobs = self._select_jobs_from_args(args)

        # Gather all pending operations or generate them based on a direct command...
        with self._potentially_buffered():
            if args.cmd:
                warnings.warn("The --cmd option for script is deprecated as of "
                              "0.10 and will be removed in 0.12.",
                              DeprecationWarning)
                operations = self._generate_operations(args.cmd, jobs, args.requires)
            else:
                names = args.operation_name if args.operation_name else None
                default_directives = self._get_default_directives()
                operations = self._get_submission_operations(jobs, default_directives, names,
                                                             args.ignore_conditions,
                                                             args.ignore_conditions_on_execution)
            operations = list(islice(operations, args.num))

        # Generate the script and print to screen.
        print(self._script(
            operations=operations, parallel=args.parallel,
            template=args.template, show_template_help=args.show_template_help))

    def _main_submit(self, args):
        "Submit jobs to a scheduler"
        if args.test:
            args.pretend = True
        kwargs = vars(args)

        # Select jobs:
        jobs = self._select_jobs_from_args(args)

        # Fetch the scheduler status.
        if not args.test:
            self._fetch_scheduler_status(jobs)

        names = args.operation_name if args.operation_name else None
        self.submit(jobs=jobs, names=names, **kwargs)

    def _main_exec(self, args):
        if len(args.jobid):
            jobs = [self.open_job(id=jid) for jid in args.jobid]
        else:
            jobs = self
        try:
            operation = self._operations[args.operation]

            if isinstance(operation, FlowCmdOperation):
                def operation_function(job):
                    cmd = operation(job).format(job=job)
                    subprocess.run(cmd, shell=True, check=True)
            else:
                operation_function = operation

        except KeyError:
            raise KeyError("Unknown operation '{}'.".format(args.operation))

        if getattr(operation_function, '_flow_aggregate', False):
            operation_function(jobs)
        else:
            for job in jobs:
                operation_function(job)

    def _select_jobs_from_args(self, args):
        "Select jobs with the given command line arguments ('-j/-f/--doc-filter')."
        if args.job_id and (args.filter or args.doc_filter):
            raise ValueError(
                "Cannot provide both -j/--job-id and -f/--filter or --doc-filter in combination.")

        if args.job_id:
            try:
                return [self.open_job(id=job_id) for job_id in args.job_id]
            except KeyError as error:
                raise LookupError("Did not find job with id {}.".format(error))
        else:
            filter_ = parse_filter_arg(args.filter)
            doc_filter = parse_filter_arg(args.doc_filter)
            return JobsCursor(self, filter_, doc_filter)

    def main(self, parser=None):
        """Call this function to use the main command line interface.

        In most cases one would want to call this function as part of the
        class definition, e.g.:

        .. code-block:: python

             my_project.py
            from flow import FlowProject

            class MyProject(FlowProject):
                pass

            if __name__ == '__main__':
                MyProject().main()

        You can then execute this script on the command line:

        .. code-block:: bash

            $ python my_project.py --help
        """
        # Find file that main is called in. When running through the command
        # line interface, we know exactly what the entrypoint path should be:
        # it's the file where main is called, which we can pull off the stack.
        self._entrypoint.setdefault('path', os.path.realpath(inspect.stack()[-1].filename))

        if parser is None:
            parser = argparse.ArgumentParser()

        base_parser = argparse.ArgumentParser(add_help=False)

        # The argparse module does not automatically merge options shared between the main
        # parser and the subparsers. We therefore assign different destinations for each
        # option and then merge them manually below.
        for prefix, _parser in (('main_', parser), ('', base_parser)):
            _parser.add_argument(
                '-v', '--verbose',
                dest=prefix + 'verbose',
                action='count',
                default=0,
                help="Increase output verbosity.")
            _parser.add_argument(
                '--show-traceback',
                dest=prefix + 'show_traceback',
                action='store_true',
                help="Show the full traceback on error.")
            _parser.add_argument(
                '--debug',
                dest=prefix + 'debug',
                action='store_true',
                help="This option implies `-vv --show-traceback`.")

        subparsers = parser.add_subparsers()

        parser_status = subparsers.add_parser(
            'status',
            parents=[base_parser],
            help="You can specify the parallelization of the status command "
                 "by setting the flow.status_parallelization config "
                 "value to 'thread' (default), 'none', or 'process'. You can do this by "
                 "executing `signac config set flow.status_parallelization "
                 "VALUE`.")
        self._add_print_status_args(parser_status)
        parser_status.add_argument(
            '--profile',
            const=inspect.getsourcefile(inspect.getmodule(self)),
            nargs='?',
            help="Collect statistics to determine code paths that are responsible "
                 "for the majority of runtime required for status determination. "
                 "Optionally provide a filename pattern to select for what files "
                 "to show result for. Defaults to the main module. "
                 "(requires pprofile)")
        parser_status.set_defaults(func=self._main_status)

        parser_next = subparsers.add_parser(
            'next',
            parents=[base_parser],
            description="Determine jobs that are eligible for a specific operation.")
        parser_next.add_argument(
            'name',
            type=str,
            help="The name of the operation.")
        parser_next.set_defaults(func=self._main_next)

        parser_run = subparsers.add_parser(
            'run',
            parents=[base_parser],
        )
        self._add_operation_selection_arg_group(parser_run, list(sorted(self._operations)))

        execution_group = parser_run.add_argument_group('execution')
        execution_group.add_argument(
            '--pretend',
            action='store_true',
            help="Do not actually execute commands, just show them.")
        execution_group.add_argument(
            '--progress',
            action='store_true',
            help="Display a progress bar during execution.")
        execution_group.add_argument(
            '--num-passes',
            type=int,
            default=1,
            help="Specify how many times a particular job-operation may be executed within one "
                 "session (default=1). This is to prevent accidental infinite loops, "
                 "where operations are executed indefinitely, because post conditions "
                 "were not properly set. Use -1 to allow for an infinite number of passes.")
        execution_group.add_argument(
            '-t', '--timeout',
            type=int,
            help="A timeout in seconds after which the execution of one operation is canceled.")
        execution_group.add_argument(
            '--switch-to-project-root',
            action='store_true',
            help="Temporarily add the current working directory to the python search path and "
                 "switch to the root directory prior to execution.")
        execution_group.add_argument(
            '-p', '--parallel',
            type=int,
            nargs='?',
            const='-1',
            help="Specify the number of cores to parallelize to. Defaults to all available "
                 "processing units if argument is omitted.")
        execution_group.add_argument(
            '--order',
            type=str,
            choices=['none', 'by-job', 'cyclic', 'random'],
            default=None,
            help="Specify the execution order of operations for each execution pass.")
        execution_group.add_argument(
            '--ignore-conditions',
            type=str,
            choices=['none', 'pre', 'post', 'all'],
            default=IgnoreConditions.NONE,
            action=_IgnoreConditionsConversion,
            help="Specify conditions to ignore for eligibility check.")
        parser_run.set_defaults(func=self._main_run)

        parser_script = subparsers.add_parser(
            'script',
            parents=[base_parser],
        )
        parser_script.add_argument(
            '--ignore-conditions',
            type=str,
            choices=['none', 'pre', 'post', 'all'],
            default=IgnoreConditions.NONE,
            action=_IgnoreConditionsConversion,
            help="Specify conditions to ignore for eligibility check.")
        parser_script.add_argument(
            '--ignore-conditions-on-execution',
            type=str,
            choices=['none', 'pre', 'post', 'all'],
            default=IgnoreConditions.NONE,
            action=_IgnoreConditionsConversion,
            help="Specify conditions to ignore after submitting. May be useful "
                 "for conditions that cannot be checked once scheduled.")
        self._add_script_args(parser_script)
        parser_script.set_defaults(func=self._main_script)

        parser_submit = subparsers.add_parser(
            'submit',
            parents=[base_parser],
            conflict_handler='resolve',
        )
        self._add_submit_args(parser_submit)
        env_group = parser_submit.add_argument_group(
            '{} options'.format(self._environment.__name__))
        self._environment.add_args(env_group)
        parser_submit.set_defaults(func=self._main_submit)
        print('Using environment configuration:', self._environment.__name__, file=sys.stderr)

        parser_exec = subparsers.add_parser(
            'exec',
            parents=[base_parser],
        )
        parser_exec.add_argument(
            'operation',
            type=str,
            choices=list(sorted(self._operations)),
            help="The operation to execute.")
        parser_exec.add_argument(
            'jobid',
            type=str,
            nargs='*',
            help="The job ids, as registered in the signac project. "
                 "Omit to default to all statepoints.")
        parser_exec.set_defaults(func=self._main_exec)

        args = parser.parse_args()
        if not hasattr(args, 'func'):
            parser.print_usage()
            sys.exit(2)

        # Manually 'merge' the various global options defined for both the main parser
        # and the parent parser that are shared by all subparsers:
        for dest in ('verbose', 'show_traceback', 'debug'):
            setattr(args, dest, getattr(args, 'main_' + dest) or getattr(args, dest))
            delattr(args, 'main_' + dest)

        # Read the config file and set the internal flag.
        # Do not overwrite with False if not present in config file
        if flow_config.get_config_value('show_traceback'):
            args.show_traceback = True

        if args.debug:  # Implies '-vv' and '--show-traceback'
            args.verbose = max(2, args.verbose)
            args.show_traceback = True

        # Support print_status argument alias
        if args.func == self._main_status and args.full:
            args.detailed = args.all_ops = True

        # Empty parameters argument on the command line means: show all varying parameters.
        if hasattr(args, 'parameters'):
            if args.parameters is not None and len(args.parameters) == 0:
                args.parameters = self.PRINT_STATUS_ALL_VARYING_PARAMETERS

        # Set verbosity level according to the `-v` argument.
        logging.basicConfig(level=max(0, logging.WARNING - 10 * args.verbose))

        def _show_traceback_and_exit(error):
            if args.show_traceback:
                traceback.print_exception(type(error), error, error.__traceback__)
            elif isinstance(error, (UserOperationError, UserConditionError)):
                # Always show the user traceback cause.
                error = error.__cause__
                traceback.print_exception(type(error), error, error.__traceback__)
                print("Execute with '--show-traceback' or '--debug' to show the "
                      "full traceback.", file=sys.stderr)
            else:
                print("Execute with '--show-traceback' or '--debug' to get more "
                      "information.", file=sys.stderr)
            sys.exit(1)

        try:
            args.func(args)
        except NoSchedulerError as error:
            print("ERROR: {}".format(error),
                  "Consider to use the 'script' command to generate an execution script instead.",
                  file=sys.stderr)
            _show_traceback_and_exit(error)
        except SubmitError as error:
            print("Submission error:", error, file=sys.stderr)
            _show_traceback_and_exit(error)
        except (TimeoutError, subprocess.TimeoutExpired) as error:
            print("Error: Failed to complete execution due to "
                  "timeout ({}s).".format(args.timeout), file=sys.stderr)
            _show_traceback_and_exit(error)
        except Jinja2TemplateNotFound as error:
            print("Did not find template script '{}'.".format(error), file=sys.stderr)
            _show_traceback_and_exit(error)
        except AssertionError as error:
            if not args.show_traceback:
                print("ERROR: Encountered internal error during program execution.",
                      file=sys.stderr)
            _show_traceback_and_exit(error)
        except (UserOperationError, UserConditionError) as error:
            if str(error):
                print("ERROR: {}\n".format(error), file=sys.stderr)
            else:
                print("ERROR: Encountered error during program execution.\n",
                      file=sys.stderr)
            _show_traceback_and_exit(error)
        except Exception as error:
            if str(error):
                print("ERROR: Encountered error during program execution: "
                      "'{}'\n".format(error), file=sys.stderr)
            else:
                print("ERROR: Encountered error during program execution.\n",
                      file=sys.stderr)
            _show_traceback_and_exit(error)


def _execute_serialized_operation(loads, project, operation):
    """Invoke the _execute_operation() method on a serialized project instance."""
    project = loads(project)
    project._execute_operation(project._loads_op(operation))


def _serialized_get_job_status(s_task):
    """Invoke the _get_job_status() method on a serialized project instance."""
    loads = s_task[0]
    project = loads(s_task[1])
    job = project.open_job(id=s_task[2])
    ignore_errors = s_task[3]
    cached_status = s_task[4]
    return project.get_job_status(job, ignore_errors=ignore_errors, cached_status=cached_status)


# Status-related helper functions


def _update_status(args):
    "Wrapper-function, that is probably obsolete."
    return update_status(* args)


def _update_job_status(job, scheduler_jobs):
    "Update the status entry for job."
    update_status(job, scheduler_jobs)


__all__ = [
    'FlowProject',
    'FlowOperation',
    'label', 'staticlabel', 'classlabel',
]<|MERGE_RESOLUTION|>--- conflicted
+++ resolved
@@ -982,20 +982,8 @@
         """
         for name, op in self.operations.items():
             if op.eligible(job, ignore_conditions):
-<<<<<<< HEAD
                 directives = self._resolve_directives(name, default_directives)
                 directives.evaluate(job)
-                uneval_cmd = functools.partial(self._run_cmd, entrypoint=entrypoint,
-                                               operation_name=name, operation=op,
-                                               directives=directives, job=job)
-                # Uses a different id than the groups direct id. Do not use this for submitting
-                # jobs as current implementation prevents checking for resubmission in this case.
-                # The different ids allow for checking whether JobOperations created to run directly
-                # are different.
-                job_op = JobOperation(self._generate_id(job, name, index=index), name, job,
-                                      cmd=uneval_cmd, directives=deepcopy(directives))
-=======
-                directives = self._resolve_directives(name, default_directives, job)
                 cmd = self._run_cmd(entrypoint=entrypoint, operation_name=name,
                                     operation=op, directives=directives, job=job)
                 job_op = _JobOperation(self._generate_id(job, name, index=index), name, job,
@@ -1007,7 +995,6 @@
                 if prefix != '':
                     job_op.directives['fork'] = True
                     job_op._cmd = '{} {}'.format(prefix, job_op.cmd)
->>>>>>> 1a45285e
                 yield job_op
 
     def _get_submission_directives(self, default_directives, job):
@@ -1020,19 +1007,9 @@
         directives = self._resolve_directives(op_names[0], default_directives)
         for name in op_names[1:]:
             # get directives for operation
-<<<<<<< HEAD
             directives.update(self._resolve_directives(name,
                                                        default_directives),
-                              aggregate=True, job=job, parallel=parallel)
-=======
-            op_dir = self._resolve_directives(name, default_directives, job)
-            # Find the correct number of processors for operation
-            directives['ngpu'] = max(directives['ngpu'], op_dir['ngpu'])
-            directives['nranks'] = max(directives['nranks'], op_dir['nranks'])
-            directives['omp_num_threads'] = max(directives['omp_num_threads'],
-                                                op_dir['omp_num_threads'])
-            directives['np'] = max(directives['np'], op_dir['np'])
->>>>>>> 1a45285e
+                              aggregate=True, job=job)
         return directives
 
 
