--- conflicted
+++ resolved
@@ -34,6 +34,10 @@
 import signac
 from signac.common import six
 from signac.common.six import with_metaclass
+from jinja2 import Environment
+from jinja2 import PackageLoader
+from jinja2 import ChoiceLoader
+from jinja2 import FileSystemLoader
 
 from .environment import get_environment
 from .environment import ComputeEnvironment
@@ -49,6 +53,7 @@
 from .util.misc import _positive_int
 from .util.misc import _mkdir_p
 from .util.misc import draw_progressbar
+from .util.misc import _format_timedelta
 from .util.translate import abbreviate
 from .util.translate import shorten
 from .labels import label
@@ -70,136 +75,6 @@
         subprocess.call(cmd, timeout=timeout, shell=True)
 
 
-<<<<<<< HEAD
-=======
-def _positive_int(value):
-    try:
-        ivalue = int(value)
-        if ivalue <= 0:
-            raise argparse.ArgumentTypeError("Value must be positive.")
-    except (TypeError, ValueError):
-        raise argparse.ArgumentTypeError(
-            "{} must be a positive integer.".format(value))
-    return ivalue
-
-
-def _format_timedelta(delta):
-    "Format a time delta for interpretation by schedulers."
-    hours, r = divmod(delta.seconds, 3600)
-    minutes, seconds = divmod(r, 60)
-    hours += delta.days * 24
-    return "{:0>2}:{:0>2}:{:0>2}".format(hours, minutes, seconds)
-
-
-def is_active(status):
-    """True if a specific status is considered 'active'.
-
-    A active status usually means that no further operation should
-    be executed at the same time to prevent race conditions and other
-    related issues.
-    """
-    for gid, s in status.items():
-        if s > manage.JobStatus.inactive:
-            return True
-    return False
-
-
-def draw_progressbar(value, total, width=40):
-    "Helper function for the visualization of progress."
-    n = int(value / total * width)
-    return '|' + ''.join(['#'] * n) + ''.join(['-'] * (width - n)) + '|'
-
-
-def abbreviate(x, a):
-    "Abbreviate x with a and add to the abbreviation table."
-    if x == a:
-        return x
-    else:
-        abbreviate.table[a] = x
-        return a
-
-
-abbreviate.table = dict()  # noqa
-
-
-def shorten(x, max_length=None):
-    "Shorten x to max_length and add to abbreviation table."
-    if max_length is None:
-        return x
-    else:
-        return abbreviate(x, x[:max_length])
-
-
-def _update_status(args):
-    return manage.update_status(* args)
-
-
-class label(object):
-    """Decorate a function to be a label function.
-
-    The label() method as part of FlowProject iterates over all
-    methods decorated with this label and yields the method's name
-    or the provided name.
-
-    For example:
-
-    .. code::
-
-        class MyProject(FlowProject):
-
-            @label()
-            def foo(self, job):
-                return True
-
-            @label()
-            def bar(self, job):
-                return 'a' in job.statepoint()
-
-        >>> for label in MyProject().labels(job):
-        ...     print(label)
-
-    The code segment above will always print the label 'foo',
-    but the label 'bar' only if 'a' is part of a job's state point.
-
-    This enables the user to quickly write classification functions
-    and use them for labeling, for example in the classify() method.
-    """
-
-    def __init__(self, name=None):
-        self.name = name
-
-    def __call__(self, func):
-        func._label = True
-        if self.name is not None:
-            func._label_name = self.name
-        return func
-
-
-class staticlabel(label):
-    """A label decorator for staticmethods.
-
-    This decorator implies "staticmethod"!
-    """
-
-    def __call__(self, func):
-        return staticmethod(super(staticlabel, self).__call__(func))
-
-
-class classlabel(label):
-    """A label decorator for classmethods.
-
-    This decorator implies "classmethod"!
-    """
-
-    def __call__(self, func):
-        return classmethod(super(classlabel, self).__call__(func))
-
-
-def _is_label_func(func):
-    return getattr(getattr(func, '__func__', func), '_label', False)
-
-
->>>>>>> 4c3ce4f8
 def make_bundles(operations, size=None):
     """Utility function for the generation of bundles.
 
@@ -683,10 +558,8 @@
         ops = (op for ops in map_(get_ops, jobs) for op in ops)
         return islice((op for op in ops if eligible(op)), num)
 
-<<<<<<< HEAD
     def submit_operations(self, operations, _id=None, env=None, nn=None, ppn=None, serial=False,
-                          flags=None, force=False, **kwargs):
-        # env, _id, operations, nn, ppn, serial, flags, force, **kwargs
+                          flags=None, force=False, template=None, **kwargs):
         "Submit a sequence of operations to the scheduler."
         # Check for legacy API:
         if isinstance(operations, ComputeEnvironment) and isinstance(env, list):
@@ -699,13 +572,9 @@
         if _id is None:
             _id = self._store_bundled(operations)
 
-=======
-    def submit_operations(self, env, _id, operations, nn=None, ppn=None, serial=False,
-                          flags=None, force=False, template=None, **kwargs):
-        "Submit a sequence of operations to the scheduler."
         if template is None:
             template = env.template
->>>>>>> 4c3ce4f8
+
         if issubclass(env, NodesEnvironment):
             if nn is None:
                 if serial:
@@ -724,7 +593,6 @@
 
         operations = map(_msg, operations)
 
-        from jinja2 import Environment, PackageLoader, ChoiceLoader, FileSystemLoader
         template_env = Environment(
             loader=ChoiceLoader([
                 FileSystemLoader(self.fn('templates')),
