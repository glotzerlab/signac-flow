# Copyright (c) 2019 The Regents of the University of Michigan
# All rights reserved.
# This software is licensed under the BSD 3-Clause License.
"""Workflow definition with the FlowProject.

The FlowProject is a signac Project that allows the user to define a workflow.
"""
import argparse
import contextlib
import datetime
import functools
import inspect
import json
import logging
import multiprocessing
import os
import random
import re
import subprocess
import sys
import threading
import time
import traceback
from collections import Counter, defaultdict
from copy import deepcopy
from enum import IntFlag
from hashlib import md5, sha1
from itertools import count, groupby, islice
from multiprocessing import Event, Pool, TimeoutError, cpu_count
from multiprocessing.pool import ThreadPool

import cloudpickle
import jinja2
import signac
from deprecation import deprecated
from jinja2 import TemplateNotFound as Jinja2TemplateNotFound
from signac.contrib.filterparse import parse_filter_arg
from tqdm.auto import tqdm

from .aggregates import _AggregateStore, aggregator, get_aggregate_id
from .environment import get_environment
from .errors import (
    ConfigKeyError,
    NoSchedulerError,
    SubmitError,
    TemplateError,
    UserConditionError,
    UserOperationError,
)
from .labels import _is_label_func, classlabel, label, staticlabel
from .render_status import _render_status
from .scheduling.base import ClusterJob, JobStatus
from .util import config as flow_config
from .util import template_filters
from .util.misc import (
    TrackGetItemDict,
    _bidict,
    _cached_partial,
    _get_parallel_executor,
    _positive_int,
    _to_hashable,
    add_cwd_to_environment_pythonpath,
    roundrobin,
    switch_to_directory,
)
from .util.translate import abbreviate, shorten
from .version import __version__

logger = logging.getLogger(__name__)


# The TEMPLATE_HELP can be shown with the --template-help option available to all
# command line subcommands that use the templating system.
TEMPLATE_HELP = """Execution and submission scripts are generated with the jinja2 template files.
Standard files are shipped with the package, but maybe replaced or extended with
custom templates provided within a project.
The default template directory can be configured with the 'template_dir' configuration
variable, for example in the project configuration file. The current template directory is:
{template_dir}

All template variables can be placed within a template using the standard jinja2
syntax, e.g., the project root directory can be written as: {{{{ project.root_directory() }}}}.
The available template variables are:
{template_vars}

Filter functions can be used to format template variables in a specific way.
For example: {{{{ project.get_id() | capitalize }}}}.

The available filters are:
{filters}"""

_FMT_SCHEDULER_STATUS = {
    JobStatus.unknown: "U",
    JobStatus.registered: "R",
    JobStatus.inactive: "I",
    JobStatus.submitted: "S",
    JobStatus.held: "H",
    JobStatus.queued: "Q",
    JobStatus.active: "A",
    JobStatus.error: "E",
    JobStatus.placeholder: " ",
}


class IgnoreConditions(IntFlag):
    """Flags that determine which conditions are used to determine job eligibility."""

    # The __invert__ operator must be defined since IntFlag simply performs an
    # integer bitwise not on the underlying enum value, which is problematic in
    # two's-complement arithmetic. What we want is to only flip valid bits.

    def __invert__(self):
        # Compute the largest number of bits used to represent one of the flags
        # so that we can XOR the appropriate number.
        max_bits = len(bin(max([elem.value for elem in type(self)]))) - 2
        return self.__class__((2 ** max_bits - 1) ^ self._value_)

    NONE = 0
    """Check all conditions."""

    PRE = 1
    """Ignore preconditions."""

    POST = 2
    """Ignore postconditions."""

    ALL = PRE | POST
    """Ignore all conditions."""

    def __str__(self):
        return {
            IgnoreConditions.PRE: "pre",
            IgnoreConditions.POST: "post",
            IgnoreConditions.ALL: "all",
            IgnoreConditions.NONE: "none",
        }[self]


class _IgnoreConditionsConversion(argparse.Action):
    def __init__(self, option_strings, dest, nargs=None, **kwargs):
        if nargs is not None:
            raise ValueError("nargs not allowed")
        super().__init__(option_strings, dest, **kwargs)

    def __call__(self, parser, namespace, values, option_string=None):
        setattr(namespace, self.dest, getattr(IgnoreConditions, values.upper()))


class _condition:
    # This counter should be incremented each time a "never" condition
    # is created, and the value should be used as the tag for that
    # condition to ensure that no pair of "never" conditions
    # are found to be equal by the graph detection algorithm.
    current_arbitrary_tag = 0

    def __init__(self, condition, tag=None):
        """Add tag to differentiate built-in conditions during graph detection."""
        if tag is None:
            try:
                tag = condition.__code__.co_code
            except AttributeError:
                logger.warning(f"Condition {condition} could not autogenerate tag.")
        condition._flow_tag = tag
        self.condition = condition

    @classmethod
    def isfile(cls, filename):
        """Determine if the specified file exists for the job(s)."""

        def _isfile(*jobs):
            return all(job.isfile(filename) for job in jobs)

        return cls(_isfile, "isfile_" + filename)

    @classmethod
    def true(cls, key):
        """Evaluate if a document key evaluates to True for the job(s).

        Returns True if the specified key is present in the job document(s) and
        evaluates to True.
        """

        def _document(*jobs):
            return all(job.document.get(key, False) for job in jobs)

        return cls(_document, "true_" + key)

    @classmethod
    def false(cls, key):
        """Evaluate if a document key evaluates to False for the job(s).

        Returns True if the specified key is present in the job document(s) and
        evaluates to False.
        """

        def _no_document(*jobs):
            return all(not job.document.get(key, False) for job in jobs)

        return cls(_no_document, "false_" + key)

    @classmethod
    def never(cls, func):
        """Return False."""
        cls.current_arbitrary_tag += 1
        return cls(lambda _: False, str(cls.current_arbitrary_tag))(func)

    @classmethod
    def not_(cls, condition):
        """Return ``not condition(*jobs)`` for the provided condition function."""

        def _not(*jobs):
            return not condition(*jobs)

        return cls(_not, b"not_" + condition.__code__.co_code)


def _create_all_metacondition(condition_dict, *other_funcs):
    """Generate metacondition requiring all provided conditions to be true.

    This function generates an aggregate metaconditions that requires *all*
    provided conditions to be met. The resulting metacondition is constructed
    with appropriate information for graph detection.
    """
    condition_list = [c for f in other_funcs for c in condition_dict[f]]

    def _flow_metacondition(*jobs):
        return all(c(*jobs) for c in condition_list)

    _flow_metacondition._composed_of = condition_list
    return _flow_metacondition


def _make_bundles(operations, size=None):
    """Slice an iterable of operations into equally sized bundles.

    This utility function splits an iterable of operations into equally sized
    bundles. The final bundle may be smaller than the specified size.

    Parameters
    ----------
    operations : iterable
        Iterable of operations.
    size : int
        Size of bundles. (Default value = None)

    Yields
    ------
    list
        Bundles of operations with specified size.

    """
    if size == 0:
        size = None
    operations = iter(operations)
    while True:
        bundle = list(islice(operations, size))
        if bundle:
            yield bundle
        else:
            break


class _AggregatesCursor:
    """Utility class to iterate over aggregates stored in a FlowProject.

    Parameters
    ----------
    project : :class:`~.FlowProject`
        A FlowProject whose jobs are aggregated.
    filter : dict
        A mapping of key-value pairs that all indexed job state points are
        compared against (Default value = None).
    doc_filter : dict
        A mapping of key-value pairs that all indexed job documents are
        compared against (Default value = None).

    """

    def __init__(self, project, filter=None, doc_filter=None):
        self._project = project
        self._filter = filter
        self._doc_filter = doc_filter
<<<<<<< HEAD
        # If no filter or doc_filter is provided by the user, then select every
        # aggregate present in the flow project. If filter or doc_filter is provided,
        # then use the jobs returned via JobsCursor instance.
        if filter is None and doc_filter is None:
            self._cursor = project._group_to_aggregate_store.inverse.keys()
        else:
            self._cursor = JobsCursor(project, filter, doc_filter)
=======
        self._jobs_cursor = project.find_jobs(filter, doc_filter)
>>>>>>> e6845542

    def __eq__(self, other):
        if not (
            isinstance(other, type(self))
            and isinstance(other._cursor, type(self._cursor))
        ):
            return NotImplemented
        return self._cursor == other._cursor

    def __contains__(self, aggregate):
        if self._filter is None and self._doc_filter is None:
            return any(
                get_aggregate_id(aggregate) in aggregate_store
                for aggregate_store in self._cursor
            )
        else:
            return aggregate[0] in self._cursor

    def __len__(self):
        if self._filter is None and self._doc_filter is None:
            # Return number of unique aggregates present in the project
            return sum([len(aggregate_store) for aggregate_store in self._cursor])
        else:
            return len(self._cursor)

    def __iter__(self):
        if self._filter is None and self._doc_filter is None:
            for aggregate_store in self._cursor:
                yield from aggregate_store.values()
        else:
            for job in self._cursor:
                yield (job,)


class _JobOperation:
    """Class containing execution information for one group and one job.

    The execution or submission of a :class:`~.FlowGroup` uses a passed-in command
    which can either be a string or function with no arguments that returns a shell
    executable command. The shell executable command won't be used if it is
    determined that the group can be executed without forking.

    .. note::

        This class is used by the :class:`~.FlowGroup` class for the execution and
        submission process and should not be instantiated by users themselves.

    Parameters
    ----------
    id : str
        The id of this _JobOperation instance. The id should be unique.
    name : str
        The name of the _JobOperation.
    jobs : tuple of :class:`~signac.contrib.job.Job`
        The jobs associated with this operation.
    cmd : callable or str
        The command that executes this operation. Can be a callable that when
        evaluated returns a string.
    directives : dict
        A `dict` object of additional parameters that provide instructions on
        how to execute this operation, e.g., specifically required resources.
    user_directives : set
        Keys in ``directives`` that correspond to user-specified directives
        that are not part of the environment's standard directives.
    """

    def __init__(self, id, name, jobs, cmd, directives, user_directives):
        self._id = id
        self.name = name
        self._jobs = jobs
        if not (callable(cmd) or isinstance(cmd, str)):
            raise ValueError("cmd must be a callable or string.")
        self._cmd = cmd

        # We use a special dictionary that tracks all keys that have been
        # evaluated by the template engine and compare them to those explicitly
        # set by the user. See also comment below.
        self.directives = TrackGetItemDict(directives)

        # Keys which were explicitly set by the user, but are not evaluated by
        # the template engine are cause for concern and might hint at a bug in
        # the template script or ill-defined directives. We are therefore
        # keeping track of all keys set by the user and check whether they have
        # been evaluated by the template script engine later.
        self.directives._keys_set_by_user = user_directives

    def __str__(self):
        aggregate_id = get_aggregate_id(self._jobs)
        return f"{self.name}({aggregate_id})"

    def __repr__(self):
        return "{type}(name='{name}', jobs='{jobs}', cmd={cmd}, directives={directives})".format(
            type=type(self).__name__,
            name=self.name,
            jobs="(" + ", ".join(map(repr, self._jobs)) + ")",
            cmd=repr(self.cmd),
            directives=self.directives,
        )

    def __hash__(self):
        return hash(self.id)

    def __eq__(self, other):
        return self.id == other.id

    @property
    def id(self):
        return self._id

    @property
    def cmd(self):
        if callable(self._cmd):
            # We allow cmd to be 'lazy' or an unevaluated function because
            # in cases where a user uses the Python API without specifying
            # a project entrypoint, running many operations is still valid.
            # If we need to fork this will fail to generate a command and
            # error, but not until then. If we don't fork then nothing errors,
            # and the user gets the expected result.
            return self._cmd()
        return self._cmd


class _SubmissionJobOperation(_JobOperation):
    r"""Class containing submission information for one group and one job.

    This class extends :class:`_JobOperation` to include a set of groups
    that will be executed via the "run" command. These groups are known at
    submission time.

    Parameters
    ----------
    \*args
        Passed to the constructor of :class:`_JobOperation`.
    eligible_operations : list
        A list of :class:`_JobOperation` that will be executed when this
        submitted job is executed.
    operations_with_unmet_preconditions : list
        A list of :class:`_JobOperation` that will not be executed in the
        first pass of :meth:`FlowProject.run` due to unmet preconditions. These
        operations may be executed in subsequent iterations of the run loop.
    operations_with_met_postconditions : list
        A list of :class:`_JobOperation` that will not be executed in the
        first pass of :meth:`FlowProject.run` because all postconditions are
        met. These operations may be executed in subsequent iterations of the
        run loop.
    \*\*kwargs
        Passed to the constructor of :class:`_JobOperation`.

    """

    def __init__(
        self,
        *args,
        eligible_operations=None,
        operations_with_unmet_preconditions=None,
        operations_with_met_postconditions=None,
        **kwargs,
    ):
        super().__init__(*args, **kwargs)

        if eligible_operations is None:
            eligible_operations = []
        self.eligible_operations = eligible_operations

        if operations_with_unmet_preconditions is None:
            operations_with_unmet_preconditions = []
        self.operations_with_unmet_preconditions = operations_with_unmet_preconditions

        if operations_with_met_postconditions is None:
            operations_with_met_postconditions = []
        self.operations_with_met_postconditions = operations_with_met_postconditions


class _FlowCondition:
    """A _FlowCondition represents a condition as a function of a signac job.

    The ``__call__()`` method of a _FlowCondition object may return either True
    or False, representing whether the condition is met or not.  This can be
    used to build a graph of conditions and operations.

    Parameters
    ----------
    callback : callable
        A callable with one positional argument (the job).

    """

    def __init__(self, callback):
        self._callback = callback

    def __call__(self, jobs):
        try:
            return self._callback(*jobs)
        except Exception as error:
            assert len(jobs) == 1
            raise UserConditionError(
                "An exception was raised while evaluating the condition {name} "
                "for job {jobs}.".format(
                    name=self._callback.__name__, jobs=", ".join(map(str, jobs))
                )
            ) from error

    def __hash__(self):
        return hash(self._callback)

    def __eq__(self, other):
        return self._callback == other._callback


class BaseFlowOperation:
    """A :class:`~.BaseFlowOperation` represents a data space operation acting on any job.

    Every :class:`~.BaseFlowOperation` is associated with a specific command.

    Preconditions (pre) and postconditions (post) can be used to trigger an
    operation only when certain conditions are met. Conditions are unary
    callables, which expect an instance of job as their first and only
    positional argument and return either True or False.

    An operation is considered "eligible" for execution when all preconditions
    are met and when at least one of the postconditions is not met.
    Preconditions are always met when the list of preconditions is empty.
    Postconditions are never met when the list of postconditions is empty.

    .. note::
        This class should not be instantiated directly.

    Parameters
    ----------
    pre : sequence of callables
        List of preconditions.
    post : sequence of callables
        List of postconditions.

    """

    def __init__(self, pre=None, post=None):
        if pre is None:
            pre = []
        if post is None:
            post = []

        self._preconditions = [_FlowCondition(cond) for cond in pre]
        self._postconditions = [_FlowCondition(cond) for cond in post]

    def _eligible(self, aggregate, ignore_conditions=IgnoreConditions.NONE):
        """Determine eligibility of an aggregate.

        An aggregate is eligible when all preconditions are true and at least
        one postcondition is false, or corresponding conditions are ignored.

        Parameters
        ----------
        aggregate : tuple of :class:`~signac.contrib.job.Job`
            The aggregate of signac jobs.
        ignore_conditions : :class:`~.IgnoreConditions`
            Specify if preconditions and/or postconditions are to be ignored
            when determining eligibility. The default is
            :class:`IgnoreConditions.NONE`.

        Returns
        -------
        bool
            Whether the aggregate is eligible.

        """
        if not isinstance(ignore_conditions, IgnoreConditions):
            raise ValueError(
                "The ignore_conditions argument of FlowProject.run() "
                "must be a member of class IgnoreConditions."
            )
        # len(self._preconditions) check for speed optimization
        met_preconditions = (
            (len(self._preconditions) == 0)
            or (ignore_conditions & IgnoreConditions.PRE)
            or all(cond(aggregate) for cond in self._preconditions)
        )
        if met_preconditions and len(self._postconditions) > 0:
            unmet_postconditions = (ignore_conditions & IgnoreConditions.POST) or any(
                not cond(aggregate) for cond in self._postconditions
            )
        else:
            unmet_postconditions = True
        return met_preconditions and unmet_postconditions

    def _complete(self, jobs):
        """Check if all postconditions are met."""
        if len(self._postconditions) > 0:
            return all(cond(jobs) for cond in self._postconditions)
        return False


class FlowCmdOperation(BaseFlowOperation):
    """An operation that executes a shell command.

    When an operation has the ``@cmd`` directive specified, it is
    instantiated as a :class:`~.FlowCmdOperation`. The operation should be a
    function of one or more positional arguments that are instances of
    :class:`~signac.contrib.job.Job`. The command (cmd) may either be a
    callable that expects one or more instances of
    :class:`~signac.contrib.job.Job` as positional arguments and returns a
    string containing valid shell commands, or the string of commands itself.
    In either case, the resulting string may contain any attributes of the
    job (or jobs) placed in curly braces, which will then be substituted by
    Python string formatting.

    .. note::
        This class should not be instantiated directly.

    Parameters
    ----------
    cmd : str or callable
        The command to execute the operation. Callable values will be
        provided one or more positional arguments (``*jobs``) that are
        instances of :class:`~signac.contrib.job.Job`. String values will be
        formatted with ``cmd.format(jobs=jobs)`` where ``jobs`` is a tuple of
        :class:`~signac.contrib.job.Job`, or ``cmd.format(jobs=jobs,
        job=job)`` if only one job is provided.
    pre : sequence of callables
        List of preconditions.
    post : sequence of callables
        List of postconditions.

    """

    def __init__(self, cmd, pre=None, post=None):
        super().__init__(pre=pre, post=post)
        self._cmd = cmd

    def __str__(self):
        return f"{type(self).__name__}(cmd='{self._cmd}')"

    def __call__(self, *jobs):
        """Return the command formatted with the supplied job(s)."""
        cmd = self._cmd(*jobs) if callable(self._cmd) else self._cmd
        format_arguments = {"jobs": jobs}
        if len(jobs) == 1:
            format_arguments["job"] = jobs[0]
        return cmd.format(**format_arguments)


class FlowOperation(BaseFlowOperation):
    """An operation that executes a Python function.

    All operations without the ``@cmd`` directive use this class. The
    callable ``op_func`` should be a function of one or more instances of
    :class:`~signac.contrib.job.Job`.

    .. note::
        This class should not be instantiated directly.

    Parameters
    ----------
    op_func : callable
        A callable function of ``*jobs``.
    pre : sequence of callables
        List of preconditions.
    post : sequence of callables
        List of postconditions.

    """

    def __init__(self, op_func, pre=None, post=None):
        super().__init__(pre=pre, post=post)
        self._op_func = op_func

    def __str__(self):
        """Return string representing operation."""
        return f"{type(self).__name__}(op_func='{self._op_func}')"

    def __call__(self, *jobs):
        r"""Call the operation on the provided jobs.

        Parameters
        ----------
        \*jobs : One or more instances of :class:`~signac.contrib.job.Job`.
            The jobs passed to the operation.

        Returns
        -------
        object
            The result of the operation function.

        """
        return self._op_func(*jobs)


class FlowGroupEntry:
    """A FlowGroupEntry registers operations for inclusion into a :class:`FlowGroup`.

    Application developers should not directly instantiate this class, but
    use :meth:`~.FlowProject.make_group` instead.

    Operation functions can be marked for inclusion into a :class:`FlowGroup`
    by decorating the functions with a corresponding :class:`FlowGroupEntry`.
    If the operation requires specific directives, :meth:`~.with_directives`
    accepts keyword arguments that are mapped to directives and returns a
    decorator that can be applied to the operation to mark it for inclusion in
    the group and indicate that it should be executed using the specified
    directives. This overrides the default directives specified by
    :meth:`flow.directives`.

    Parameters
    ----------
    name : str
        The name of the :class:`FlowGroup` to be created.
    options : str
        The :meth:`FlowProject.run` options to pass when submitting the group.
        These will be included in all submissions. Submissions use run
        commands to execute.
    aggregator : :class:`~.aggregator`
        aggregator object associated with the :class:`FlowGroup`.
    """

    def __init__(self, name, options="", aggregator=None):
        self.name = name
        self.options = options
        self.aggregator = aggregator

    def __call__(self, func):
        """Add the function into the group's operations.

        This call operator allows the class to be used as a decorator.

        Parameters
        ----------
        func : callable
            The function to decorate.

        Returns
        -------
        callable
            The decorated function.

        """
        if hasattr(func, "_flow_groups"):
            if self.name in func._flow_groups:
                raise ValueError(
                    f"Cannot register existing name {func} with group {self.name}"
                )
            func._flow_groups.append(self.name)
        else:
            func._flow_groups = [self.name]
        return func

    def _set_directives(self, func, directives):
        if hasattr(func, "_flow_group_operation_directives"):
            if self.name in func._flow_group_operation_directives:
                raise ValueError(
                    f"Cannot set directives because directives already exist "
                    f"for {func} in group {self.name}"
                )
            func._flow_group_operation_directives[self.name] = directives
        else:
            func._flow_group_operation_directives = {self.name: directives}

    def with_directives(self, directives):
        """Return a decorator that sets group specific directives to the operation.

        Parameters
        ----------
        directives : dict
            Directives to use for resource requests and running the operation
            through the group.

        Returns
        -------
        function
            A decorator which registers the function into the group with
            specified directives.

        """

        def decorator(func):
            self._set_directives(func, directives)
            return self(func)

        return decorator


class FlowGroup:
    """A :class:`~.FlowGroup` represents a subset of a workflow for a project.

    A :class:`FlowGroup` is associated with one or more instances of
    :class:`~.BaseFlowOperation`.

    Examples
    --------
    In the example below, the directives will be ``{'nranks': 4}`` for op1 and
    ``{'nranks': 2, 'executable': 'python3'}`` for op2.

    .. code-block:: python

        group = FlowProject.make_group(name='example_group')

        @group.with_directives(nranks=4)
        @FlowProject.operation
        @directives(nranks=2, executable="python3")
        def op1(job):
            pass

        @group
        @FlowProject.operation
        @directives(nranks=2, executable="python3")
        def op2(job):
            pass

    Parameters
    ----------
    name : str
        The name of the group to be used when calling from the command line.
    operations : dict
        A dictionary of operations where the keys are operation names and
        each value is a :class:`~.BaseFlowOperation`.
    operation_directives : dict
        A dictionary of additional parameters that provide instructions on how
        to execute a particular operation, e.g., specifically required
        resources. Operation names are keys and the dictionaries of directives
        are values. If an operation does not have directives specified, then
        the directives of the singleton group containing that operation are
        used. To prevent this, set the directives to an empty dictionary for
        that operation.
    options : str
        A string of options to append to the output of the object's call method.
        This allows options like ``--num_passes`` to be given to a group.

    """

    MAX_LEN_ID = 100

    def __init__(self, name, operations=None, operation_directives=None, options=""):
        self.name = name
        self.options = options
        # Requires Python >=3.6: dict must be ordered to ensure consistent
        # pretend submission output for templates.
        self.operations = {} if operations is None else dict(operations)
        if operation_directives is None:
            self.operation_directives = {}
        else:
            self.operation_directives = operation_directives

    def _set_entrypoint_item(self, entrypoint, directives, key, default, jobs):
        """Set a value (executable, path) for entrypoint in command.

        Order of priority is the operation directives specified and
        then the project specified value.
        """
        entrypoint[key] = directives.get(key, entrypoint.get(key, default))
        if callable(entrypoint[key]):
            entrypoint[key] = entrypoint[key](*jobs)

    def _determine_entrypoint(self, entrypoint, directives, jobs):
        """Get the entrypoint for creating a _JobOperation.

        If path cannot be determined, then raise a RuntimeError since we do not
        know where to point to.
        """
        entrypoint = entrypoint.copy()
        self._set_entrypoint_item(
            entrypoint, directives, "executable", sys.executable, jobs
        )

        # If a path is not provided, default to the path to the file where the
        # FlowProject (subclass) is defined.
        # We are assuming that all the jobs belong to the same project
        default_path = inspect.getfile(jobs[0]._project.__class__)
        self._set_entrypoint_item(entrypoint, directives, "path", default_path, jobs)
        return "{} {}".format(entrypoint["executable"], entrypoint["path"]).lstrip()

    def _resolve_directives(self, name, defaults, env):
        all_directives = env._get_default_directives()
        if name in self.operation_directives:
            all_directives.update(self.operation_directives[name])
        else:
            all_directives.update(defaults.get(name, {}))
        return all_directives

    def _submit_cmd(self, entrypoint, ignore_conditions, jobs=None):
        entrypoint = self._determine_entrypoint(entrypoint, {}, jobs)
        cmd = f"{entrypoint} run -o {self.name}"
        cmd = cmd if jobs is None else cmd + f" -j {get_aggregate_id(jobs)}"
        cmd = cmd if self.options is None else cmd + " " + self.options
        if ignore_conditions != IgnoreConditions.NONE:
            return cmd.strip() + " --ignore-conditions=" + str(ignore_conditions)
        return cmd.strip()

    def _run_cmd(self, entrypoint, operation_name, operation, directives, jobs):
        if isinstance(operation, FlowCmdOperation):
            return operation(*jobs).lstrip()
        entrypoint = self._determine_entrypoint(entrypoint, directives, jobs)
        return f"{entrypoint} exec {operation_name} {get_aggregate_id(jobs)}".lstrip()

    def __iter__(self):
        yield from self.operations.values()

    def __repr__(self):
        return (
            "{type}(name='{name}', operations='{operations}', "
            "operation_directives={directives}, options='{options}')".format(
                type=type(self).__name__,
                name=self.name,
                operations=" ".join(list(self.operations)),
                directives=self.operation_directives,
                options=self.options,
            )
        )

    def _eligible(self, aggregate, ignore_conditions=IgnoreConditions.NONE):
        """Determine if at least one operation is eligible.

        A :class:`~.FlowGroup` is eligible for execution if at least one of
        its associated operations is eligible.

        Parameters
        ----------
        aggregate : tuple of :class:`~signac.contrib.job.Job`
            The aggregate of signac jobs.
        ignore_conditions : :class:`~.IgnoreConditions`
            Specify if preconditions and/or postconditions are to be ignored
            while checking eligibility. The default is
            :class:`IgnoreConditions.NONE`.

        Returns
        -------
        bool
            Whether the group is eligible.

        """
        return any(op._eligible(aggregate, ignore_conditions) for op in self)

    def _complete(self, jobs):
        """Check if postconditions are met for all operations in the group.

        Parameters
        ----------
        jobs : tuple
            The signac job handles.

        Returns
        -------
        bool
            Whether the group is complete (all contained operations are
            complete).

        """
        return all(op._complete(jobs) for op in self)

    def add_operation(self, name, operation, directives=None):
        """Add an operation to the :class:`~.FlowGroup`.

        Parameters
        ----------
        name : str
            The name of the operation.
        operation : :class:`~.BaseFlowOperation`
            The workflow operation to add to the :class:`~.FlowGroup`.
        directives : dict
            The operation specific directives. (Default value = None)

        """
        self.operations[name] = operation
        if directives is not None:
            self.operation_directives[name] = directives

    def isdisjoint(self, group):
        """Return whether two groups are disjoint.

        Groups are disjoint if they do not share any common operations.

        Parameters
        ----------
        group : :class:`~.FlowGroup`
            The other :class:`~.FlowGroup` to compare to.

        Returns
        -------
        bool
            Returns ``True`` if ``group`` and ``self`` share no operations,
            otherwise returns ``False``.

        """
        return set(self).isdisjoint(set(group))

    def _generate_id(self, aggregate, operation_name=None):
        """Generate a unique id which identifies this group and job(s).

        The generated value is used to identify interactions with the
        scheduler.

        Parameters
        ----------
        aggregate : tuple of :class:`signac.contrib.job.Job`
            The aggregate of signac jobs.
        operation_name : str
            Operation name defining the unique id. (Default value = None)

        Returns
        -------
        str
            The unique id.

        """
        project = aggregate[0]._project

        # The full name is designed to be truly unique for each job-group.
        if operation_name is None:
            op_string = "".join(sorted(list(self.operations)))
        else:
            op_string = operation_name

        root_directory = project.root_directory()
        aggregate_id = get_aggregate_id(aggregate)
        full_name = f"{root_directory}%{aggregate_id}%{op_string}"
        # The job_op_id is a hash computed from the unique full name.
        job_op_id = md5(full_name.encode("utf-8")).hexdigest()

        # The actual job id is then constructed from a readable part and the
        # job_op_id, ensuring that the job-op is still somewhat identifiable,
        # but guaranteed to be unique. The readable name is based on the
        # project id, aggregate id, and operation name. All names and the id
        # itself are restricted in length to guarantee that the id does not get
        # too long.
        max_len = self.MAX_LEN_ID - len(job_op_id)
        if max_len < len(job_op_id):
            raise ValueError(f"Value for MAX_LEN_ID is too small ({self.MAX_LEN_ID}).")

        separator = getattr(project._environment, "JOB_ID_SEPARATOR", "/")
        readable_name = "{project}{sep}{aggregate_id}{sep}{op_string}{sep}".format(
            sep=separator,
            project=str(project)[:12],
            aggregate_id=aggregate_id,
            op_string=op_string[:12],
        )[:max_len]

        # By appending the unique job_op_id, we ensure that each id is truly unique.
        return readable_name + job_op_id

    def _create_submission_job_operation(
        self,
        entrypoint,
        default_directives,
        jobs,
        ignore_conditions_on_execution=IgnoreConditions.NONE,
    ):
        """Create a _JobOperation object from the :class:`~.FlowGroup`.

        Creates a _JobOperation for use in submitting and scripting.

        Parameters
        ----------
        entrypoint : dict
            The path and executable, if applicable, to point to for execution.
        default_directives : dict
            The default directives to use for the operations. This is to allow
            for user specified groups to 'inherit' directives from
            ``default_directives``. If no defaults are desired, the argument
            can be set to an empty dictionary. This must be done explicitly,
            however.
        jobs : tuple of :class:`~signac.contrib.job.Job`
            The jobs that the :class:`~._JobOperation` is based on.
        ignore_conditions_on_execution : :class:`~.IgnoreConditions`
            Specify if preconditions and/or postconditions are to be ignored
            while checking eligibility during execution (after submission). The
            default is :class:`IgnoreConditions.NONE`.

        Returns
        -------
        :class:`~._SubmissionJobOperation`
            Returns a :class:`~._SubmissionJobOperation` for submitting the
            group. The :class:`~._JobOperation` will have directives that have
            been collected appropriately from its contained operations.

        """
        unevaluated_cmd = _cached_partial(
            self._submit_cmd,
            entrypoint=entrypoint,
            jobs=jobs,
            ignore_conditions=ignore_conditions_on_execution,
        )

        def _get_run_ops(ignore_ops, additional_ignores_flag):
            """Get all runnable operations.

            Returns operations that match the combination of the conditions
            required by ``_create_submission_job_operation`` and the ignored
            flags, and remove operations in the ``ignore_ops`` list.

            Parameters
            ----------
            ignore_ops : iterable
                Operations to ignore.
            additional_ignores_flag : :class:`~.IgnoreConditions`
                An additional set of ignore flags combined with the ignore
                flags used for execution.

            Returns
            -------
            list of :class:`_JobOperation`
                Runnable operations.

            """
            ignore_ops = set(ignore_ops)
            return [
                op
                for op in self._create_run_job_operations(
                    entrypoint=entrypoint,
                    default_directives=default_directives,
                    jobs=jobs,
                    ignore_conditions=ignore_conditions_on_execution
                    | additional_ignores_flag,
                )
                if op not in ignore_ops
            ]

        submission_directives = self._get_submission_directives(
            default_directives, jobs
        )
        eligible_operations = _get_run_ops([], IgnoreConditions.NONE)
        operations_with_unmet_preconditions = _get_run_ops(
            eligible_operations, IgnoreConditions.PRE
        )
        operations_with_met_postconditions = _get_run_ops(
            eligible_operations, IgnoreConditions.POST
        )

        submission_job_operation = _SubmissionJobOperation(
            self._generate_id(jobs),
            self.name,
            jobs,
            cmd=unevaluated_cmd,
            directives=dict(submission_directives),
            user_directives=set(submission_directives.user_keys),
            eligible_operations=eligible_operations,
            operations_with_unmet_preconditions=operations_with_unmet_preconditions,
            operations_with_met_postconditions=operations_with_met_postconditions,
        )
        return submission_job_operation

    def _create_run_job_operations(
        self,
        entrypoint,
        default_directives,
        jobs,
        ignore_conditions=IgnoreConditions.NONE,
    ):
        """Create _JobOperation object(s) from the :class:`~.FlowGroup`.

        Yields a _JobOperation for each contained operation given proper
        conditions are met.

        Parameters
        ----------
        entrypoint : dict
            The path and executable, if applicable, to point to for execution.
        default_directives : dict
            The default directives to use for the operations. This is to allow
            for user-specified groups to inherit directives from
            ``default_directives``. If no defaults are desired, the argument
            must be explicitly set to an empty dictionary.
        jobs : tuple of :class:`~signac.contrib.job.Job`
            The jobs that the :class:`~._JobOperation` is based on.
        ignore_conditions : :class:`~.IgnoreConditions`
            Specify if preconditions and/or postconditions are to be ignored
            when determining eligibility check. The default is
            :class:`IgnoreConditions.NONE`.

        Returns
        -------
        Iterator[_JobOperation]
            Iterator of eligible instances of :class:`~._JobOperation`.

        """
        # Assuming all the jobs belong to the same FlowProject
        env = jobs[0]._project._environment
        for operation_name, operation in self.operations.items():
            if operation._eligible(jobs, ignore_conditions):
                directives = self._resolve_directives(
                    operation_name, default_directives, env
                )
                directives.evaluate(jobs)
                # Return an unevaluated command to make evaluation lazy and
                # reduce side effects in callable FlowCmdOperations.
                unevaluated_cmd = _cached_partial(
                    self._run_cmd,
                    entrypoint=entrypoint,
                    operation_name=operation_name,
                    operation=operation,
                    directives=directives,
                    jobs=jobs,
                )
                job_op = _JobOperation(
                    self._generate_id(jobs, operation_name),
                    operation_name,
                    jobs,
                    cmd=unevaluated_cmd,
                    directives=dict(directives),
                    user_directives=set(directives.user_keys),
                )
                # Get the prefix, and if it's non-empty, set the fork directive
                # to True since we must launch a separate process. Override
                # the command directly.
                prefix = jobs[0]._project._environment.get_prefix(job_op)
                if prefix != "":
                    job_op.directives["fork"] = True
                    job_op._cmd = f"{prefix} {job_op.cmd}"
                yield job_op

    def _get_submission_directives(self, default_directives, jobs):
        """Get the combined resources for submission.

        No checks are done to mitigate inappropriate aggregation of operations.
        This can lead to poor utilization of computing resources.
        """
        env = jobs[0]._project._environment
        operation_names = list(self.operations.keys())
        # The first operation's directives are evaluated, then all other
        # operations' directives are applied as updates with aggregate=True
        directives = self._resolve_directives(
            operation_names[0], default_directives, env
        )
        directives.evaluate(jobs)
        for name in operation_names[1:]:
            # get directives for operation
            directives.update(
                self._resolve_directives(name, default_directives, env),
                aggregate=True,
                jobs=jobs,
            )
        return directives


class _FlowProjectClass(type):
    """Metaclass for the FlowProject class."""

    def __new__(metacls, name, bases, namespace):
        cls = type.__new__(metacls, name, bases, dict(namespace))

        # All operation functions are registered with the operation()
        # classmethod, which is intended to be used as a decorator function.
        # _OPERATION_FUNCTIONS is a list of tuples of the operation name and
        # the operation function. In addition, preconditions and postconditions
        # are registered with the class.

        cls._OPERATION_FUNCTIONS = []
        cls._OPERATION_PRECONDITIONS = defaultdict(list)
        cls._OPERATION_POSTCONDITIONS = defaultdict(list)

        # All label functions are registered with the label() classmethod,
        # which is intended to be used as decorator function. The
        # _LABEL_FUNCTIONS dict contains the function as key and the label name
        # as value, or None to use the default label name.
        cls._LABEL_FUNCTIONS = {}

        # Give the class a preconditions and postconditions class that are
        # aware of the class they are in.
        cls.pre = cls._setup_preconditions_class(parent_class=cls)
        cls.post = cls._setup_postconditions_class(parent_class=cls)

        # All groups are registered with the function returned by the
        # make_group classmethod. In contrast to operations and labels, the
        # make_group classmethod does not serve as the decorator, the functor
        # it returns does. The _GROUPS list records the groups created and
        # their passed parameters for later initialization. The _GROUP_NAMES
        # set stores whether a group name has already been used.
        cls._GROUPS = []
        cls._GROUP_NAMES = set()

        return cls

    @staticmethod
    def _setup_preconditions_class(parent_class):
        class pre(_condition):
            """Define and evaluate preconditions for operations.

            A precondition is a function accepting one or more jobs as
            positional arguments (``*jobs``) that must evaluate to True for
            this operation to be eligible for execution. For example:

            .. code-block:: python

                @Project.operation
                @Project.pre(lambda job: not job.doc.get('hello'))
                def hello(job):
                    print('hello', job)
                    job.doc.hello = True

                @Project.operation
                @aggregator()
                @Project.post(lambda *jobs: all(not job.doc.get('hi_all') for job in jobs))
                def hi_all(*jobs):
                    print('hi', jobs)
                    for job in jobs:
                        job.doc.hi_all = True

            The *hello* operation would only execute if the 'hello' key in the
            job document does not evaluate to True. Similarly, the *hi_all* operation
            would execute only if the 'hi_all' key is not present in all of the jobs passed.

            An optional tag may be associated with the condition. These tags
            are used by :meth:`~.detect_operation_graph` when comparing
            conditions for equality. The tag defaults to the bytecode of the
            function.
            """

            _parent_class = parent_class

            def __call__(self, func):
                operation_functions = [
                    operation[1]
                    for operation in self._parent_class._collect_operations()
                ]
                if self.condition in operation_functions:
                    raise ValueError(
                        "Operation functions cannot be used as preconditions."
                    )
                self._parent_class._OPERATION_PRECONDITIONS[func].insert(
                    0, self.condition
                )
                return func

            @classmethod
            def copy_from(cls, *other_funcs):
                """Copy preconditions from other operation(s).

                True if and only if all preconditions of other operation
                function(s) are met.
                """
                return cls(
                    _create_all_metacondition(
                        cls._parent_class._collect_preconditions(), *other_funcs
                    )
                )

            @classmethod
            def after(cls, *other_funcs):
                """Precondition to run an operation after other operations.

                True if and only if all postconditions of other operation
                function(s) are met.
                """
                operation_functions = [
                    operation[1]
                    for operation in cls._parent_class._collect_operations()
                ]
                if not all(
                    condition in operation_functions for condition in other_funcs
                ):
                    raise ValueError("The arguments to pre.after must be operations.")
                return cls(
                    _create_all_metacondition(
                        cls._parent_class._collect_postconditions(), *other_funcs
                    )
                )

        return pre

    @staticmethod
    def _setup_postconditions_class(parent_class):
        class post(_condition):
            """Define and evaluate postconditions for operations.

            A postcondition is a function accepting one or more jobs as
            positional arguments (``*jobs``) that must evaluate to True for
            this operation to be considered complete. For example:

            .. code-block:: python

                @Project.operation
                @Project.post(lambda job: job.doc.get('bye'))
                def bye(job):
                    print('bye', job)
                    job.doc.bye = True

                @Project.operation
                @aggregator()
                @Project.post(lambda *jobs: all(job.doc.get('bye_all') for job in jobs))
                def bye_all(*jobs):
                    print('bye', jobs)
                    for job in jobs:
                        job.doc.bye_all = True

            The *bye* operation would be considered complete and therefore no
            longer eligible for execution once the 'bye' key in the job
            document evaluates to True. Similarly, the *bye_all* operation
            would be considered complete and therefore no longer eligible for execution
            only if the 'bye_all' key is present in all of the jobs passed.


            An optional tag may be associated with the condition. These tags
            are used by :meth:`~.detect_operation_graph` when comparing
            conditions for equality. The tag defaults to the bytecode of the
            function.
            """

            _parent_class = parent_class

            def __call__(self, func):
                operation_functions = [
                    operation[1]
                    for operation in self._parent_class._collect_operations()
                ]
                if self.condition in operation_functions:
                    raise ValueError(
                        "Operation functions cannot be used as postconditions."
                    )
                self._parent_class._OPERATION_POSTCONDITIONS[func].insert(
                    0, self.condition
                )
                return func

            @classmethod
            def copy_from(cls, *other_funcs):
                """Copy postconditions from other operation(s).

                True if and only if all postconditions of other operation
                function(s) are met.
                """
                return cls(
                    _create_all_metacondition(
                        cls._parent_class._collect_postconditions(), *other_funcs
                    )
                )

        return post


class FlowProject(signac.contrib.Project, metaclass=_FlowProjectClass):
    """A signac project class specialized for workflow management.

    This class is used to define, execute, and submit workflows based on
    operations and conditions.

    Users typically interact with this class through its command line interface.

    This is a typical example of how to use this class:

    .. code-block:: python

        @FlowProject.operation
        def hello(job):
            print('hello', job)

        FlowProject().main()

    Parameters
    ----------
    config : :class:`signac.contrib.project._ProjectConfig`
        A signac configuration, defaults to the configuration loaded
        from the current directory.
    environment : :class:`flow.environment.ComputeEnvironment`
        An environment to use for scheduler submission. If ``None``, the
        environment is automatically identified. The default is ``None``.
    entrypoint : dict
        A dictionary with two possible keys: ``'executable'`` and ``'path'``.
        The path represents the location of the script file (the
        script file must call :meth:`FlowProject.main`). The executable
        represents the location of the Python interpreter used for the
        execution of :class:`~.BaseFlowOperation` that are Python functions.

    """

    def __init__(self, config=None, environment=None, entrypoint=None):
        super().__init__(config=config)

        # Associate this class with a compute environment.
        self._environment = environment or get_environment()

        # Assign variables that give script location information
        self._entrypoint = {} if entrypoint is None else entrypoint

        # The standard local template directory is a directory called 'templates' within
        # the project root directory. This directory may be specified with the 'template_dir'
        # configuration variable.
        self._template_dir = os.path.join(
            self.root_directory(), self._config.get("template_dir", "templates")
        )
        self._template_environment_ = {}

        # Register all label functions with this project instance.
        self._label_functions = {}
        self._register_labels()

        # Register all operation functions with this project instance.
        self._operations = {}
        self._register_operations()

        # Register all groups and aggregates with this project instance.
        self._groups = {}
        self._group_to_aggregate_store = _bidict()
        self._register_groups()

    def _setup_template_environment(self):
        """Set up the jinja2 template environment.

        The templating system is used to generate templated scripts for the
        script() and _submit_operations() / submit() function and the
        corresponding command line subcommands.
        """
        if self._config.get("flow") and self._config["flow"].get("environment_modules"):
            envs = self._config["flow"].as_list("environment_modules")
        else:
            envs = []

        # Templates are searched in the local template directory first, then in additionally
        # installed packages, then in the main package 'templates' directory.
        extra_packages = []
        for env in envs:
            try:
                extra_packages.append(jinja2.PackageLoader(env, "templates"))
            except ImportError as error:
                logger.warning(f"Unable to load template from package '{error.name}'.")

        load_envs = (
            [jinja2.FileSystemLoader(self._template_dir)]
            + extra_packages
            + [jinja2.PackageLoader("flow", "templates")]
        )

        template_environment = jinja2.Environment(
            loader=jinja2.ChoiceLoader(load_envs),
            trim_blocks=True,
            extensions=[TemplateError],
        )

        # Setup standard filters that can be used to format context variables.
        template_environment.filters[
            "format_timedelta"
        ] = template_filters.format_timedelta
        template_environment.filters["identical"] = template_filters.identical
        template_environment.filters["with_np_offset"] = template_filters.with_np_offset
        template_environment.filters["calc_tasks"] = template_filters.calc_tasks
        template_environment.filters["calc_num_nodes"] = template_filters.calc_num_nodes
        template_environment.filters[
            "check_utilization"
        ] = template_filters.check_utilization
        template_environment.filters[
            "homogeneous_openmp_mpi_config"
        ] = template_filters.homogeneous_openmp_mpi_config
        template_environment.filters["get_config_value"] = flow_config.get_config_value
        template_environment.filters[
            "require_config_value"
        ] = flow_config.require_config_value
        template_environment.filters[
            "get_account_name"
        ] = template_filters.get_account_name
        template_environment.filters["print_warning"] = template_filters.print_warning
        if "max" not in template_environment.filters:  # for jinja2 < 2.10
            template_environment.filters["max"] = max
        if "min" not in template_environment.filters:  # for jinja2 < 2.10
            template_environment.filters["min"] = min

        return template_environment

    def _template_environment(self, environment=None):
        if environment is None:
            environment = self._environment
        if environment not in self._template_environment_:
            template_environment = self._setup_template_environment()

            # Add environment-specific custom filters:
            for name, member in inspect.getmembers(environment):
                if getattr(member, "_flow_template_filter", False):
                    template_environment.filters[name] = member

            self._template_environment_[environment] = template_environment
        return self._template_environment_[environment]

    def _get_standard_template_context(self):
        """Return the standard templating context for run and submission scripts."""
        context = {}
        context["project"] = self
        return context

    def _show_template_help_and_exit(self, template_environment, context):
        """Print all context variables and filters to screen and exit."""
        from textwrap import TextWrapper

        wrapper = TextWrapper(width=90, break_long_words=False)
        print(
            TEMPLATE_HELP.format(
                template_dir=self._template_dir,
                template_vars="\n".join(wrapper.wrap(", ".join(sorted(context)))),
                filters="\n".join(
                    wrapper.wrap(", ".join(sorted(template_environment.filters)))
                ),
            )
        )
        sys.exit(2)

    @classmethod
    def label(cls, label_name_or_func=None):
        """Designate a function as a label function for this class.

        For example, we can define a label function like this:

        .. code-block:: python

            @FlowProject.label
            def foo_label(job):
                if job.document.get('foo', False):
                    return 'foo-label-text'

        The ``foo-label-text`` label will now show up in the status view for
        each job, where the ``foo`` key evaluates true.

        If the label functions returns any type other than ``str``, the label
        name will be the name of the function if and only if the return value
        evaluates to ``True``, for example:

        .. code-block:: python

            @FlowProject.label
            def foo_label(job):
                return job.document.get('foo', False)

        Finally, specify a label name by providing it as the first argument
        to the ``label()`` decorator.

        Parameters
        ----------
        label_name_or_func : str or callable
            A label name or callable. (Default value = None)

        Returns
        -------
        callable
            A decorator for the label function.

        """
        if callable(label_name_or_func):
            # This handles the case where no label name is given, as in
            # @FlowProject.label. label_name_or_func is a function.
            cls._LABEL_FUNCTIONS[label_name_or_func] = None
            return label_name_or_func

        def label_func(func):
            # This handles the case where a label name is given, as in
            # @FlowProject.label("label_name"). label_name_or_func is a string.
            cls._LABEL_FUNCTIONS[func] = label_name_or_func
            return func

        return label_func

    def detect_operation_graph(self):
        """Determine the directed acyclic graph given by operation conditions.

        In general, executing a given operation registered with a FlowProject
        just involves checking the operation's preconditions and postconditions
        to determine eligibility. More generally, however, the preconditions
        and postconditions define a directed acyclic graph that governs the
        execution of all operations. Visualizing this graph can be useful for
        finding logic errors in the specified conditions, and having this graph
        computed also enables additional execution modes. For example, using
        this graph it is possible to determine exactly what operations need to
        be executed in order to make the operation eligible so that the task of
        executing all necessary operations can be automated.

        The graph is determined by iterating over all pairs of operations and
        checking for equality of preconditions and postconditions. The
        algorithm builds an adjacency matrix based on whether the preconditions
        for one operation match the postconditions for another. The comparison
        of operations is conservative; by default, conditions must be composed
        of identical code to be identified as equal (technically, they must
        have equivalent bytecode, i.e. ``cond1.__code__.co_code ==
        cond2.__code__.co_code``). Users can specify that conditions should be
        treated as equal by providing tags to the operations.

        Given a :class:`~.FlowProject` subclass defined in a module
        ``project.py``, the output graph could be visualized using Matplotlib
        and NetworkX with the following code:

        .. code-block:: python

            import numpy as np
            import networkx as nx
            from matplotlib import pyplot as plt

            from project import Project

            project = Project()
            ops = project.operations.keys()
            adj = np.asarray(project.detect_operation_graph())

            plt.figure()
            g = nx.DiGraph(adj)
            pos = nx.spring_layout(g)
            nx.draw(g, pos)
            nx.draw_networkx_labels(
                g, pos,
                labels={key: name for (key, name) in
                        zip(range(len(ops)), [o for o in ops])})

            plt.show()

        Returns
        -------
        list of lists of int
            The adjacency matrix of operation dependencies. A zero indicates no
            dependency, and a 1 indicates dependency. This can be converted to
            a graph using NetworkX.

        Raises
        ------
        :class:`RuntimeError`
            If a condition does not have a tag. This can occur when using
            ``functools.partial``, and a manually specified condition tag has
            not been set.

        """

        def to_callbacks(conditions):
            """Get the actual callables associated with FlowConditions."""
            return [condition._callback for condition in conditions]

        def unpack_conditions(condition_functions):
            """Create a set of callbacks from condition functions.

            Metaconditions in the list of condition functions are reduced into
            the functions that they are composed of. All condition functions
            must have a `_flow_tag` attribute defined.
            """
            callbacks = set()
            for condition_function in condition_functions:
                # The condition function may not have a __name__ attribute in
                # cases where functools is used for condition creation.
                if (
                    hasattr(condition_function, "__name__")
                    and condition_function.__name__ == "_flow_metacondition"
                ):
                    callbacks = callbacks.union(
                        unpack_conditions(condition_function._composed_of)
                    )
                else:
                    if condition_function._flow_tag is None:
                        raise RuntimeError(
                            f"Condition {condition_function} was not tagged. "
                            "To create a graph, ensure each base condition "
                            "has a ``__code__`` attribute or manually "
                            "specified tag."
                        )
                    callbacks.add(condition_function._flow_tag)

            return callbacks

        operations = list(self.operations.values())
        mat = [[0 for _ in range(len(operations))] for _ in range(len(operations))]

        for i, operation_i in enumerate(operations):
            for j, operation_j in enumerate(operations[i:]):
                postconditions_i = unpack_conditions(
                    to_callbacks(operation_i._postconditions)
                )
                postconditions_j = unpack_conditions(
                    to_callbacks(operation_j._postconditions)
                )
                preconditions_i = unpack_conditions(
                    to_callbacks(operation_i._preconditions)
                )
                preconditions_j = unpack_conditions(
                    to_callbacks(operation_j._preconditions)
                )
                if postconditions_i.intersection(preconditions_j):
                    mat[i][j + i] = 1
                elif preconditions_i.intersection(postconditions_j):
                    mat[j + i][i] = 1
        return mat

    def _register_class_labels(self):
        """Register all label functions which are part of the class definition.

        To register a class method or function as a label function, use the
        :meth:`~.FlowProject.label()` class method as a decorator.
        """

        def predicate(member):
            return inspect.ismethod(member) or inspect.isfunction(member)

        class_label_functions = {}
        for name, function in inspect.getmembers(type(self), predicate=predicate):
            if _is_label_func(function):
                class_label_functions[name] = function

        for name in sorted(class_label_functions):
            self._label_functions[class_label_functions[name]] = None

    def _register_labels(self):
        """Register all label functions registered with this class and its parent classes."""
        self._register_class_labels()

        for cls in type(self).__mro__:
            self._label_functions.update(getattr(cls, "_LABEL_FUNCTIONS", {}))

    ALIASES = {
        str(status).replace("JobStatus.", ""): symbol
        for status, symbol in _FMT_SCHEDULER_STATUS.items()
        if status != JobStatus.placeholder
    }
    """Default aliases used within the status output."""

    @classmethod
    def _alias(cls, name):
        """Use alias if specified.

        Parameters
        ----------
        name : str
            Long name to abbreviate.

        Returns
        -------
        str
            Abbreviation if it exists, otherwise the input name.

        """
        try:
            return abbreviate(name, cls.ALIASES.get(name, name))
        except TypeError:
            return name

    def _fn_bundle(self, bundle_id):
        """Return the canonical name to store bundle information."""
        return os.path.join(self.root_directory(), ".bundles", bundle_id)

    def _store_bundled(self, operations):
        """Store operation-ids as part of a bundle and return bundle id.

        The operation identifiers are stored in a text file whose name is
        determined by the _fn_bundle() method. This may be used to identify
        the status of individual operations from the bundle id. A single
        operation will not be stored, but instead the operation's id is
        directly returned.

        Parameters
        ----------
        operations : A sequence of instances of :class:`._JobOperation`
            The operations to bundle.

        Returns
        -------
        str
            The bundle id.

        """
        if len(operations) == 1:
            return operations[0].id
        sep = getattr(self._environment, "JOB_ID_SEPARATOR", "/")
        _id = sha1(".".join(op.id for op in operations).encode("utf-8")).hexdigest()
        bundle_id = f"{self}{sep}bundle{sep}{_id}"
        fn_bundle = self._fn_bundle(bundle_id)
        os.makedirs(os.path.dirname(fn_bundle), exist_ok=True)
        with open(fn_bundle, "w") as file:
            for operation in operations:
                file.write(operation.id + "\n")
        return bundle_id

    def _expand_bundled_jobs(self, scheduler_jobs):
        """Expand jobs which were submitted as part of a bundle."""
        sep = getattr(self._environment, "JOB_ID_SEPARATOR", "/")
        bundle_prefix = f"{self}{sep}bundle{sep}"
        if scheduler_jobs is None:
            return
        for job in scheduler_jobs:
            if job.name().startswith(bundle_prefix):
                with open(self._fn_bundle(job.name())) as file:
                    for line in file:
                        yield ClusterJob(line.strip(), job.status())
            else:
                yield job

    def scheduler_jobs(self, scheduler):
        """Fetch jobs from the scheduler.

        This function will fetch all scheduler jobs from the scheduler and also
        expand bundled jobs automatically.

        However, this function will not automatically filter scheduler jobs
        which are not associated with this project.

        Parameters
        ----------
        scheduler : :class:`~.Scheduler`
            The scheduler instance.

        Yields
        ------
        :class:`~.ClusterJob`:
            All cluster jobs fetched from the scheduler.

        """
        yield from self._expand_bundled_jobs(scheduler.jobs())

    def _get_cached_scheduler_status(self):
        """Fetch all status information.

        The project document key ``_status`` is returned as a plain dict, or an
        empty dict if no status information is present.

        Returns
        -------
        dict
            Dictionary of cached status information. The keys are uniquely
            generated ids for each group and job. The values are instances of
            :class:`~.JobStatus`.

        """
        try:
            return self.document["_status"]()
        except KeyError:
            return {}

    @contextlib.contextmanager
    def _update_cached_scheduler_status(self):
        """Context manager used to update cached project status.

        When entered, this context manager yields an empty dictionary. The
        keys in this dictionary are unique generated ids for a given group
        and aggregate, and the value is an instance of :class:`~.JobStatus`.
        When the context exits, this dictionary is used to update the project
        document's cached status.

        Yields
        ------
        dict
            Empty dictionary where status information should be stored.

        """
        status_update = {}
        try:
            yield status_update
        finally:
            if status_update:
                status_update = {
                    key: int(value) for key, value in status_update.items()
                }
                if "_status" in self.document:
                    self.document["_status"].update(status_update)
                else:
                    self.document["_status"] = status_update

    def _generate_selected_aggregate_groups(
        self,
        selected_aggregates=None,
        selected_groups=None,
        tqdm_kwargs=None,
    ):
        """Yield selected aggregates and groups.

        Parameters
        ----------
        selected_aggregates : sequence of tuples of :class:`~signac.contrib.job.Job`
            Aggregates to select.
        selected_groups : set of :class:`~.FlowGroup`
            Groups to select.
        tqdm_kwargs : dict or None
            A dict of keyword arguments to the tqdm progress bar used for
            iterating over aggregates. If None, no progress bar will be
            shown. (Default value = None)

        Yields
        ------
        aggregate_id : str
            Selected aggregate id.
        aggregate : tuple of :class:`~signac.contrib.job.Job`
            Selected aggregate.
        group : :class:`~.FlowGroup`
            Selected group.

        """

        def aggregate_progress_wrapper(aggregates):
            """Show progress bar if keyword arguments are provided."""
            if tqdm_kwargs is not None:
                return tqdm(
                    aggregates,
                    total=len(aggregates),
                    **tqdm_kwargs,
                )
            else:
                return aggregates

        if (
            selected_groups is not None
            and len(selected_groups) >= 0
            and len(self._group_to_aggregate_store.inverse) > 1
        ):
            # Use only aggregate stores for the selected groups.
            aggregate_stores_of_selected_groups = {
                self._group_to_aggregate_store[group] for group in selected_groups
            }
            aggregate_stores = {
                aggregate_store: self._group_to_aggregate_store.inverse[aggregate_store]
                for aggregate_store in aggregate_stores_of_selected_groups
            }
        else:
            # Use all aggregate stores.
            aggregate_stores = self._group_to_aggregate_store.inverse

        for (
            aggregate_store,
            aggregate_groups,
        ) in aggregate_stores.items():
            if selected_groups is not None:
                # Filter out groups that are not selected. The order of
                # aggregate_groups must be preserved. Using an intersection of
                # ordered sets would be preferable but would require a
                # dependency.
                matching_groups = [
                    group for group in aggregate_groups if group in selected_groups
                ]
                if len(matching_groups) == 0:
                    # Skip aggregate store if no groups are selected
                    continue
            else:
                matching_groups = aggregate_groups
            if selected_aggregates is not None:
                # Use selected aggregates in the aggregate store
                for aggregate in aggregate_progress_wrapper(selected_aggregates):
                    aggregate_id = get_aggregate_id(aggregate)
                    if aggregate_id in aggregate_store:
                        for group in matching_groups:
                            yield aggregate_id, aggregate, group
            else:
                # Use all aggregates in the aggregate store
                for aggregate_id, aggregate in aggregate_progress_wrapper(
                    aggregate_store.items()
                ):
                    for group in matching_groups:
                        yield aggregate_id, aggregate, group

    def _generate_selected_aggregate_groups_with_status(
        self,
        scheduler_info=None,
        *args,
        **kwargs,
    ):
        r"""Yield selected aggregates and groups while updating cached status.

        After the iterator is exhausted (or if an exception is raised during
        iteration), the project's cached status will be updated for all
        aggregates and groups that have been yielded by this generator.

        Parameters
        ----------
        scheduler_info : dict or None
            A dict of the form returned by :meth:`~._query_scheduler_status`,
            with keys corresponding to scheduler job names and values that
            are instances of :class:`~.JobStatus`. If None, all jobs will
            have unknown status. (Default value = None)
        \*args :
            Arguments forwarded to
            :meth:`~._generate_selected_aggregate_groups`.
        \*\*kwargs :
            Keyword arguments forwarded to
            :meth:`~._generate_selected_aggregate_groups`.

        Yields
        ------
        scheduler_id : str
            Unique identifier for this aggregate and group.
        scheduler_status : :class:`~.JobStatus`
            The scheduler status of this aggregate and group.
        aggregate_id : str
            Selected aggregate id.
        aggregate : tuple of :class:`~signac.contrib.job.Job`
            Selected aggregate.
        group : :class:`~.FlowGroup`
            Selected group.

        """
        if scheduler_info is None:
            scheduler_info = {}
        with self._update_cached_scheduler_status() as status_update:
            for (
                aggregate_id,
                aggregate,
                group,
            ) in self._generate_selected_aggregate_groups(*args, **kwargs):
                scheduler_id = group._generate_id(aggregate)
                scheduler_status = scheduler_info.get(scheduler_id, JobStatus.unknown)
                status_update[scheduler_id] = scheduler_status
                yield scheduler_id, scheduler_status, aggregate_id, aggregate, group

    def _get_aggregate_group_status(self, aggregate, cached_status):
        """Fetch group status for this aggregate.

        Parameters
        ----------
        aggregate : tuple of :class:`~signac.contrib.job.Job`
            Aggregate for which status information is fetched.
        cached_status : dict
            Dictionary of cached status information. The keys are uniquely
            generated ids for each group and job. The values are instances of
            :class:`~.JobStatus`.

        Yields
        ------
        str
            Operation name.
        dict
            Operation status dictionary.

        """
        starting_dict = functools.partial(dict, scheduler_status=JobStatus.unknown)
        status_dict = defaultdict(starting_dict)

        # TODO: Add support for groups that are not single operations.
        single_operation_groups = {self._groups[name] for name in self.operations}

        for aggregate_id, aggregate, group, in self._generate_selected_aggregate_groups(
            selected_aggregates=[aggregate],
            selected_groups=single_operation_groups,
        ):
            completed = group._complete(aggregate)
            # If the group is not completed, it is sufficient to determine
            # eligibility while ignoring postconditions (we know at least
            # one postcondition is not met).
            eligible = not completed and group._eligible(
                aggregate, ignore_conditions=IgnoreConditions.POST
            )
            scheduler_status = cached_status.get(
                group._generate_id(aggregate), JobStatus.unknown
            )
            for operation in group.operations:
                if scheduler_status >= status_dict[operation]["scheduler_status"]:
                    status_dict[operation] = {
                        "scheduler_status": scheduler_status,
                        "eligible": eligible,
                        "completed": completed,
                    }

        yield from sorted(status_dict.items())

    def _get_aggregate_status(self, aggregate, cached_status, ignore_errors=False):
        """Return status information about an aggregate.

        Parameters
        ----------
        aggregate : tuple of :class:`~signac.contrib.job.Job`
            Aggregate for which status information is fetched.
        cached_status : dict
            Dictionary of cached status information. The keys are uniquely
            generated ids for each group and job. The values are instances of
            :class:`~.JobStatus`. (Default value = None)
        ignore_errors : bool
            Whether to ignore exceptions raised during status check. (Default value = False)

        Returns
        -------
        dict
            A dictionary containing job status for all jobs.

        """
        aggregate_id = get_aggregate_id(aggregate)
        result = {
            "job_id": aggregate_id,
            "operations": {},
            "_operations_error": None,
        }
        try:
            result["operations"] = dict(
                self._get_aggregate_group_status(aggregate, cached_status)
            )
        except Exception as error:
            logger.debug(
                "Error while getting operations status for job '%s': '%s'.",
                aggregate_id,
                error,
            )
            if ignore_errors:
                result["_operations_error"] = str(error)
            else:
                raise
        return result

    def get_job_status(self, job, ignore_errors=False, cached_status=None):
        """Return status information about a job.

        Parameters
        ----------
        job : :class:`~signac.contrib.job.Job`
            The signac job.
        ignore_errors : bool
            Whether to ignore exceptions raised during status check. (Default value = False)
        cached_status : dict
            Dictionary of cached status information. The keys are uniquely
            generated ids for each group and job. The values are instances of
            :class:`~.JobStatus`. (Default value = None)

        Returns
        -------
        dict
            A dictionary containing job status for all jobs.

        """
        if cached_status is None:
            cached_status = self._get_cached_scheduler_status()
        result = self._get_aggregate_status(
            aggregate=(job,),
            ignore_errors=ignore_errors,
            cached_status=cached_status,
        )
        labels_result = self._get_job_labels(job, ignore_errors=ignore_errors)
        result["labels"] = labels_result["labels"]
        result["_labels_error"] = labels_result["_labels_error"]
        return result

    def _query_scheduler_status(self, err=None, ignore_errors=False):
        """Query the scheduler for job status.

        Parameters
        ----------
        err : file-like object
            File where status information is printed.
        ignore_errors : bool
            Whether to ignore exceptions raised during status check.

        Returns
        -------
        dict :
            A dictionary of scheduler job information. The keys are scheduler
            job names and the values are instances of :class:`~.JobStatus`.
            If the scheduler cannot be found or an error occurs with
            ``ignore_errors=True``, an empty dic is returned.

        """
        if err is None:
            err = sys.stderr
        try:
            scheduler = self._environment.get_scheduler()
            print("Querying scheduler...", file=err)
            return {
                scheduler_job.name(): scheduler_job.status()
                for scheduler_job in self.scheduler_jobs(scheduler)
            }
        except NoSchedulerError:
            logger.debug("No scheduler available.")
        except RuntimeError as error:
            logger.warning("Error occurred while querying scheduler: '%s'.", error)
            if not ignore_errors:
                raise
        return {}

    def _get_job_labels(self, job, ignore_errors=False):
        """Return a dict with information about the labels of a job.

        Parameters
        ----------
        job : :class:`signac.contrib.job.Job`
            Job handle.
        ignore_errors : bool
            Whether to ignore errors raised while fetching labels. (Default value = False)

        Returns
        -------
        dict
            Dictionary with keys ``job_id``, ``labels``, and ``_labels_error``.

        """
        result = {
            "job_id": job.get_id(),
            "labels": [],
            "_labels_error": None,
        }
        try:
            result["labels"] = sorted(set(self.labels(job)))
        except Exception as error:
            logger.debug(
                "Error while determining labels for job '%s': '%s'.", job, error
            )
            if ignore_errors:
                result["_labels_error"] = str(error)
            else:
                raise
        return result

    def _fetch_status(
        self,
        aggregates,
        err,
        ignore_errors,
        status_parallelization="thread",
    ):
        """Fetch status for the provided aggregates / jobs.

        Parameters
        ----------
        aggregates : sequence of aggregates
            The aggregates for which a user requested to fetch status.
        err : file-like object
            File where status information is printed.
        ignore_errors : bool
            Fetch status even if querying the scheduler fails.
        status_parallelization : str
            Parallelization mode for fetching the status. Allowed values are
            "thread", "process", or "none". (Default value = "thread")

        Returns
        -------
        status_results : list
            A list of dictionaries containing keys ``aggregate_id``,
            ``groups``, and ``_error``.
        job_labels : list
            A list of dictionaries containing keys ``job_id``, ``labels``,
            and ``_labels_error``.
        individual_jobs : list of :class:`~signac.contrib.job.Job`
            List of jobs, filtered from aggregates containing one job. This
            is used internally to generate labels (labels are only supported
            by individual jobs) and the calling code in
            :meth:`~.print_status` also needs this information. This is
            returned from this method so that iteration over all aggregates
            only has to occur one time.

        """
        if status_parallelization not in ("thread", "process", "none"):
            raise RuntimeError(
                "Configuration value status_parallelization is invalid. "
                "Valid choices are 'thread', 'process', or 'none'."
            )

        parallel_executor = _get_parallel_executor(status_parallelization)
        single_operation_groups = {self._groups[name] for name in self.operations}

        # Update the project's status cache
        scheduler_info = self._query_scheduler_status(
            err=err, ignore_errors=ignore_errors
        )

        def compute_status(data):
            scheduler_id, scheduler_status, aggregate_id, aggregate, group = data
            # Only single-operation groups are supported for status fetching
            assert len(group.operations) == 1

            status = {}
            error_text = None
            try:
                status["scheduler_status"] = scheduler_status
                completed = group._complete(aggregate)
                status["completed"] = completed
                # If the group is not completed, it is sufficient to determine
                # eligibility while ignoring postconditions (we know at least
                # one postcondition is not met).
                status["eligible"] = not completed and group._eligible(
                    aggregate, ignore_conditions=IgnoreConditions.POST
                )
            except Exception as error:
                logger.debug(
                    "Error while getting operations status for job '%s': '%s'.",
                    aggregate_id,
                    error,
                )
                if not ignore_errors:
                    raise
                error_text = str(error)
                status["completed"] = False
                status["eligible"] = False
            result = {
                "aggregate_id": aggregate_id,
                "group_name": group.name,
                "status": status,
                "_error": error_text,
            }
            return result

        with self._buffered():
            aggregate_groups = list(
                self._generate_selected_aggregate_groups_with_status(
                    scheduler_info=scheduler_info,
                    selected_aggregates=aggregates,
                    selected_groups=single_operation_groups,
                )
            )
            # aggregate_groups is a list of tuples containing scheduler,
            # aggregate, and group information. To compute labels, we fetch the
            # unique jobs from the aggregates containing only one job.
            individual_jobs = {
                aggregate_group[3][0]
                for aggregate_group in aggregate_groups
                if len(aggregate_group[3]) == 1
            }
            status_results = parallel_executor(
                compute_status,
                aggregate_groups,
                desc="Fetching status",
                file=err,
            )
            compute_labels = functools.partial(
                self._get_job_labels,
                ignore_errors=ignore_errors,
            )
            job_labels = parallel_executor(
                compute_labels,
                individual_jobs,
                desc="Fetching labels",
                file=err,
            )

        status_results_combined = []
        for aggregate_id, aggregate_results in groupby(
            sorted(status_results, key=lambda result: result["aggregate_id"]),
            key=lambda result: result["aggregate_id"],
        ):
            aggregate_results = list(aggregate_results)
            # Collect all errors that occurred while evaluating status of
            # groups for this aggregate
            error_message = None
            error_messages = [result["_error"] for result in aggregate_results]
            if any(error_messages):
                error_message = f"{len(error_messages)} error(s): " + ", ".join(
                    error_messages
                )
            status_results_combined.append(
                {
                    "aggregate_id": aggregate_id,
                    "groups": {
                        result["group_name"]: result["status"]
                        for result in aggregate_results
                    },
                    "_error": error_message,
                }
            )

        return status_results_combined, job_labels, individual_jobs

    PRINT_STATUS_ALL_VARYING_PARAMETERS = True
    """This constant can be used to signal that the print_status() method is supposed
    to automatically show all varying parameters."""

    def print_status(
        self,
        jobs=None,
        overview=True,
        overview_max_lines=None,
        detailed=False,
        parameters=None,
        param_max_width=None,
        expand=False,
        all_ops=False,
        only_incomplete=False,
        dump_json=False,
        unroll=True,
        compact=False,
        pretty=False,
        file=None,
        err=None,
        ignore_errors=False,
        template=None,
        profile=False,
        eligible_jobs_max_lines=None,
        output_format="terminal",
    ):
        """Print the status of the project.

        Parameters
        ----------
        jobs : iterable of :class:`~signac.contrib.job.Job` or aggregates of jobs
            Only print status for the given jobs or aggregates of jobs,
            or all if the argument is None. (Default value = None)
        overview : bool
            Display an overview of the project status. (Default value = True)
        overview_max_lines : int
            Limit the number of overview lines. (Default value = None)
        detailed : bool
            Print a detailed status of each job. (Default value = False)
        parameters : list of str
            Print the value of the specified parameters. (Default value = None)
        param_max_width : int
            Limit the number of characters of parameter columns. (Default value = None)
        expand : bool
            Present labels and operations in two separate tables. (Default value = False)
        all_ops : bool
            Include operations that are not eligible to run. (Default value = False)
        only_incomplete : bool
            Only show jobs that have eligible operations. (Default value = False)
        dump_json : bool
            Output the data as JSON instead of printing the formatted output.
            (Default value = False)
        unroll : bool
            Separate columns for jobs and the corresponding operations. (Default value = True)
        compact : bool
            Print a compact version of the output. (Default value = False)
        pretty : bool
            Prettify the output. (Default value = False)
        file : str
            Redirect all output to this file, defaults to sys.stdout.
        err : str
            Redirect all error output to this file, defaults to sys.stderr.
        ignore_errors : bool
            Print status even if querying the scheduler fails. (Default value = False)
        template : str
            User provided Jinja2 template file. (Default value = None)
        profile : bool
            Show profile result. (Default value = False)
        eligible_jobs_max_lines : int
            Limit the number of operations and its eligible job count printed
            in the overview. (Default value = None)
        output_format : str
            Status output format, supports:
            'terminal' (default), 'markdown' or 'html'.

        """
        if file is None:
            file = sys.stdout
        if err is None:
            err = sys.stderr

        aggregates = self._convert_jobs_to_aggregates(jobs)

        if eligible_jobs_max_lines is None:
            eligible_jobs_max_lines = flow_config.get_config_value(
                "eligible_jobs_max_lines"
            )

        status_parallelization = self.config["flow"]["status_parallelization"]

        # initialize jinja2 template environment and necessary filters
        template_environment = self._template_environment()

        context = self._get_standard_template_context()

        # get job status information
        if profile:
            try:
                import pprofile
            except ImportError:
                raise ImportError(
                    "Profiling requires the pprofile package. "
                    "Install with `pip install pprofile`."
                )
            prof = pprofile.StatisticalProfile()

            fn_filter = [
                inspect.getfile(threading),
                inspect.getfile(multiprocessing),
                inspect.getfile(Pool),
                inspect.getfile(ThreadPool),
                inspect.getfile(tqdm),
            ]

            with prof(single=False):
                status_results, job_labels, individual_jobs = self._fetch_status(
                    aggregates=aggregates,
                    err=err,
                    ignore_errors=ignore_errors,
                    status_parallelization=status_parallelization,
                )

            prof._mergeFileTiming()

            # Unrestricted
            total_impact = 0
            hits = [
                hit
                for fn, file_timing in prof.merged_file_dict.items()
                if fn not in fn_filter
                for hit in file_timing.iterHits()
            ]
            sorted_hits = reversed(sorted(hits, key=lambda hit: hit[2]))
            total_num_hits = sum([hit[2] for hit in hits])

            profiling_results = ["# Profiling:\n"]

            profiling_results.extend(
                ["Rank Impact Code object", "---- ------ -----------"]
            )
            for i, (line, code, hits, duration) in enumerate(sorted_hits):
                impact = hits / total_num_hits
                total_impact += impact
                rank = i + 1
                profiling_results.append(
                    f"{rank:>4} {impact:>6.0%} {code.co_filename}:"
                    f"{code.co_firstlineno}:{code.co_name}"
                )
                if i > 10 or total_impact > 0.8:
                    break

            for module_fn in prof.merged_file_dict:
                if re.match(profile, module_fn):
                    file_timing = prof.merged_file_dict[module_fn]
                else:
                    continue

                total_hits = file_timing.getTotalHitCount()
                total_impact = 0

                profiling_results.append(f"\nHits by line for '{module_fn}':")
                profiling_results.append("-" * len(profiling_results[-1]))

                hits = list(sorted(file_timing.iterHits(), key=lambda h: 1 / h[2]))
                for line, code, hits, duration in hits:
                    impact = hits / total_hits
                    total_impact += impact
                    profiling_results.append(f"{module_fn}:{line} ({impact:2.0%}):")
                    try:
                        lines, start = inspect.getsourcelines(code)
                    except OSError:
                        continue
                    hits_ = [
                        file_timing.getHitStatsFor(line)[0]
                        for line in range(start, start + len(lines))
                    ]
                    profiling_results.extend(
                        [
                            f"{h:>5} {lineno:>4}: {l.rstrip()}"
                            for lineno, (l, h) in enumerate(zip(lines, hits_), start)
                        ]
                    )
                    profiling_results.append("")
                    if total_impact > 0.8:
                        break

            profiling_results.append(f"Total runtime: {int(prof.total_time)}s")
            if prof.total_time < 20:
                profiling_results.append(
                    "Warning: Profiler ran only for a short time, "
                    "results may be highly inaccurate."
                )

        else:
            status_results, job_labels, individual_jobs = self._fetch_status(
                aggregates=aggregates,
                err=err,
                ignore_errors=ignore_errors,
                status_parallelization=status_parallelization,
            )
            profiling_results = None

        operations_errors = {status_entry["_error"] for status_entry in status_results}
        labels_errors = {status_entry["_labels_error"] for status_entry in job_labels}
        errors = list(filter(None, operations_errors.union(labels_errors)))

        if errors:
            logger.warning(
                "Some job status updates did not succeed due to errors. Number "
                "of unique errors: %i. Use --debug to list all errors.",
                len(errors),
            )
            for i, error in enumerate(errors):
                logger.debug("Status update error #%i: '%s'", i + 1, error)

        if only_incomplete:
            # Remove jobs with no eligible groups from the status info

            def _incomplete(status_entry):
                return any(
                    group["eligible"] for group in status_entry["groups"].values()
                )

            status_results = list(filter(_incomplete, status_results))

        statuses = {
            status_entry["aggregate_id"]: status_entry
            for status_entry in status_results
        }

        # Add labels to the status information
        for job_label_data in job_labels:
            job_id = job_label_data["job_id"]
            if job_id in statuses:
                statuses[job_id]["labels"] = job_label_data["labels"]

        # If the dump_json variable is set, just dump all status info
        # formatted in JSON to screen.
        if dump_json:
            print(json.dumps(statuses, indent=4), file=file)
            return None

        if overview:
            # get overview info:
            progress = defaultdict(int)
            for status in job_labels:
                for label in status["labels"]:
                    progress[label] += 1
            # Sort the label progress by amount complete (descending), then
            # alphabetically
            progress_sorted = list(
                islice(
                    sorted(progress.items(), key=lambda x: (-x[1], x[0])),
                    overview_max_lines,
                )
            )

        # Optionally expand parameters argument to all varying parameters.
        if parameters is self.PRINT_STATUS_ALL_VARYING_PARAMETERS:
            parameters = list(
                sorted(
                    {
                        key
                        for job in individual_jobs
                        for key in job.statepoint.keys()
                        if len(
                            {
                                _to_hashable(job.statepoint().get(key))
                                for job in individual_jobs
                            }
                        )
                        > 1
                    }
                )
            )

        if parameters:
            # get parameters info

            def _add_parameters(status):
                aggregate_id = status["aggregate_id"]
                if aggregate_id.startswith("agg-"):
                    # TODO: Fill parameters with empty values (or shared values?)
                    raise ValueError("Cannot show parameters for aggregates.")
                statepoint = self.open_job(id=aggregate_id).statepoint()

                def dotted_get(mapping, key):
                    """Fetch a value from a nested mapping using a dotted key."""
                    if mapping is None:
                        return None
                    tokens = key.split(".")
                    if len(tokens) > 1:
                        return dotted_get(mapping.get(tokens[0]), ".".join(tokens[1:]))
                    return mapping.get(key)

                status["parameters"] = {}
                for parameter in parameters:
                    status["parameters"][parameter] = shorten(
                        str(self._alias(dotted_get(statepoint, parameter))),
                        param_max_width,
                    )

            for status in statuses.values():
                _add_parameters(status)

            for i, parameter in enumerate(parameters):
                parameters[i] = shorten(self._alias(str(parameter)), param_max_width)

        if detailed:
            # get detailed view info
            status_legend = " ".join(f"[{v}]:{k}" for k, v in self.ALIASES.items())

            if compact:
                num_operations = len(self._operations)

            if pretty:
                OPERATION_STATUS_SYMBOLS = {
                    "ineligible": "\u25cb",  # open circle
                    "eligible": "\u25cf",  # black circle
                    "active": "\u25b9",  # open triangle
                    "running": "\u25b8",  # black triangle
                    "completed": "\u2714",  # check mark
                }
                # Pretty (unicode) symbols denoting the execution status of operations.
            else:
                OPERATION_STATUS_SYMBOLS = {
                    "ineligible": "-",
                    "eligible": "+",
                    "active": "*",
                    "running": ">",
                    "completed": "X",
                }
                # ASCII symbols denoting the execution status of operations.
            operation_status_legend = " ".join(
                f"[{v}]:{k}" for k, v in OPERATION_STATUS_SYMBOLS.items()
            )

        context["jobs"] = list(statuses.values())
        context["overview"] = overview
        context["detailed"] = detailed
        context["all_ops"] = all_ops
        context["parameters"] = parameters
        context["compact"] = compact
        context["pretty"] = pretty
        context["unroll"] = unroll
        if overview:
            context["progress_sorted"] = progress_sorted
        if detailed:
            context["alias_bool"] = {True: "Y", False: "N"}
            context["scheduler_status_code"] = _FMT_SCHEDULER_STATUS
            context["status_legend"] = status_legend
            if compact:
                context["extra_num_operations"] = max(num_operations - 1, 0)
            if not unroll:
                context["operation_status_legend"] = operation_status_legend
                context["operation_status_symbols"] = OPERATION_STATUS_SYMBOLS

        def _add_placeholder_operation(job):
            job["groups"][""] = {
                "completed": False,
                "eligible": False,
                "scheduler_status": JobStatus.placeholder,
            }

        for job in context["jobs"]:
            has_eligible_ops = any([v["eligible"] for v in job["groups"].values()])
            if not has_eligible_ops and not context["all_ops"]:
                _add_placeholder_operation(job)

        op_counter = Counter()
        for job in context["jobs"]:
            for group_name, group_status in job["groups"].items():
                if group_name != "" and group_status["eligible"]:
                    op_counter[group_name] += 1
        context["op_counter"] = op_counter.most_common(eligible_jobs_max_lines)
        num_omitted_operations = len(op_counter) - len(context["op_counter"])
        if num_omitted_operations > 0:
            context["op_counter"].append(
                (f"[{num_omitted_operations} more operations omitted]", "")
            )

        # We have to make a deep copy of the template environment if we're
        # using a process Pool for parallelism. Somewhere in the process of
        # manually pickling and dispatching tasks to individual processes
        # Python's reference counter loses track of the environment and ends up
        # destructing the template environment. This causes subsequent calls to
        # print_status to fail (although _fetch_status calls will still
        # succeed).
        template_environment_copy = (
            deepcopy(template_environment)
            if status_parallelization == "process"
            else template_environment
        )
        render_output = _render_status(
            template,
            template_environment_copy,
            context,
            detailed,
            expand,
            unroll,
            compact,
            output_format,
        )

        print(render_output, file=file)

        # Show profiling results (if enabled)
        if profiling_results:
            print("\n" + "\n".join(profiling_results), file=file)

    def _run_operations(
        self, operations=None, pretend=False, np=None, timeout=None, progress=False
    ):
        """Execute the next operations as specified by the project's workflow.

        See also: :meth:`~.run`.

        Parameters
        ----------
        operations : Sequence of instances of :class:`._JobOperation`
            The operations to execute (optional). (Default value = None)
        pretend : bool
            Do not actually execute the operations, but show the commands that
            would have been executed. (Default value = False)
        np : int
            The number of processors to use for each operation. (Default value = None)
        timeout : int
            An optional timeout for each operation in seconds after which
            execution will be cancelled. Use -1 to indicate no timeout (the
            default).
        progress : bool
            Show a progress bar during execution. (Default value = False)

        """
        if timeout is not None and timeout < 0:
            timeout = None
        if operations is None:
            operations = list(self._next_operations())
        else:
            operations = list(operations)  # ensure list

        if np is None or np == 1 or pretend:
            if progress:
                operations = tqdm(operations)
            for operation in operations:
                self._execute_operation(operation, timeout, pretend)
        else:
            logger.debug("Parallelized execution of %i operation(s).", len(operations))
            with Pool(processes=cpu_count() if np < 0 else np) as pool:
                logger.debug(
                    "Parallelized execution of %i operation(s).", len(operations)
                )
                try:
                    self._run_operations_in_parallel(
                        pool, operations, progress, timeout
                    )
                except self._PickleError as error:
                    raise RuntimeError(
                        "Unable to parallelize execution due to a pickling "
                        f"error: {error}."
                    )

    class _PickleError(Exception):
        """Indicates a pickling error while trying to parallelize the execution of operations."""

    @staticmethod
    def _job_operation_to_tuple(operation):
        return (
            operation.id,
            operation.name,
            [job.get_id() for job in operation._jobs],
            operation.cmd,
            operation.directives,
        )

    def _job_operation_from_tuple(self, data):
        id, name, job_ids, cmd, directives = data
        jobs = tuple(self.open_job(id=job_id) for job_id in job_ids)
        return _JobOperation(
            id, name, jobs, cmd, directives, directives._keys_set_by_user
        )

    def _run_operations_in_parallel(self, pool, operations, progress, timeout):
        """Execute operations in parallel.

        This function executes the given list of operations with the provided
        process pool.

        Since pickling of the project instance is likely to fail, we manually
        pickle the project instance and the operations before submitting them
        to the process pool.
        """
        try:
            serialized_project = cloudpickle.dumps(self)
            serialized_tasks = [
                (
                    cloudpickle.loads,
                    serialized_project,
                    self._job_operation_to_tuple(operation),
                )
                for operation in tqdm(
                    operations, desc="Serialize tasks", file=sys.stderr
                )
            ]
        except Exception as error:  # Masking all errors since they must be pickling related.
            raise self._PickleError(error)

        results = [
            pool.apply_async(_deserialize_and_run_operation, task)
            for task in serialized_tasks
        ]
        for result in tqdm(results) if progress else results:
            result.get(timeout=timeout)

    def _execute_operation(self, operation, timeout=None, pretend=False):
        if pretend:
            print(operation.cmd)
            return None

        logger.info("Execute operation '%s'...", operation)
        # Check if we need to fork for operation execution...
        if (
            # The 'fork' directive was provided and evaluates to True:
            operation.directives.get("fork", False)
            # Separate process needed to cancel with timeout:
            or timeout is not None
            # The operation function is of an instance of FlowCmdOperation:
            or isinstance(self._operations[operation.name], FlowCmdOperation)
            # The specified executable is not the same as the interpreter instance:
            or operation.directives.get("executable", sys.executable) != sys.executable
        ):
            # ... need to fork:
            logger.debug(
                "Forking to execute operation '%s' with cmd '%s'.",
                operation,
                operation.cmd,
            )
            subprocess.run(operation.cmd, shell=True, timeout=timeout, check=True)
        else:
            # ... executing operation in interpreter process as function:
            logger.debug(
                "Executing operation '%s' with current interpreter process (%s).",
                operation,
                os.getpid(),
            )
            try:
                self._operations[operation.name](*operation._jobs)
            except Exception as error:
                raise UserOperationError(
                    f"An exception was raised during operation {operation.name} "
                    f"for job or aggregate with id {get_aggregate_id(operation._jobs)}."
                ) from error

    def _get_default_directives(self):
        return {
            name: self.groups[name].operation_directives.get(name, {})
            for name in self.operations
        }

    def run(
        self,
        jobs=None,
        names=None,
        pretend=False,
        np=None,
        timeout=None,
        num=None,
        num_passes=1,
        progress=False,
        order=None,
        ignore_conditions=IgnoreConditions.NONE,
    ):
        """Execute all eligible operations for the given selection.

        This function will run in an infinite loop until all eligible
        operations are executed, unless it reaches the maximum number of
        passes per operation or the maximum number of executions.

        By default there is no limit on the total number of executions, but a
        specific operation will only be executed once per job. This is to avoid
        accidental infinite loops when no or faulty postconditions are
        provided.

        Parameters
        ----------
        jobs : iterable of :class:`~signac.contrib.job.Job` or aggregates of jobs
            Only execute operations for the given jobs or aggregates of jobs,
            or all if the argument is None. (Default value = None)
        names : iterable of :class:`str`
            Only execute operations that match the provided set of names
            (interpreted as regular expressions), or all if the argument is
            None. (Default value = None)
        pretend : bool
            Do not actually execute the operations, but show the commands that
            would have been executed. (Default value = False)
        np : int
            Parallelize to the specified number of processors. Use -1 to
            parallelize to all available processing units. (Default value = None)
        timeout : int
            An optional timeout for each operation in seconds after which
            execution will be cancelled. Use -1 to indicate no timeout (the
            default).
        num : int
            The total number of operations that are executed will not exceed
            this argument if provided. (Default value = None)
        num_passes : int or None
            The total number of executions of one specific job-operation pair
            will not exceed this argument. The default is 1, there is no limit
            if this argument is None.
        progress : bool
            Show a progress bar during execution. (Default value = False)
        order : str, callable, or None
            Specify the order of operations. Possible values are:

            * 'none' or None (no specific order)
            * 'by-job' (operations are grouped by job)
            * 'cyclic' (order operations cyclic by job)
            * 'random' (shuffle the execution order randomly)
            * callable (a callable returning a comparison key for an
              operation used to sort operations)

            The default value is ``'none'``, which is equivalent to ``'by-job'``
            in the current implementation.

            .. note::

                Users are advised to not rely on a specific execution order as
                a substitute for defining the workflow in terms of
                preconditions and postconditions. However, a specific execution
                order may be more performant in cases where operations need to
                access and potentially lock shared resources.

        ignore_conditions : :class:`~.IgnoreConditions`
            Specify if preconditions and/or postconditions are to be ignored
            when determining eligibility. The default is
            :class:`IgnoreConditions.NONE`.

        """
        aggregates = self._convert_jobs_to_aggregates(jobs)

        # Get all matching FlowGroups
        if isinstance(names, str):
            raise ValueError(
                "The names argument of FlowProject.run() must be a sequence of strings, "
                "not a string."
            )
        if names is None:
            names = list(self.operations)
        else:
            absent_ops = (set(self._groups.keys()) ^ set(names)) & set(names)
            if absent_ops:
                print(
                    f"Unrecognized flow operation(s): {', '.join(absent_ops)}",
                    file=sys.stderr,
                )

        # Get default directives
        default_directives = self._get_default_directives()

        # Negative values for the execution limits, means 'no limit'.
        if num_passes and num_passes < 0:
            num_passes = None
        if num and num < 0:
            num = None

        if not isinstance(ignore_conditions, IgnoreConditions):
            raise ValueError(
                "The ignore_conditions argument of FlowProject.run() "
                "must be a member of class IgnoreConditions."
            )

        messages = []

        def log(msg, lvl=logging.INFO):
            messages.append((msg, lvl))

        reached_execution_limit = Event()

        def select(operation):
            if operation._jobs not in aggregates:
                return False

            if num is not None and select.total_execution_count >= num:
                reached_execution_limit.set()
                raise StopIteration  # Reached total number of executions

            # Check whether the operation was executed more than the total number of allowed
            # passes *per operation* (default=1).
            if (
                num_passes is not None
                and select.num_executions.get(operation, 0) >= num_passes
            ):
                log(
                    f"Operation '{operation}' exceeds max. # of allowed "
                    f"passes ({num_passes})."
                )

                # Warn if an operation has no postconditions set.
                has_postconditions = (
                    len(self.operations[operation.name]._postconditions) > 0
                )
                if not has_postconditions:
                    log(
                        f"Operation '{operation.name}' has no postconditions!",
                        logging.WARNING,
                    )

                return False  # Reached maximum number of passes for this operation.

            # Increase execution counters for this operation.
            select.num_executions[operation] += 1
            select.total_execution_count += 1
            return True

        # Keep track of all executed job-operations; the number of executions
        # of each individual job-operation cannot exceed num_passes.
        select.num_executions = defaultdict(int)

        # Keep track of the total execution count, it may not exceed the value given by
        # num, if not None.
        # Note: We are not using sum(select.num_execution.values()) for efficiency.
        select.total_execution_count = 0

        for i_pass in count(1):
            if reached_execution_limit.is_set():
                logger.warning(
                    "Reached the maximum number of operations that can be executed, but "
                    "there are still eligible operations."
                )
                break
            try:
                # Generate _JobOperation instances for selected groups and aggregates.
                with self._buffered():
                    operations = []
                    run_groups = set(self._gather_flow_groups(names))
                    for (
                        aggregate_id,
                        aggregate,
                        group,
                    ) in self._generate_selected_aggregate_groups(
                        selected_aggregates=aggregates,
                        selected_groups=run_groups,
                    ):
                        operations.extend(
                            group._create_run_job_operations(
                                self._entrypoint,
                                default_directives,
                                aggregate,
                                ignore_conditions,
                            )
                        )
                    operations = list(filter(select, operations))
            finally:
                if messages:
                    for msg, level in set(messages):
                        logger.log(level, msg)
                    del messages[:]  # clear
            if not operations:
                break  # No more eligible operations or execution limits reached.

            def key_func_by_job(operation):
                # In order to group the aggregates in a by-job manner, we need
                # to first sort the aggregates using their aggregate id.
                return get_aggregate_id(operation._jobs)

            # Optionally re-order operations for execution if order argument is provided:
            if callable(order):
                operations = list(sorted(operations, key=order))
            elif order == "cyclic":
                groups = [
                    list(group)
                    for _, group in groupby(
                        sorted(operations, key=key_func_by_job), key=key_func_by_job
                    )
                ]
                operations = list(roundrobin(*groups))
            elif order == "random":
                random.shuffle(operations)
            elif order is None or order in ("none", "by-job"):
                # by-job is the default order
                pass
            else:
                raise ValueError(
                    "Invalid value for the 'order' argument, valid arguments are "
                    "'none', 'by-job', 'cyclic', 'random', None, or a callable."
                )

            logger.info(
                "Executing %i operation(s) (Pass #%02d)...",
                len(operations),
                i_pass,
            )
            self._run_operations(
                operations, pretend=pretend, np=np, timeout=timeout, progress=progress
            )

    def _gather_flow_groups(self, names=None):
        r"""Grabs :class:`~.FlowGroup`\ s that match any of a set of names.

        The provided names can be any regular expressions that fully match a group name.

        Parameters
        ----------
        names : iterable of :class:`str`
            Only select operations that match the provided set of names
            (interpreted as regular expressions), or all if the argument is
            None. (Default value = None)

        Returns
        -------
        list
            List of groups matching the provided names.

        """
        if names is None:
            # If no names are selected, use all singleton groups
            operations = [self._groups[name] for name in self.operations]
        else:
            operations = {}
            for name in names:
                if name in operations:
                    continue
                groups = [
                    group
                    for group_name, group in self.groups.items()
                    if re.fullmatch(name, group_name)
                ]
                if len(groups) > 0:
                    for group in groups:
                        operations[group.name] = group
                else:
                    continue
            operations = list(operations.values())
        if not FlowProject._verify_group_compatibility(operations):
            raise ValueError(
                "Cannot specify groups or operations that will be included "
                "twice when using the -o/--operation option."
            )
        return operations

    def _get_submission_operations(
        self,
        aggregates,
        default_directives,
        names=None,
        ignore_conditions=IgnoreConditions.NONE,
        ignore_conditions_on_execution=IgnoreConditions.NONE,
    ):
        r"""Grabs eligible :class:`~._JobOperation`\ s from :class:`~.FlowGroup`\ s.

        Parameters
        ----------
        aggregates : sequence of tuples of :class:`~signac.contrib.job.Job`
            The aggregates to consider for submission.
        default_directives : dict
            The default directives to use for the operations. This is to allow
            for user specified groups to 'inherit' directives from
            ``default_directives``. If no defaults are desired, the argument
            can be set to an empty dictionary. This must be done explicitly,
            however.
        names : iterable of :class:`str`
            Only select operations that match the provided set of names
            (interpreted as regular expressions), or all if the argument is
            None. (Default value = None)
        ignore_conditions : :class:`~.IgnoreConditions`
            Specify if preconditions and/or postconditions are to be ignored
            when determining eligibility. The default is
            :class:`IgnoreConditions.NONE`.
        ignore_conditions_on_execution : :class:`~.IgnoreConditions`
            Specify if preconditions and/or postconditions are to be ignored
            when determining eligibility after submitting. The default is
            :class:`IgnoreConditions.NONE`.

        Yields
        ------
        :class:`~._SubmissionJobOperation`
            Returns a :class:`~._SubmissionJobOperation` for submitting the
            group. The :class:`~._JobOperation` will have directives that have
            been collected appropriately from its contained operations.

        """
        submission_groups = set(self._gather_flow_groups(names))

        # Fetch scheduler status
        scheduler_info = self._query_scheduler_status()
        for (
            scheduler_id,
            scheduler_status,
            aggregate_id,
            aggregate,
            group,
        ) in self._generate_selected_aggregate_groups_with_status(
            scheduler_info=scheduler_info,
            selected_aggregates=aggregates,
            selected_groups=submission_groups,
        ):
            if group._eligible(
                aggregate=aggregate, ignore_conditions=ignore_conditions
            ) and self._eligible_for_submission(
                group, aggregate, scheduler_status, scheduler_info
            ):
                yield group._create_submission_job_operation(
                    entrypoint=self._entrypoint,
                    default_directives=default_directives,
                    jobs=aggregate,
                    ignore_conditions_on_execution=ignore_conditions_on_execution,
                )

    @classmethod
    def _verify_group_compatibility(cls, groups):
        """Verify that all selected groups can be submitted together."""
        return all(a.isdisjoint(b) for a in groups for b in groups if a != b)

    def _get_aggregate_from_id(self, id):
        # Iterate over all the instances of stored aggregates and search for the
        # aggregate id in those instances.
        for aggregate_store in self._group_to_aggregate_store.inverse:
            try:
                # Assume the id exists and skip the __contains__ check for
                # performance. If the id doesn't exist in this aggregate_store,
                # it will raise an exception that can be ignored.
                return aggregate_store[id]
            except KeyError:
                pass
        # Raise error as didn't find the id in any of the stored objects
        raise LookupError(f"Did not find aggregate with id {id} in the project")

    def _convert_jobs_to_aggregates(self, jobs):
        """Convert sequences of signac jobs to aggregates.

        The ``jobs`` parameter in public methods like :meth:`~.run`,
        :meth:`~.submit`, and :meth:`~.print_status` accepts a sequence of
        signac jobs. This method converts that sequence into a sequence of
        aggregates (tuples containing single signac jobs).
        """
        if jobs is None:
            return _AggregatesCursor(self)
        elif isinstance(jobs, _AggregatesCursor):
            return jobs

        # Handle user-provided jobs/aggregates
        aggregates = []
        for aggregate in jobs:
            if isinstance(aggregate, signac.contrib.job.Job):
                # aggregate is a single signac job.
                if aggregate not in self:
                    raise LookupError(f"Did not find job {aggregate} in the project")
                aggregates.append((aggregate,))
            else:
                try:
                    aggregate = tuple(aggregate)
                    assert all(
                        isinstance(job, signac.contrib.job.Job) for job in aggregate
                    )
                except (AssertionError, TypeError) as error:
                    raise TypeError(
                        "Invalid jobs argument. Please provide a valid "
                        "signac job or aggregate of jobs."
                    ) from error
                else:
                    # aggregate is a tuple of signac jobs.
                    # Ensure that the aggregate exists in one of the aggregate
                    # stores associated with this project. This will raise an
                    # error if not.
                    aggregate_from_id = self._get_aggregate_from_id(
                        get_aggregate_id(aggregate)
                    )
                    aggregates.append(aggregate_from_id)
        return aggregates

    @contextlib.contextmanager
    def _buffered(self):
        """Enable the use of buffered mode for certain functions."""
        logger.debug("Entering buffered mode.")
        with signac.buffered():
            yield
        logger.debug("Exiting buffered mode.")

    def _script(
        self, operations, parallel=False, template="script.sh", show_template_help=False
    ):
        """Generate a run script to execute given operations.

        Parameters
        ----------
        operations : Sequence of instances of :class:`._JobOperation`
            The operations to execute.
        parallel : bool
            Execute all operations in parallel (default is False).
        template : str
            The name of the template to use to generate the script. (Default value = "script.sh")
        show_template_help : bool
            Show help related to the templating system and then exit. (Default value = False)

        Returns
        -------
        str
            Rendered template of run script.

        """
        template_environment = self._template_environment()
        template = template_environment.get_template(template)
        context = self._get_standard_template_context()
        # For script generation we do not need the extra logic used for
        # generating cluster job scripts.
        context["base_script"] = "base_script.sh"
        context["operations"] = list(operations)
        context["parallel"] = parallel
        if show_template_help:
            self._show_template_help_and_exit(template_environment, context)
        return template.render(**context)

    def _generate_submit_script(
        self, _id, operations, template, show_template_help, **kwargs
    ):
        """Generate submission script to submit the execution of operations to a scheduler."""
        if template is None:
            template = self._environment.template
        assert _id is not None

        template_environment = self._template_environment(self._environment)
        template = template_environment.get_template(template)
        context = self._get_standard_template_context()
        # The flow 'script.sh' file simply extends the base script
        # provided. The choice of base script is dependent on the
        # environment, but will default to the 'base_script.sh' provided
        # with signac-flow unless additional environment information is
        # detected.

        logger.info("Set 'base_script=%s'.", self._environment.template)
        logger.info("Use environment '%s'.", self._environment)
        context["base_script"] = self._environment.template
        context["environment"] = self._environment
        context["id"] = _id
        context["operations"] = list(operations)
        context.update(kwargs)
        if show_template_help:
            self._show_template_help_and_exit(template_environment, context)
        return template.render(**context)

    def _submit_operations(
        self,
        operations,
        _id=None,
        parallel=False,
        flags=None,
        force=False,
        template="script.sh",
        pretend=False,
        show_template_help=False,
        **kwargs,
    ):
        r"""Submit a sequence of operations to the scheduler.

        Parameters
        ----------
        operations : A sequence of instances of :class:`~._JobOperation`
            The operations to submit.
        _id : str
            The _id to be used for this submission. (Default value = None)
        parallel : bool
            Execute all bundled operations in parallel. (Default value = False)
        flags : list
            Additional options to be forwarded to the scheduler. (Default value = None)
        force : bool
            Ignore all warnings or checks during submission, just submit. (Default value = False)
        template : str
            The name of the template file to be used to generate the submission
            script. (Default value = "script.sh")
        pretend : bool
            Do not actually submit, but only print the submission script to screen. Useful
            for testing the submission workflow. (Default value = False)
        show_template_help : bool
            Show information about available template variables and filters and
            exit. (Default value = False)
        \*\*kwargs
            Additional keyword arguments forwarded to :meth:`~.ComputeEnvironment.submit`.

        Returns
        -------
        :class:`~.JobStatus` or None
            Returns the submission status after successful submission or None.

        """
        if _id is None:
            _id = self._store_bundled(operations)

        print(f"Submitting cluster job '{_id}':", file=sys.stderr)

        def _msg(group):
            print(f" - Group: {group}", file=sys.stderr)
            return group

        try:
            script = self._generate_submit_script(
                _id=_id,
                operations=map(_msg, operations),
                template=template,
                show_template_help=show_template_help,
                parallel=parallel,
                force=force,
                **kwargs,
            )
        except ConfigKeyError as error:
            key = str(error)
            raise SubmitError(
                f"Unable to submit, because of a configuration error.\n"
                f"The following key is missing: {key}.\n"
                f"Add the key to the configuration by executing:\n\n"
                f"  $ signac config --global set {key} VALUE\n"
            )
        else:
            # Keys which were explicitly set by the user, but are not evaluated by the
            # template engine are cause for concern and might hint at a bug in the template
            # script or ill-defined directives. Here we check whether all directive keys that
            # have been explicitly set by the user were actually evaluated by the template
            # engine and warn about those that have not been.
            keys_unused = {
                key
                for op in operations
                for key in op.directives._keys_set_by_user.difference(
                    op.directives.keys_used
                )
                if key not in ("fork", "nranks", "omp_num_threads")  # ignore list
            }
            if keys_unused:
                logger.warning(
                    "Some of the keys provided as part of the directives were not used by "
                    "the template script, including: %s",
                    ", ".join(sorted(keys_unused)),
                )
            if pretend:
                print(script)

            else:
                return self._environment.submit(
                    _id=_id, script=script, flags=flags, **kwargs
                )

    def submit(
        self,
        bundle_size=1,
        jobs=None,
        names=None,
        num=None,
        parallel=False,
        force=False,
        walltime=None,
        ignore_conditions=IgnoreConditions.NONE,
        ignore_conditions_on_execution=IgnoreConditions.NONE,
        **kwargs,
    ):
        r"""Submit function for the project's main submit interface.

        Parameters
        ----------
        bundle_size : int
            Specify the number of operations to be bundled into one submission, defaults to 1.
        jobs : iterable of :class:`~signac.contrib.job.Job` or aggregates of jobs
            Only submit operations for the given jobs or aggregates of jobs,
            or all if the argument is None. (Default value = None)
        names : iterable of :class:`str`
            Only submit operations that match the provided set of names
            (interpreted as regular expressions), or all if the argument is
            None. (Default value = None)
        num : int
            Limit the total number of submitted operations, defaults to no limit.
        parallel : bool
            Execute all bundled operations in parallel. (Default value = False)
        force : bool
            Ignore all warnings or checks during submission, just submit. (Default value = False)
        walltime : :class:`datetime.timedelta`
            Specify the walltime in hours or as instance of
            :class:`datetime.timedelta`. (Default value = None)
        ignore_conditions : :class:`~.IgnoreConditions`
            Specify if preconditions and/or postconditions are to be ignored
            when determining eligibility. The default is
            :class:`IgnoreConditions.NONE`.
        ignore_conditions_on_execution : :class:`~.IgnoreConditions`
            Specify if preconditions and/or postconditions are to be ignored
            when determining eligibility after submitting. The default is
            :class:`IgnoreConditions.NONE`.
        \*\*kwargs
            Additional keyword arguments forwarded to :meth:`~.ComputeEnvironment.submit`.

        """
<<<<<<< HEAD
=======
        if names is not None:
            absent_ops = (set(self._groups.keys()) ^ set(names)) & set(names)
            if absent_ops:
                print(
                    f"Unrecognized flow operation(s): {', '.join(absent_ops)}",
                    file=sys.stderr,
                )

        # TODO: Document aggregates.
        # jobs : iterable of :class:`~signac.contrib.job.Job` or aggregates of jobs
        #     Only submit operations for the given jobs or aggregates of jobs,
        #     or all if the argument is None. (Default value = None)
>>>>>>> e6845542
        aggregates = self._convert_jobs_to_aggregates(jobs)

        # Regular argument checks and expansion
        if isinstance(names, str):
            raise ValueError(
                "The 'names' argument must be a sequence of strings, however "
                f"a single string was provided: {names}."
            )
        if walltime is not None:
            try:
                walltime = datetime.timedelta(hours=walltime)
            except TypeError as error:
                if (
                    str(error) != "unsupported type for timedelta "
                    "hours component: datetime.timedelta"
                ):
                    raise
        if not isinstance(ignore_conditions, IgnoreConditions):
            raise ValueError(
                "The ignore_conditions argument of FlowProject.run() "
                "must be a member of class IgnoreConditions."
            )

        # Gather all eligible operations.
        with self._buffered():
            default_directives = self._get_default_directives()
            # The generator must be used *inside* the buffering context manager
            # for performance reasons.
            operation_generator = self._get_submission_operations(
                aggregates,
                default_directives,
                names,
                ignore_conditions,
                ignore_conditions_on_execution,
            )
            # islice takes the first "num" elements from the generator, or all
            # items if num is None.
            operations = list(islice(operation_generator, num))

        # Bundle them up and submit.
        with self._buffered():
            with self._update_cached_scheduler_status() as status_update:
                for bundle in _make_bundles(operations, bundle_size):
                    status = self._submit_operations(
                        operations=bundle,
                        parallel=parallel,
                        force=force,
                        walltime=walltime,
                        **kwargs,
                    )
                    if status is not None:
                        # Operations were submitted, store status
                        for operation in bundle:
                            status_update[operation.id] = status

    @classmethod
    def _add_submit_args(cls, parser):
        """Add arguments to submit subcommand to parser."""
        parser.add_argument(
            "flags", type=str, nargs="*", help="Flags to be forwarded to the scheduler."
        )
        parser.add_argument(
            "--pretend",
            action="store_true",
            help="Do not really submit, but print the submission script to screen.",
        )
        parser.add_argument(
            "--force",
            action="store_true",
            help="Ignore all warnings and checks, just submit.",
        )
        parser.add_argument(
            "--ignore-conditions",
            type=str,
            choices=["none", "pre", "post", "all"],
            default=IgnoreConditions.NONE,
            action=_IgnoreConditionsConversion,
            help="Specify conditions to ignore for eligibility check.",
        )
        parser.add_argument(
            "--ignore-conditions-on-execution",
            type=str,
            choices=["none", "pre", "post", "all"],
            default=IgnoreConditions.NONE,
            action=_IgnoreConditionsConversion,
            help="Specify conditions to ignore after submitting. May be useful "
            "for conditions that cannot be checked once scheduled.",
        )

        cls._add_operation_selection_arg_group(parser)
        cls._add_operation_bundling_arg_group(parser)
        cls._add_template_arg_group(parser)

    @classmethod
    def _add_script_args(cls, parser):
        cls._add_operation_selection_arg_group(parser)
        execution_group = parser.add_argument_group("execution")
        execution_group.add_argument(
            "-p",
            "--parallel",
            action="store_true",
            help="Execute all operations in parallel.",
        )
        cls._add_template_arg_group(parser)

    @classmethod
    def _add_template_arg_group(cls, parser, default="script.sh"):
        """Add argument group to parser for template handling."""
        template_group = parser.add_argument_group(
            "templating",
            "The execution and submission scripts are always generated from a script "
            f"which is by default called '{default}' and located within the default "
            "template directory. The system uses a default template if none is provided. "
            "The default template extends from a base template, which may be different "
            "depending on the local compute environment, e.g., 'slurm.sh' for an environment "
            "with SLURM scheduler. The name of the base template is provided with the "
            "'base_script' template variable.",
        )
        template_group.add_argument(
            "--template",
            type=str,
            default=default,
            help="The name of the template file within the template directory. "
            "The standard template directory is '${{project_root}}/templates' and "
            "can be configured with the 'template_dir' configuration variable. "
            f"Default: '{default}'.",
        )
        template_group.add_argument(
            "--template-help",
            dest="show_template_help",
            action="store_true",
            help="Show information about the template context, including available variables "
            "and filter functions; then exit.",
        )

    @classmethod
    def _add_job_selection_args(cls, parser):
        parser.add_argument(
            "-j",
            "--job-id",
            type=str,
            nargs="+",
            help="Only select jobs that match the given id(s).",
        )
        parser.add_argument(
            "-f",
            "--filter",
            type=str,
            nargs="+",
            help="Only select jobs that match the given state point filter.",
        )
        parser.add_argument(
            "--doc-filter",
            type=str,
            nargs="+",
            help="Only select jobs that match the given document filter.",
        )

    @classmethod
    def _add_operation_selection_arg_group(cls, parser):
        """Add argument group to parser for job-operation selection."""
        selection_group = parser.add_argument_group(
            "job-operation selection",
            "By default, all eligible operations for all jobs are selected. Use "
            "the options in this group to reduce this selection.",
        )
        cls._add_job_selection_args(selection_group)
        selection_group.add_argument(
            "-o",
            "--operation",
            dest="operation_name",
            nargs="+",
            help="Only select operation or groups that match the given "
            "operation/group name(s).",
        )
        selection_group.add_argument(
            "-n",
            "--num",
            type=int,
            help="Limit the total number of operations/groups to be selected. A group is "
            "considered to be one operation even if it consists of multiple operations.",
        )

    @classmethod
    def _add_operation_bundling_arg_group(cls, parser):
        """Add argument group to parser for operation bundling."""
        bundling_group = parser.add_argument_group(
            "bundling",
            "Bundle multiple operations for execution, e.g., to submit them "
            "all together to a cluster job, or execute them in parallel within "
            "an execution script.",
        )
        bundling_group.add_argument(
            "-b",
            "--bundle",
            type=int,
            nargs="?",
            const=0,
            default=1,
            dest="bundle_size",
            help="Bundle multiple operations for execution in a single "
            "scheduler job. When this option is provided without an argument, "
            "all eligible operations are combined into one bundle.",
        )
        bundling_group.add_argument(
            "-p",
            "--parallel",
            action="store_true",
            help="Execute all operations in a single bundle in parallel.",
        )

    @deprecated(deprecated_in="0.12", removed_in="0.14", current_version=__version__)
    def export_job_statuses(self, collection, statuses):
        """Export the job statuses to a :class:`signac.Collection`."""
        for status in statuses:
            job = self.open_job(id=status["job_id"])
            status["statepoint"] = job.statepoint()
            collection.update_one(
                {"_id": status["job_id"]}, {"$set": status}, upsert=True
            )

    @classmethod
    def _add_print_status_args(cls, parser):
        """Add arguments to parser for the :meth:`~.print_status` method."""
        cls._add_job_selection_args(parser)
        view_group = parser.add_argument_group(
            "view", "Specify how to format the status display."
        )
        view_group.add_argument(
            "--json",
            dest="dump_json",
            action="store_true",
            help="Do not format the status display, but dump all data formatted in JSON.",
        )
        view_group.add_argument(
            "-d",
            "--detailed",
            action="store_true",
            help="Show a detailed view of all jobs and their labels and operations.",
        )
        view_group.add_argument(
            "-a",
            "--all-operations",
            dest="all_ops",
            action="store_true",
            help="Show information about all operations, not just active or eligible ones.",
        )
        view_group.add_argument(
            "--only-incomplete-operations",
            dest="only_incomplete",
            action="store_true",
            help="Only show information for jobs with incomplete operations.",
        )
        view_group.add_argument(
            "--stack",
            action="store_false",
            dest="unroll",
            help="Show labels and operations in separate rows.",
        )
        view_group.add_argument(
            "-1",
            "--one-line",
            dest="compact",
            action="store_true",
            help="Show only one line per job.",
        )
        view_group.add_argument(
            "-e",
            "--expand",
            action="store_true",
            help="Display job labels and job operations in two separate tables.",
        )
        view_group.add_argument("--pretty", action="store_true")
        view_group.add_argument(
            "--full",
            action="store_true",
            help="Show all available information (implies --detailed --all-operations).",
        )
        view_group.add_argument(
            "--no-overview",
            action="store_false",
            dest="overview",
            help="Do not print an overview.",
        )
        view_group.add_argument(
            "-m",
            "--overview-max-lines",
            type=_positive_int,
            help="Limit the number of lines in the overview.",
        )
        view_group.add_argument(
            "-p",
            "--parameters",
            type=str,
            nargs="*",
            help="Display select parameters of the job's "
            "statepoint with the detailed view.",
        )
        view_group.add_argument(
            "--param-max-width", type=int, help="Limit the width of each parameter row."
        )
        view_group.add_argument(
            "--eligible-jobs-max-lines",
            type=_positive_int,
            help="Limit the number of eligible jobs that are shown.",
        )
        parser.add_argument(
            "--ignore-errors",
            action="store_true",
            help="Ignore errors that might occur when querying the scheduler.",
        )
        view_group.add_argument(
            "-o",
            "--output-format",
            type=str,
            default="terminal",
            help="Set status output format: terminal, markdown, or html.",
        )

    def labels(self, job):
        """Yield all labels for the given ``job``.

        See also: :meth:`~.label`.

        Parameters
        ----------
        job : :class:`signac.contrib.job.Job`
            Job handle.

        Yields
        ------
        str
            Label value.

        """
        for label_func, label_name in self._label_functions.items():
            if label_name is None:
                label_name = getattr(
                    label_func,
                    "_label_name",
                    getattr(label_func, "__name__", type(label_func).__name__),
                )
            try:
                label_value = label_func(job)
            except TypeError:
                try:
                    label_value = label_func(self, job)
                except Exception:
                    label_func = getattr(self, label.__func__.__name__)
                    label_value = label_func(job)

            assert label_name is not None
            if isinstance(label_value, str):
                yield label_value
            elif bool(label_value) is True:
                yield label_name

    def add_operation(self, name, cmd, pre=None, post=None, **kwargs):
        r"""Add an operation to the workflow.

        This method will add an instance of :class:`~.FlowOperation` to the
        operations of this project.

        .. seealso::

            A Python function may be defined as an operation function directly
            using the :meth:`~.operation` decorator.

        Any FlowOperation is associated with a specific command, which should
        be a function of :class:`~signac.contrib.job.Job`. The command (cmd)
        can be stated as function, either by using str-substitution based on a
        job's attributes, or by providing a unary callable, which expects an
        instance of job as its first and only positional argument.

        For example, if we wanted to define a command for a program called
        'hello', which expects a job id as its first argument, we could
        construct the following two equivalent operations:

        .. code-block:: python

            op = FlowOperation('hello', cmd='hello {job.id}')
            op = FlowOperation('hello', cmd=lambda 'hello {}'.format(job.id))

        Here are some more useful examples for str-substitutions:

        .. code-block:: python

            # Substitute job state point parameters:
            op = FlowOperation('hello', cmd='cd {job.ws}; hello {job.sp.a}')

        Preconditions (pre) and postconditions (post) can be used to trigger an
        operation only when certain conditions are met. Conditions are unary
        callables, which expect an instance of job as their first and only
        positional argument and return either True or False.

        An operation is considered "eligible" for execution when all
        preconditions are met and when at least one of the postconditions is
        not met. Preconditions are always met when the list of preconditions
        is empty. Postconditions are never met when the list of postconditions
        is empty.

        Please note, eligibility in this contexts refers only to the workflow
        pipeline and not to other contributing factors, such as whether the
        job-operation is currently running or queued.

        Parameters
        ----------
        name : str
            A unique identifier for this operation, which may be freely chosen.
        cmd : str or callable
            The command to execute operation; should be a function of job.
        pre : sequence of callables
            List of preconditions. (Default value = None)
        post : sequence of callables
            List of postconditions. (Default value = None)
        \*\*kwargs
            Keyword arguments passed as directives.

        """
        if name in self.operations:
            raise KeyError("An operation with this identifier is already added.")
        op = self.operations[name] = FlowCmdOperation(cmd=cmd, pre=pre, post=post)
        if name in self._groups:
            raise KeyError("A group with this identifier already exists.")
        self._groups[name] = FlowGroup(
            name, operations={name: op}, operation_directives=dict(name=kwargs)
        )

    def completed_operations(self, job):
        """Determine which operations have been completed for job.

        Parameters
        ----------
        job : :class:`~signac.contrib.job.Job`
            The signac job handle.

        Yields
        ------
        str
            The names of the operations that are complete.

        """
        for name, op in self._operations.items():
            if op._complete((job,)):
                yield name

    def _next_operations(
        self, jobs=None, operation_names=None, ignore_conditions=IgnoreConditions.NONE
    ):
        """Determine the next eligible operations for aggregates.

        Parameters
        ----------
        jobs : tuple of :class:`~signac.contrib.job.Job`
            The signac job handles. By default all the aggregates are evaluated
            to get the next operation associated.
        operation_names : iterable of :class:`str`
            Only select operations that match the provided set of names
            (interpreted as regular expressions), or all single operation
            groups if the argument is None. (Default value = None)
        ignore_conditions : :class:`~.IgnoreConditions`
            Specify if preconditions and/or postconditions are to be ignored
            when determining eligibility. The default is
            :class:`IgnoreConditions.NONE`.

        Yields
        ------
        :class:`~._JobOperation`
            All eligible operations for the provided jobs.

        """
        if jobs is None:
            jobs = _AggregatesCursor(self)
        if operation_names is None:
            selected_groups = {self._groups[name] for name in self.operations}
        else:
            selected_groups = set(self._gather_flow_groups(operation_names))
        for aggregate_id, aggregate, group, in self._generate_selected_aggregate_groups(
            selected_aggregates=jobs,
            selected_groups=selected_groups,
        ):
            yield from group._create_run_job_operations(
                entrypoint=self._entrypoint,
                default_directives={},
                jobs=aggregate,
                ignore_conditions=ignore_conditions,
            )

    @classmethod
    def operation(cls, func, name=None):
        """Add an operation function to the class workflow definition.

        This function is designed to be used as a decorator, for example:

        .. code-block:: python

            @FlowProject.operation
            def hello(job):
                print('Hello', job)

        See also: :meth:`~.flow.FlowProject.add_operation`.

        Parameters
        ----------
        func : callable
            The function to add to the workflow.
        name : str
            The operation name. Uses the name of the function if None.
             (Default value = None)

        Returns
        -------
        callable
            The operation function.

        """
        if isinstance(func, str):
            return lambda op: cls.operation(op, name=func)

        if name is None:
            name = func.__name__

        if (name, func) in cls._OPERATION_FUNCTIONS:
            raise ValueError(f"An operation with name '{name}' is already registered.")
        if name in cls._GROUP_NAMES:
            raise ValueError(f"A group with name '{name}' is already registered.")

        if not getattr(func, "_flow_aggregate", False):
            func._flow_aggregate = aggregator.groupsof(1)

        # Append the name and function to the class registry
        cls._OPERATION_FUNCTIONS.append((name, func))
        # We register aggregators associated with operation functions
        # in `_register_groups` and hence the aggregator parameter is passed as None.
        # This is because we do not restrict the decorator placement in terms of
        # `FlowGroupEntry`, `aggregator`, or `operation`.
        cls._GROUPS.append(FlowGroupEntry(name=name, options="", aggregator=None))
        if hasattr(func, "_flow_groups"):
            func._flow_groups.append(name)
        else:
            func._flow_groups = [name]
        return func

    @classmethod
    def _collect_operations(cls):
        """Collect all operations added with the ``@FlowProject.operation`` decorator."""
        operations = []
        for parent_class in cls.__mro__:
            operations.extend(getattr(parent_class, "_OPERATION_FUNCTIONS", []))
        return operations

    @classmethod
    def _collect_conditions(cls, attr):
        """Collect conditions from attr using the mro hierarchy."""
        ret = defaultdict(list)
        for parent_class in cls.__mro__:
            for func, conds in getattr(parent_class, attr, {}).items():
                ret[func].extend(conds)
        return ret

    @classmethod
    def _collect_preconditions(cls):
        """Collect all preconditions added with the ``@FlowProject.pre`` decorator."""
        return cls._collect_conditions("_OPERATION_PRECONDITIONS")

    @classmethod
    def _collect_postconditions(cls):
        """Collect all postconditions added with the ``@FlowProject.post`` decorator."""
        return cls._collect_conditions("_OPERATION_POSTCONDITIONS")

    def _register_operations(self):
        """Register all operation functions registered with this class and its parent classes."""
        operations = self._collect_operations()
        preconditions = self._collect_preconditions()
        postconditions = self._collect_postconditions()

        for name, func in operations:
            if name in self._operations:
                raise ValueError(f"Repeat definition of operation with name '{name}'.")

            # Extract preconditions/postconditions and directives from function:
            params = {
                "pre": preconditions.get(func, None),
                "post": postconditions.get(func, None),
            }

            # Construct FlowOperation:
            if getattr(func, "_flow_cmd", False):
                self._operations[name] = FlowCmdOperation(cmd=func, **params)
            else:
                self._operations[name] = FlowOperation(op_func=func, **params)

    @classmethod
    def make_group(cls, name, options="", aggregator_obj=None):
        r"""Make a :class:`~.FlowGroup` named ``name`` and return a decorator to make groups.

        A :class:`~.FlowGroup` is used to group operations together for
        running and submitting :class:`~._JobOperation`\ s.

        Examples
        --------
        The code below creates a group and adds an operation to that group.

        .. code-block:: python

            example_group = FlowProject.make_group('example')

            @example_group
            @FlowProject.operation
            def foo(job):
                return "hello world"

        Parameters
        ----------
        name : str
            The name of the :class:`~.FlowGroup`.
        options : str
            A string to append to submissions. Can be any valid
            :meth:`FlowOperation.run` option. (Default value = "")
        aggregator_obj : :class:`~.aggregator`
            aggregator object associated with the :class:`FlowGroup`. If None, the
            default aggregator is used (Default value = None).

        Returns
        -------
        :class:`~.FlowGroupEntry`
            The created group.

        """
        if name in cls._GROUP_NAMES:
            raise ValueError(f"Repeat definition of group with name '{name}'.")
        cls._GROUP_NAMES.add(name)
        if aggregator_obj is None:
            aggregator_obj = aggregator.groupsof(1)
        group_entry = FlowGroupEntry(name, options, aggregator_obj)
        cls._GROUPS.append(group_entry)
        return group_entry

    def _register_groups(self):
        """Register all groups.

        Operations are assigned to each group.

        Aggregators are created for each group and tracked in a bidirectional mapping.

        """
        group_entries = []
        # Gather all groups from class and parent classes.
        for cls in type(self).__mro__:
            group_entries.extend(getattr(cls, "_GROUPS", []))

        # Initialize all groups without operations. Also store the aggregators
        # associated with each group. The aggregate stores are cached so that
        # equivalent aggregators only generate once.
        created_aggregate_stores = {}
        for entry in group_entries:
            group = FlowGroup(entry.name, options=entry.options)
            self._groups[entry.name] = group
            # Since we store aggregator parameter for operations as None,
            # we fetch the aggregators associated with operations using
            # the registered operations.
            if entry.aggregator is None:
                operation = self._operations[entry.name]
                if isinstance(operation, FlowCmdOperation):
                    entry.aggregator = operation._cmd._flow_aggregate
                else:
                    entry.aggregator = operation._op_func._flow_aggregate

            if entry.aggregator not in created_aggregate_stores:
                created_aggregate_stores[
                    entry.aggregator
                ] = entry.aggregator._create_AggregateStore(self)
            self._group_to_aggregate_store[group] = created_aggregate_stores[
                entry.aggregator
            ]

        # Add operations and directives to group
        for operation_name, operation in self._operations.items():
            if isinstance(operation, FlowCmdOperation):
                func = operation._cmd
            else:
                func = operation._op_func

            if hasattr(func, "_flow_groups"):
                op_directives = getattr(func, "_flow_group_operation_directives", {})
                for group_name in func._flow_groups:
                    directives = op_directives.get(group_name)
                    self._groups[group_name].add_operation(
                        operation_name, operation, directives
                    )

            # For singleton groups add directives
            directives = getattr(func, "_flow_directives", {})
            self._groups[operation_name].operation_directives[
                operation_name
            ] = directives

    def reregister_aggregates(self):
        """Re-register the aggregates present in this :class:`~.FlowProject`."""
        for group in self._groups.values():
            aggregator = self._group_to_aggregate_store[group]
            if isinstance(aggregator, _AggregateStore):
                aggregator._register_aggregates()
                self._group_to_aggregate_store[group] = aggregator

    @property
    def operations(self):
        """Get the dictionary of operations that have been added to the workflow."""
        return self._operations

    @property
    def groups(self):
        """Get the dictionary of groups that have been added to the workflow."""
        return self._groups

    def _eligible_for_submission(
        self, flow_group, jobs, scheduler_status, cached_status
    ):
        """Check group eligibility for submission with an aggregate.

        By default, a group is eligible for submission when it is not
        considered active, that means already queued or running.

        Parameters
        ----------
        flow_group : :class:`~.FlowGroup`
            The FlowGroup used to determine eligibility.
        aggregate : tuple of :class:`~signac.contrib.job.Job`
            The aggregate of signac jobs.
        scheduler_status : :class:`~.JobStatus`
            The status of the provided group and aggregate (this should be
            known by the calling code and is re-used instead of fetching from
            the ``cached_status`` for efficiency).
        cached_status : dict
            Dictionary of status information. The keys are uniquely
            generated ids for each group and aggregate. The values are instances of
            :class:`~.JobStatus`.

        Returns
        -------
        bool
            Whether the group is eligible for submission with the provided aggregate.

        """

        def _group_is_submitted(flow_group):
            """Check if group has been submitted for the provided jobs."""
            group_id = flow_group._generate_id(jobs)
            job_status = JobStatus(cached_status.get(group_id, JobStatus.unknown))
            return job_status >= JobStatus.submitted

        if scheduler_status >= JobStatus.submitted:
            return False

        # Check if any other groups containing an operation from this group
        # have been submitted. Submitting both groups might cause conflicts.
        for other_group in self._groups.values():
            if not flow_group.isdisjoint(other_group) and _group_is_submitted(
                other_group
            ):
                return False
        return True

    def _main_status(self, args):
        """Print status overview."""
        aggregates = self._select_jobs_from_args(args)
        if args.compact and not args.unroll:
            logger.warning(
                "The -1/--one-line argument is incompatible with "
                "'--stack' and will be ignored."
            )
        show_traceback = args.debug or args.show_traceback
        args = {
            key: val
            for key, val in vars(args).items()
            if key
            not in [
                "func",
                "verbose",
                "debug",
                "show_traceback",
                "job_id",
                "filter",
                "doc_filter",
            ]
        }
        if args.pop("full"):
            args["detailed"] = args["all_ops"] = True

        start = time.time()
        try:
            self.print_status(jobs=aggregates, **args)
        except Exception as error:
            if show_traceback:
                logger.error(
                    f"Error during status update: {str(error)}\nUse '--ignore-errors' to "
                    "complete the update anyways."
                )
            else:
                logger.error(
                    f"Error during status update: {str(error)}\nUse '--ignore-errors' to "
                    "complete the update anyways or '--show-traceback' to show "
                    "the full traceback."
                )
                error = error.__cause__  # Always show the user traceback cause.
            traceback.print_exception(type(error), error, error.__traceback__)
        else:
            if aggregates is None:
                length_jobs = sum(
                    len(aggregate_store)
                    for aggregate_store in self._group_to_aggregate_store.inverse
                )
            else:
                length_jobs = len(aggregates)
            # Use small offset to account for overhead with few jobs
            delta_t = (time.time() - start - 0.5) / max(length_jobs, 1)
            config_key = "status_performance_warn_threshold"
            warn_threshold = flow_config.get_config_value(config_key)
            if not args["profile"] and delta_t > warn_threshold >= 0:
                print(
                    "WARNING: "
                    f"The status compilation took more than {warn_threshold}s per job. "
                    "Consider using `--profile` to determine bottlenecks "
                    "within the project workflow definition.\n"
                    f"Execute `signac config set flow.{config_key} VALUE` to specify "
                    "the warning threshold in seconds.\n"
                    "To speed up the compilation, try executing "
                    "`signac config set flow.status_parallelization 'process'` to set "
                    "the status_parallelization config value to process."
                    "Use -1 to completely suppress this warning.\n",
                    file=sys.stderr,
                )

    def _main_next(self, args):
        """Determine the jobs that are eligible for a specific operation."""
<<<<<<< HEAD
        for operation in self._next_operations():
            if args.name == operation.name:
                print(get_aggregate_id(operation._jobs))
=======
        if args.name not in self.operations:
            print(
                f"The requested flow operation '{args.name}' does not exist.",
                file=sys.stderr,
            )
        else:
            for operation in self._next_operations():
                if args.name == operation.name:
                    print(_get_aggregate_id(operation._jobs))
>>>>>>> e6845542

    def _main_run(self, args):
        """Run all (or select) job operations."""
        # Select jobs:
        aggregates = self._select_jobs_from_args(args)

        # Setup partial run function, because we need to call this either
        # inside some context managers or not based on whether we need
        # to switch to the project root directory or not.
        run = functools.partial(
            self.run,
            jobs=aggregates,
            names=args.operation_name,
            pretend=args.pretend,
            np=args.parallel,
            timeout=args.timeout,
            num=args.num,
            num_passes=args.num_passes,
            progress=args.progress,
            order=args.order,
            ignore_conditions=args.ignore_conditions,
        )

        if args.switch_to_project_root:
            with add_cwd_to_environment_pythonpath():
                with switch_to_directory(self.root_directory()):
                    run()
        else:
            run()

    def _main_script(self, args):
        """Generate a script for the execution of operations."""
        print(
            "WARNING: "
            "The script argument is deprecated as of 0.12 "
            "and will be removed in 0.14. "
            'Use "submit --pretend" instead.',
            file=sys.stderr,
        )

        # Select jobs:
        aggregates = self._select_jobs_from_args(args)

        # Gather all eligible operations or generate them based on a direct command...
        with self._buffered():
            names = args.operation_name if args.operation_name else None
            default_directives = self._get_default_directives()
            operations = self._get_submission_operations(
                aggregates=aggregates,
                default_directives=default_directives,
                names=names,
                ignore_conditions=args.ignore_conditions,
                ignore_conditions_on_execution=args.ignore_conditions_on_execution,
            )
            operations = list(islice(operations, args.num))

        # Generate the script and print to screen.
        print(
            self._script(
                operations=operations,
                parallel=args.parallel,
                template=args.template,
                show_template_help=args.show_template_help,
            )
        )

    def _main_submit(self, args):
        """Submit jobs to a scheduler."""
        kwargs = vars(args)

        # Select jobs:
        aggregates = self._select_jobs_from_args(args)

        names = args.operation_name if args.operation_name else None
        self.submit(jobs=aggregates, names=names, **kwargs)

    def _main_exec(self, args):
        aggregates = self._select_jobs_from_args(args)
        try:
            operation = self._operations[args.operation]

            if isinstance(operation, FlowCmdOperation):

                def operation_function(job):
                    cmd = operation(job).format(job=job)
                    subprocess.run(cmd, shell=True, check=True)

            else:
                operation_function = operation

        except KeyError:
            raise KeyError(f"Unknown operation '{args.operation}'.")

        for aggregate_id, aggregate, group in self._generate_selected_aggregate_groups(
            selected_aggregates=aggregates,
            selected_groups={self._groups[args.operation]},
        ):
            operation_function(*aggregate)

    def _select_jobs_from_args(self, args):
        """Select jobs with the given command line arguments ('-j/-f/--doc-filter/--job-id')."""
        if (
            not args.func == self._main_exec
            and args.job_id
            and (args.filter or args.doc_filter)
        ):
            raise ValueError(
                "Cannot provide both -j/--job-id and -f/--filter or --doc-filter in combination."
            )

        if args.job_id:
            # aggregates must be a set to prevent duplicate entries
            aggregates = set()
            for id in args.job_id:
                if id[0:4] == "agg-":
                    aggregates.add(self._get_aggregate_from_id(id))
                else:
                    try:
                        aggregates.add((self.open_job(id=id),))
                    except KeyError as error:
                        raise LookupError(f"Did not find job with id {error}.")
            return list(aggregates)
        elif args.func == self._main_exec:
            # exec command used with job_id
            return _AggregatesCursor(self)
        else:
            # filter or doc filter provided
            filter_ = parse_filter_arg(args.filter)
            doc_filter = parse_filter_arg(args.doc_filter)
            return _AggregatesCursor(self, filter_, doc_filter)

    def main(self, parser=None):
        """Call this function to use the main command line interface.

        In most cases one would want to call this function as part of the
        class definition:

        .. code-block:: python

            # my_project.py
            from flow import FlowProject

            class MyProject(FlowProject):
                pass

            if __name__ == '__main__':
                MyProject().main()

        The project can then be executed on the command line:

        .. code-block:: bash

            $ python my_project.py --help

        Parameters
        ----------
        parser : :class:`argparse.ArgumentParser`
            The argument parser used to implement the command line interface.
            If None, a new parser is constructed. (Default value = None)

        """
        # Find file that main is called in. When running through the command
        # line interface, we know exactly what the entrypoint path should be:
        # it's the file where main is called, which we can pull off the stack.
        self._entrypoint.setdefault(
            "path", os.path.realpath(inspect.stack()[-1].filename)
        )

        if parser is None:
            parser = argparse.ArgumentParser()

        base_parser = argparse.ArgumentParser(add_help=False)

        # The argparse module does not automatically merge options shared between the main
        # parser and the subparsers. We therefore assign different destinations for each
        # option and then merge them manually below.
        for prefix, _parser in (("main_", parser), ("", base_parser)):
            _parser.add_argument(
                "-v",
                "--verbose",
                dest=prefix + "verbose",
                action="count",
                default=0,
                help="Increase output verbosity.",
            )
            _parser.add_argument(
                "--show-traceback",
                dest=prefix + "show_traceback",
                action="store_true",
                help="Show the full traceback on error.",
            )
            _parser.add_argument(
                "--debug",
                dest=prefix + "debug",
                action="store_true",
                help="This option implies `-vv --show-traceback`.",
            )

        subparsers = parser.add_subparsers()

        parser_status = subparsers.add_parser(
            "status",
            parents=[base_parser],
            description="Parallelization of the status command can be "
            "controlled by setting the flow.status_parallelization config "
            "value to 'thread' (default), 'none', or 'process'. To do this, "
            "execute `signac config set flow.status_parallelization VALUE`.",
        )
        self._add_print_status_args(parser_status)
        parser_status.add_argument(
            "--profile",
            const=inspect.getsourcefile(inspect.getmodule(self)),
            nargs="?",
            help="Collect statistics to determine code paths that are responsible "
            "for the majority of runtime required for status determination. "
            "Optionally provide a filename pattern to select for what files "
            "to show result for. Defaults to the main module. "
            "(requires pprofile)",
        )
        parser_status.set_defaults(func=self._main_status)

        parser_next = subparsers.add_parser(
            "next",
            parents=[base_parser],
            description="Determine jobs that are eligible for a specific operation.",
        )
        parser_next.add_argument("name", type=str, help="The name of the operation.")
        parser_next.set_defaults(func=self._main_next)

        parser_run = subparsers.add_parser(
            "run",
            parents=[base_parser],
        )
        self._add_operation_selection_arg_group(parser_run)

        execution_group = parser_run.add_argument_group("execution")
        execution_group.add_argument(
            "--pretend",
            action="store_true",
            help="Do not actually execute commands, just show them.",
        )
        execution_group.add_argument(
            "--progress",
            action="store_true",
            help="Display a progress bar during execution.",
        )
        execution_group.add_argument(
            "--num-passes",
            type=int,
            default=1,
            help="Specify how many times a particular job-operation may be executed within one "
            "session (default=1). This is to prevent accidental infinite loops, "
            "where operations are executed indefinitely, because postconditions "
            "were not properly set. Use -1 to allow for an infinite number of passes.",
        )
        execution_group.add_argument(
            "-t",
            "--timeout",
            type=int,
            help="A timeout in seconds after which the execution of one operation is canceled.",
        )
        execution_group.add_argument(
            "--switch-to-project-root",
            action="store_true",
            help="Temporarily add the current working directory to the python search path and "
            "switch to the root directory prior to execution.",
        )
        execution_group.add_argument(
            "-p",
            "--parallel",
            type=int,
            nargs="?",
            const="-1",
            help="Specify the number of cores to parallelize to. Defaults to all available "
            "processing units.",
        )
        execution_group.add_argument(
            "--order",
            type=str,
            choices=["none", "by-job", "cyclic", "random"],
            default=None,
            help="Specify the execution order of operations for each execution pass.",
        )
        execution_group.add_argument(
            "--ignore-conditions",
            type=str,
            choices=["none", "pre", "post", "all"],
            default=IgnoreConditions.NONE,
            action=_IgnoreConditionsConversion,
            help="Specify conditions to ignore for eligibility check.",
        )
        parser_run.set_defaults(func=self._main_run)

        parser_script = subparsers.add_parser(
            "script",
            parents=[base_parser],
        )
        parser_script.add_argument(
            "--ignore-conditions",
            type=str,
            choices=["none", "pre", "post", "all"],
            default=IgnoreConditions.NONE,
            action=_IgnoreConditionsConversion,
            help="Specify conditions to ignore for eligibility check.",
        )
        parser_script.add_argument(
            "--ignore-conditions-on-execution",
            type=str,
            choices=["none", "pre", "post", "all"],
            default=IgnoreConditions.NONE,
            action=_IgnoreConditionsConversion,
            help="Specify conditions to ignore after submitting. May be useful "
            "for conditions that cannot be checked once scheduled.",
        )
        self._add_script_args(parser_script)
        parser_script.set_defaults(func=self._main_script)

        parser_submit = subparsers.add_parser(
            "submit",
            parents=[base_parser],
            conflict_handler="resolve",
        )
        self._add_submit_args(parser_submit)
        env_group = parser_submit.add_argument_group(
            f"{self._environment.__name__} options"
        )
        self._environment.add_args(env_group)
        parser_submit.set_defaults(func=self._main_submit)
        print(
            "Using environment configuration:",
            self._environment.__name__,
            file=sys.stderr,
        )

        parser_exec = subparsers.add_parser(
            "exec",
            parents=[base_parser],
        )
        parser_exec.add_argument(
            "operation",
            type=str,
            choices=list(sorted(self._operations)),
            help="The operation to execute.",
        )
        parser_exec.add_argument(
            "job_id",
            type=str,
            nargs="*",
            help="The job ids present or aggregate ids registered in the FlowProject. "
            "Defaults to all jobs and aggregates.",
        )
        parser_exec.set_defaults(func=self._main_exec)

        args = parser.parse_args()
        if not hasattr(args, "func"):
            parser.print_usage()
            sys.exit(2)

        # Manually 'merge' the various global options defined for both the main parser
        # and the parent parser that are shared by all subparsers:
        for dest in ("verbose", "show_traceback", "debug"):
            setattr(args, dest, getattr(args, "main_" + dest) or getattr(args, dest))
            delattr(args, "main_" + dest)

        # Read the config file and set the internal flag.
        # Do not overwrite with False if not present in config file
        if flow_config.get_config_value("show_traceback"):
            args.show_traceback = True

        if args.debug:  # Implies '-vv' and '--show-traceback'
            args.verbose = max(2, args.verbose)
            args.show_traceback = True

        # Support print_status argument alias
        if args.func == self._main_status and args.full:
            args.detailed = args.all_ops = True

        # Empty parameters argument on the command line means: show all varying parameters.
        if hasattr(args, "parameters"):
            if args.parameters is not None and len(args.parameters) == 0:
                args.parameters = self.PRINT_STATUS_ALL_VARYING_PARAMETERS

        # Set verbosity level according to the `-v` argument.
        logging.basicConfig(level=max(0, logging.WARNING - 10 * args.verbose))

        def _show_traceback_and_exit(error):
            if args.show_traceback:
                traceback.print_exception(type(error), error, error.__traceback__)
            elif isinstance(error, (UserOperationError, UserConditionError)):
                # Always show the user traceback cause.
                error = error.__cause__
                traceback.print_exception(type(error), error, error.__traceback__)
                print(
                    "Execute with '--show-traceback' or '--debug' to show the "
                    "full traceback.",
                    file=sys.stderr,
                )
            else:
                print(
                    "Execute with '--show-traceback' or '--debug' to get more "
                    "information.",
                    file=sys.stderr,
                )
            sys.exit(1)

        try:
            args.func(args)
        except NoSchedulerError as error:
            print(
                f"ERROR: {error}",
                "Consider to use the 'script' command to generate an execution script instead.",
                file=sys.stderr,
            )
            _show_traceback_and_exit(error)
        except SubmitError as error:
            print("Submission error:", error, file=sys.stderr)
            _show_traceback_and_exit(error)
        except (TimeoutError, subprocess.TimeoutExpired) as error:
            print(
                "Error: Failed to complete execution due to "
                f"timeout ({args.timeout}s).",
                file=sys.stderr,
            )
            _show_traceback_and_exit(error)
        except Jinja2TemplateNotFound as error:
            print(f"Did not find template script '{error}'.", file=sys.stderr)
            _show_traceback_and_exit(error)
        except AssertionError as error:
            if not args.show_traceback:
                print(
                    "ERROR: Encountered internal error during program execution.",
                    file=sys.stderr,
                )
            _show_traceback_and_exit(error)
        except (UserOperationError, UserConditionError) as error:
            if str(error):
                print(f"ERROR: {error}\n", file=sys.stderr)
            else:
                print(
                    "ERROR: Encountered error during program execution.\n",
                    file=sys.stderr,
                )
            _show_traceback_and_exit(error)
        except Exception as error:
            if str(error):
                print(
                    "ERROR: Encountered error during program execution: "
                    f"'{error}'\n",
                    file=sys.stderr,
                )
            else:
                print(
                    "ERROR: Encountered error during program execution.\n",
                    file=sys.stderr,
                )
            _show_traceback_and_exit(error)


def _deserialize_and_run_operation(loads, project, operation_data):
    project = loads(project)
    project._execute_operation(project._job_operation_from_tuple(operation_data))
    return None


__all__ = [
    "FlowProject",
    "FlowOperation",
    "label",
    "staticlabel",
    "classlabel",
]<|MERGE_RESOLUTION|>--- conflicted
+++ resolved
@@ -280,17 +280,13 @@
         self._project = project
         self._filter = filter
         self._doc_filter = doc_filter
-<<<<<<< HEAD
         # If no filter or doc_filter is provided by the user, then select every
         # aggregate present in the flow project. If filter or doc_filter is provided,
         # then use the jobs returned via JobsCursor instance.
         if filter is None and doc_filter is None:
             self._cursor = project._group_to_aggregate_store.inverse.keys()
         else:
-            self._cursor = JobsCursor(project, filter, doc_filter)
-=======
-        self._jobs_cursor = project.find_jobs(filter, doc_filter)
->>>>>>> e6845542
+            self._cursor = project.find_jobs(filter, doc_filter)
 
     def __eq__(self, other):
         if not (
@@ -3601,8 +3597,6 @@
             Additional keyword arguments forwarded to :meth:`~.ComputeEnvironment.submit`.
 
         """
-<<<<<<< HEAD
-=======
         if names is not None:
             absent_ops = (set(self._groups.keys()) ^ set(names)) & set(names)
             if absent_ops:
@@ -3611,11 +3605,6 @@
                     file=sys.stderr,
                 )
 
-        # TODO: Document aggregates.
-        # jobs : iterable of :class:`~signac.contrib.job.Job` or aggregates of jobs
-        #     Only submit operations for the given jobs or aggregates of jobs,
-        #     or all if the argument is None. (Default value = None)
->>>>>>> e6845542
         aggregates = self._convert_jobs_to_aggregates(jobs)
 
         # Regular argument checks and expansion
@@ -4451,11 +4440,6 @@
 
     def _main_next(self, args):
         """Determine the jobs that are eligible for a specific operation."""
-<<<<<<< HEAD
-        for operation in self._next_operations():
-            if args.name == operation.name:
-                print(get_aggregate_id(operation._jobs))
-=======
         if args.name not in self.operations:
             print(
                 f"The requested flow operation '{args.name}' does not exist.",
@@ -4464,8 +4448,7 @@
         else:
             for operation in self._next_operations():
                 if args.name == operation.name:
-                    print(_get_aggregate_id(operation._jobs))
->>>>>>> e6845542
+                    print(get_aggregate_id(operation._jobs))
 
     def _main_run(self, args):
         """Run all (or select) job operations."""
