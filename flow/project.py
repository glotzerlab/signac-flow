# Copyright (c) 2019 The Regents of the University of Michigan
# All rights reserved.
# This software is licensed under the BSD 3-Clause License.
"""Workflow definition with the FlowProject.

The FlowProject is a signac Project that allows the user to define a workflow.
"""
import sys
import os
import re
import logging
import argparse
import time
import datetime
import json
import inspect
import functools
import contextlib
import random
import subprocess
import traceback
import warnings
from deprecation import deprecated
from collections import defaultdict
from collections import OrderedDict
from collections import Counter
from copy import deepcopy
from itertools import islice
from itertools import count
from itertools import groupby
from hashlib import sha1
import multiprocessing
import threading
from multiprocessing import Pool
from multiprocessing import cpu_count
from multiprocessing import TimeoutError
from multiprocessing.pool import ThreadPool
from multiprocessing import Event
import jinja2
from jinja2 import TemplateNotFound as Jinja2TemplateNotFound
from tqdm import tqdm

import signac
from signac.contrib.hashing import calc_id
from signac.contrib.filterparse import parse_filter_arg
from signac.contrib.project import JobsCursor

from enum import IntFlag

from .environment import get_environment
from .scheduling.base import ClusterJob
from .scheduling.base import JobStatus
from .scheduling.status import update_status
from .errors import SubmitError
from .errors import ConfigKeyError
from .errors import NoSchedulerError
from .errors import UserConditionError
from .errors import UserOperationError
from .errors import TemplateError
from .util.misc import _positive_int
from .util.misc import roundrobin
from .util.misc import to_hashable
from .util import template_filters as tf
from .util.misc import add_cwd_to_environment_pythonpath
from .util.misc import switch_to_directory
from .util.misc import TrackGetItemDict
from .util.translate import abbreviate
from .util.translate import shorten
from .labels import label
from .labels import staticlabel
from .labels import classlabel
from .labels import _is_label_func
from .util import config as flow_config
from .render_status import Renderer as StatusRenderer
from .version import __version__


logger = logging.getLogger(__name__)


# The TEMPLATE_HELP can be shown with the --template-help option available to all
# command line sub commands that use the templating system.
TEMPLATE_HELP = """Execution and submission scripts are generated with the jinja2 template files.
Standard files are shipped with the package, but maybe replaced or extended with
custom templates provided within a project.
The default template directory can be configured with the 'template_dir' configuration
variable, for example in the project configuration file. The current template directory is:
{template_dir}

All template variables can be placed within a template using the standard jinja2
syntax, e.g., the project root directory can be written like this: {{{{ project._rd }}}}.
The available template variables are:
{template_vars}

Filter functions can be used to format template variables in a specific way.
For example: {{{{ project.get_id() | capitalize }}}}.

The available filters are:
{filters}"""

_FMT_SCHEDULER_STATUS = {
    JobStatus.unknown: 'U',
    JobStatus.registered: 'R',
    JobStatus.inactive: 'I',
    JobStatus.submitted: 'S',
    JobStatus.held: 'H',
    JobStatus.queued: 'Q',
    JobStatus.active: 'A',
    JobStatus.error: 'E',
    JobStatus.dummy: ' ',
}


class IgnoreConditions(IntFlag):
    """Flags that determine which conditions are used to determine job eligibility.

    The options include:
        * IgnoreConditions.NONE: check all conditions
        * IgnoreConditions.PRE: ignore pre conditions
        * IgnoreConditions.POST: ignore post conditions
        * IgnoreConditions.ALL: ignore all conditions
    """
    # This operator must be defined since IntFlag simply performs an integer
    # bitwise not on the underlying enum value, which is problematic in
    # twos-complement arithmetic. What we want is to only flip valid bits.
    def __invert__(self):
        # Compute the largest number of bits used to represent one of the flags
        # so that we can XOR the appropriate number.
        max_bits = len(bin(max([elem.value for elem in type(self)]))) - 2
        return self.__class__((2**max_bits - 1) ^ self._value_)

    NONE = 0
    PRE = 1
    POST = 2
    ALL = PRE | POST

    def __str__(self):
        return {IgnoreConditions.PRE: 'pre', IgnoreConditions.POST: 'post',
                IgnoreConditions.ALL: 'all', IgnoreConditions.NONE: 'none'}[self]


class _IgnoreConditionsConversion(argparse.Action):
    def __init__(self, option_strings, dest, nargs=None, **kwargs):
        if nargs is not None:
            raise ValueError("nargs not allowed")
        super(_IgnoreConditionsConversion, self).__init__(option_strings, dest, **kwargs)

    def __call__(self, parser, namespace, values, option_string=None):
        setattr(namespace, self.dest, getattr(IgnoreConditions, values.upper()))


class _condition(object):
    # This counter should be incremented each time a "never" condition
    # is created, and the value should be used as the tag for that
    # condition to ensure that no pair of "never" conditions
    # are found to be equal by the graph detection algorithm.
    current_arbitrary_tag = 0

    def __init__(self, condition, tag=None):
        """Add tag to differentiate built-in conditions during graph detection."""

        if tag is None:
            try:
                tag = condition.__code__.co_code
            except AttributeError:
                logger.warning("Condition {} could not autogenerate tag.".format(condition))
        condition._flow_tag = tag
        self.condition = condition

    @classmethod
    def isfile(cls, filename):
        "True if the specified file exists for this job."
        def _isfile(*jobs):
            return all(job.isfile(filename) for job in jobs)

        return cls(_isfile, 'isfile_' + filename)

    @classmethod
    def true(cls, key):
        """True if the specified key is present in the job document and
        evaluates to True."""
        def _document(*jobs):
            return all(job.document.get(key, False) for job in jobs)

        return cls(_document, 'true_' + key)

    @classmethod
    def false(cls, key):
        """True if the specified key is present in the job document and
        evaluates to False."""
        def _no_document(*jobs):
            return all(not job.document.get(key, False) for job in jobs)
        return cls(_no_document, 'false_' + key)

    @classmethod
    def never(cls, func):
        "Returns False."
        cls.current_arbitrary_tag += 1
        return cls(lambda _: False, str(cls.current_arbitrary_tag))(func)

    @classmethod
    def not_(cls, condition):
        """Returns ``not condition(job)`` for the provided condition function."""
        def _not(*jobs):
            return not condition(*jobs)
        return cls(_not,
                   'not_'.encode() + condition.__code__.co_code)


def _create_all_metacondition(condition_dict, *other_funcs):
    """Standard function for generating aggregate metaconditions that require
    *all* provided conditions to be met. The resulting metacondition is
    constructed with appropriate information for graph detection."""
    condition_list = [c for f in other_funcs for c in condition_dict[f]]

    def _flow_metacondition(*jobs):
        return all(c(*jobs) for c in condition_list)

    _flow_metacondition._composed_of = condition_list
    return _flow_metacondition


def _make_bundles(operations, size=None):
    """Utility function for the generation of bundles.

    This function splits an iterable of operations into equally
    sized bundles and a possibly smaller final bundle.
    """
    n = None if size == 0 else size
    operations = iter(operations)
    while True:
        b = list(islice(operations, n))
        if b:
            yield b
        else:
            break


class _JobOperation(object):
    """This class represents the information needed to execute one group for one job.

    The execution or submission of a :py:class:`FlowGroup` uses a passed-in command
    which can either be a string or function with no arguments that returns a shell
    executable command.  The shell executable command won't be used if it is
    determined that the group can be executed without forking.

    .. note::

        This class is used by the :class:`~.FlowGroup` class for the execution and
        submission process and should not be instantiated by users themselves.

    :param id:
        The id of this _JobOperation instance. The id should be unique.
    :type id:
        str
    :param name:
        The name of the _JobOperation.
    :type name:
        str
    :param jobs:
        The jobs associated with this operation.
    :type jobs:
        tuple of :class:`signac.contrib.job.Job`
    :param cmd:
        The command that executes this operation. Can be a callable that when
        evaluated returns a string.
    :type cmd:
        callable or str
    :param directives:
        A dictionary of additional parameters that provide instructions on how
        to execute this operation, e.g., specifically required resources.
    :type directives:
        :class:`dict`
    """

    def __init__(self, id, name, jobs, cmd, directives=None):
        self._id = id
        self.name = name
        self._jobs = jobs
        if not (callable(cmd) or isinstance(cmd, str)):
            raise ValueError("JobOperation cmd must be a callable or string.")
        self._cmd = cmd

        if directives is None:
            directives = dict()  # default argument
        else:
            directives = dict(directives)  # explicit copy

        # Keys which were explicitly set by the user, but are not evaluated by the
        # template engine are cause for concern and might hint at a bug in the template
        # script or ill-defined directives. We are therefore keeping track of all
        # keys set by the user and check whether they have been evaluated by the template
        # script engine later.
        keys_set_by_user = set(directives)

        # We use a special dictionary that allows us to track all keys that have been
        # evaluated by the template engine and compare them to those explicitly set
        # by the user. See also comment above.
        self.directives = TrackGetItemDict(
            {key: value for key, value in directives.items()})
        self.directives._keys_set_by_user = keys_set_by_user

    def __str__(self):
<<<<<<< HEAD
        concat_jobs_str = str(self._jobs[0]) if len(self._jobs) == 1 else \
            f'({str(self._jobs[0])}-{str(self._jobs[-1])})'
        return f"{self.name}-{len(self._jobs)}: ({concat_jobs_str})"
=======
        assert len(self._jobs) > 0
        max_len = 3
        min_len_unique_id = self._jobs[0]._project.min_len_unique_id()
        if len(self._jobs) > max_len:
            shown = self._jobs[:max_len-2] + ['...'] + self._jobs[-1:]
        else:
            shown = self._jobs
        return f"{self.name}[#{len(self._jobs)}]" \
               f"({', '.join([str(element)[:min_len_unique_id] for element in shown])})"
>>>>>>> 4c6d302f

    def __repr__(self):
        return "{type}(name='{name}', jobs='{jobs}', cmd={cmd}, directives={directives})".format(
                   type=type(self).__name__,
                   name=self.name,
                   jobs="[" + " ,".join(map(repr, self._jobs)) + "]",
                   cmd=repr(self.cmd),
                   directives=self.directives)

    def __hash__(self):
        return int(sha1(self.id.encode('utf-8')).hexdigest(), 16)

    def __eq__(self, other):
        return self.id == other.id

    @property
    def id(self):
        return self._id

    @property
    def cmd(self):
        if callable(self._cmd):
            # We allow cmd to be 'lazy' or an unevaluated function because
            # in cases where a user uses the Python API without specifying
            # a project entrypoint, running many operations is still valid.
            # If we need to fork this will fail to generate a command and
            # error, but not until then. If we don't fork then nothing errors,
            # and the user gets the expected result.
            return self._cmd()
        else:
            return self._cmd

    def set_status(self, value):
        "Store the operation's status."
        # Since #324 doesn't include actual aggregation, it is guaranteed that the length
        # of self._jobs is equal to 1, hence we won't be facing the problem for lost
        # aggregates. #335 introduces the concept of storing aggregates which will
        # help retrieve the information of lost aggregates. The storage of aggregates
        # will be similar to bundles hence no change will be made to this method.
        # This comment should be removed after #335 gets merged.
        self._jobs[0]._project.document.setdefault('_status', dict())[self.id] = int(value)

    def get_status(self):
        "Retrieve the operation's last known status."
        try:
            return JobStatus(self._jobs[0]._project.document['_status'][self.id])
        except KeyError:
            return JobStatus.unknown


@deprecated(
    deprecated_in="0.11", removed_in="0.13", current_version=__version__)
class JobOperation(_JobOperation):
    """This class represents the information needed to execute one group for one job.

    The execution or submission of a :py:class:`FlowGroup` uses a passed-in command
    which can either be a string or function with no arguments that returns a shell
    executable command.  The shell executable command won't be used if it is
    determined that the group can be executed without forking.

    .. note::

        This class is used by the :class:`~.FlowGroup` class for the execution and
        submission process and should not be instantiated by users themselves.

    :param id:
        The id of this JobOperation instance. The id should be unique.
    :type id:
        str
    :param name:
        The name of the JobOperation.
    :type name:
        str
    :param job:
        The job associated with this operation.
    :type job:
        :class:`signac.contrib.job.Job`
    :param cmd:
        The command that executes this operation. Can be a callable that when
        evaluated returns a string.
    :type cmd:
        callable or str
    :param directives:
        A dictionary of additional parameters that provide instructions on how
        to execute this operation, e.g., specifically required resources.
    :type directives:
        :class:`dict`
    """
    def __init__(self, id, name, job, cmd, directives=None):
        self._id = id
        self.name = name
        self._jobs = (job,)
        if not (callable(cmd) or isinstance(cmd, str)):
            raise ValueError("JobOperation cmd must be a callable or string.")
        self._cmd = cmd

        if directives is None:
            directives = dict()  # default argument
        else:
            directives = dict(directives)  # explicit copy

        # Keys which were explicitly set by the user, but are not evaluated by the
        # template engine are cause for concern and might hint at a bug in the template
        # script or ill-defined directives. We are therefore keeping track of all
        # keys set by the user and check whether they have been evaluated by the template
        # script engine later.
        keys_set_by_user = set(directives)

        # We use a special dictionary that allows us to track all keys that have been
        # evaluated by the template engine and compare them to those explicitly set
        # by the user. See also comment above.
        self.directives = TrackGetItemDict(
            {key: value for key, value in directives.items()})
        self.directives._keys_set_by_user = keys_set_by_user

    @property
    def job(self):
        assert len(self._jobs) == 1
        return self._jobs[0]

    def __repr__(self):
        return "{type}(name='{name}', job='{job}', cmd={cmd}, directives={directives})".format(
                   type=type(self).__name__,
                   name=self.name,
                   job=repr(self._jobs[0]),
                   cmd=repr(self.cmd),
                   directives=self.directives)


class _SubmissionJobOperation(_JobOperation):
    R"""This class represents the information needed to submit one group for one job.

    This class extends :py:class:`_JobOperation` to include a set of groups
    that will be executed via the "run" command. These groups are known at
    submission time.

    :param \*args:
        Passed to the constructor of :py:class:`_JobOperation`.
    :param eligible_operations:
        A list of :py:class:`_JobOperation` that will be executed when this
        submitted job is executed.
    :type eligible_operations:
        list
    :param operations_with_unmet_preconditions:
        A list of :py:class:`_JobOperation` that will not be executed in the
        first pass of :meth:`FlowProject.run` due to unmet preconditions. These
        operations may be executed in subsequent iterations of the run loop.
    :type operations_with_unmet_preconditions:
        list
    :param operations_with_met_postconditions:
        A list of :py:class:`_JobOperation` that will not be executed in the
        first pass of :meth:`FlowProject.run` because all postconditions are
        met. These operations may be executed in subsequent iterations of the
        run loop.
    :type operations_with_met_postconditions:
        list
    :param \*\*kwargs:
        Passed to the constructor of :py:class:`_JobOperation`.
    """

    def __init__(
        self,
        *args,
        eligible_operations=None,
        operations_with_unmet_preconditions=None,
        operations_with_met_postconditions=None,
        **kwargs
    ):
        super(_SubmissionJobOperation, self).__init__(*args, **kwargs)

        if eligible_operations is None:
            self.eligible_operations = []
        else:
            self.eligible_operations = eligible_operations

        if operations_with_unmet_preconditions is None:
            self.operations_with_unmet_preconditions = []
        else:
            self.operations_with_unmet_preconditions = operations_with_unmet_preconditions

        if operations_with_met_postconditions is None:
            self.operations_with_met_postconditions = []
        else:
            self.operations_with_met_postconditions = operations_with_met_postconditions


class _FlowCondition(object):
    """A _FlowCondition represents a condition as a function of a signac job.

    The __call__() function of a _FlowCondition object may return either True
    or False, representing whether the condition is met or not.
    This can be used to build a graph of conditions and operations.

    :param callback:
        A callable with one positional argument (the job).
    :type callback:
        callable
    """

    def __init__(self, callback):
        self._callback = callback

    def __call__(self, jobs):
        try:
            return self._callback(*jobs)
        except Exception as e:
            assert len(jobs) == 1
            raise UserConditionError(
                'An exception was raised while evaluating the condition {name} '
                'for job {jobs}.'.format(name=self._callback.__name__,
                                         jobs=', '.join(map(str, jobs)))) from e

    def __hash__(self):
        return hash(self._callback)

    def __eq__(self, other):
        return self._callback == other._callback


class BaseFlowOperation(object):
    """A BaseFlowOperation represents a data space operation, operating on any job.

    Every BaseFlowOperation is associated with a specific command.

    Pre-requirements (pre) and post-conditions (post) can be used to
    trigger an operation only when certain conditions are met. Conditions are unary
    callables, which expect an instance of job as their first and only positional
    argument and return either True or False.

    An operation is considered "eligible" for execution when all pre-requirements
    are met and when at least one of the post-conditions is not met.
    Requirements are always met when the list of requirements is empty and
    post-conditions are never met when the list of post-conditions is empty.

    .. note::
        This class should not be instantiated directly.

    :param cmd:
        The command to execute operation; should be a function of job.
    :type cmd:
        str or callable
    :param pre:
        required conditions
    :type pre:
        sequence of callables
    :param post:
        post-conditions to determine completion
    :type post:
        sequence of callables
    """

    def __init__(self, pre=None, post=None):
        if pre is None:
            pre = []
        if post is None:
            post = []

        self._prereqs = [_FlowCondition(cond) for cond in pre]
        self._postconds = [_FlowCondition(cond) for cond in post]

    def __str__(self):
        return "{type}(cmd='{cmd}')".format(type=type(self).__name__, cmd=self._cmd)

    def _eligible(self, jobs, ignore_conditions=IgnoreConditions.NONE):
        """Eligible, when all pre-conditions are true and at least one post-condition is false,
        or corresponding conditions are ignored.

        :param jobs:
            The signac job handles.
        :type jobs:
            tuple
        :param ignore_conditions:
            Specify if pre and/or post conditions check is to be ignored for eligibility check.
            The default is :py:class:`IgnoreConditions.NONE`.
        :type ignore_conditions:
            :py:class:`~.IgnoreConditions`
        """
        if type(ignore_conditions) != IgnoreConditions:
            raise ValueError(
                "The ignore_conditions argument of FlowProject.run() "
                "must be a member of class IgnoreConditions")
        # len(self._prereqs) check for speed optimization
        pre = (not len(self._prereqs)) or (ignore_conditions & IgnoreConditions.PRE) \
            or all(cond(jobs) for cond in self._prereqs)
        if pre and len(self._postconds):
            post = (ignore_conditions & IgnoreConditions.POST) \
                or any(not cond(jobs) for cond in self._postconds)
        else:
            post = True
        return pre and post

    @deprecated(deprecated_in="0.11", removed_in="0.13", current_version=__version__)
    def eligible(self, job, ignore_conditions=IgnoreConditions.NONE):
        """Eligible, when all pre-conditions are true and at least one post-condition is false,
        or corresponding conditions are ignored.
        :param job:
            The signac job handles.
        :type job:
            :class:`~signac.contrib.job.Job`
        :param ignore_conditions:
            Specify if pre and/or post conditions check is to be ignored for eligibility check.
            The default is :py:class:`IgnoreConditions.NONE`.
        :type ignore_conditions:
            :py:class:`~.IgnoreConditions`
        """
        return self._eligible((job,), ignore_conditions)

    def _complete(self, jobs):
        "True when all post-conditions are met."
        if len(self._postconds):
            return all(cond(jobs) for cond in self._postconds)
        else:
            return False

    @deprecated(deprecated_in="0.11", removed_in="0.13", current_version=__version__)
    def complete(self, job):
        "True when all post-conditions are met."
        return self._complete((job,))


class FlowCmdOperation(BaseFlowOperation):
    """A BaseFlowOperation that holds a shell executable command.

    When an operation has the ``@cmd`` directive specified, it is instantiated
    as a FlowCmdOperation. The operation should be a function of
    :py:class:`~signac.contrib.job.Job`. The command (cmd) may
    either be a unary callable that expects an instance of
    :class:`~signac.contrib.job.Job` as its only positional argument and returns
    a string containing valid shell commands, or the string of commands itself.
    In either case, the resulting string may contain any attributes of the job placed
    in curly braces, which will then be substituted by Python string formatting.

    .. note::
        This class should not be instantiated directly.
    """

    def __init__(self, cmd, pre=None, post=None):
        super(FlowCmdOperation, self).__init__(pre=pre, post=post)
        self._cmd = cmd

    def __str__(self):
        return "{type}(cmd='{cmd}')".format(type=type(self).__name__, cmd=self._cmd)

    def __call__(self, *jobs, **kwargs):
        job = kwargs.pop('job', None)
        if kwargs:
            raise ValueError(f"Invalid key-word arguments: {', '.join(kwargs)}")

        if job is not None:
            warnings.warn("The job keyword argument is deprecated as of 0.11 and will be removed "
                          "in 0.13", DeprecationWarning)
        else:
            job = jobs[0] if len(jobs) == 1 else None

        if callable(self._cmd):
            return self._cmd(job).format(job=job)
        else:
            return self._cmd.format(job=job)


class FlowOperation(BaseFlowOperation):
    """FlowOperation holds a Python function that does not return a shell executable string.

    All operations without the ``@cmd`` directive use this class. Those operations should
    be a function of :py:class:`~signac.contrib.job.Job`.

    .. note::
        This class should not be instantiated directly.
    """

    def __init__(self, op_func, pre=None, post=None):
        super(FlowOperation, self).__init__(pre=pre, post=post)
        self._op_func = op_func

    def __str__(self):
        return "{type}(op_func='{op_func}')" \
               "".format(type=type(self).__name__, op_func=self._op_func)

    def __call__(self, job):
        return self._op_func(job)


class FlowGroupEntry(object):
    """A FlowGroupEntry registers operations for inclusion into a :py:class:`FlowGroup`.

    Has two methods for adding operations: ``self()`` and ``with_directives``.
    Using ``with_directives`` takes one argument, ``directives``, which are
    applied to the operation when running through the group. This overrides
    the default directives specified by ``@flow.directives``. Calling the object
    directly will then use the default directives.

    :param name:
        The name of the :py:class:`FlowGroup` to be created.
    :type name:
        str
    :param options:
        The :py:meth:`FlowProject.run` options to pass when submitting the group.
        These will be included in all submissions. Submissions use run
        commands to execute.
    :type options:
        str
    """
    def __init__(self, name, options=""):
        self.name = name
        self.options = options

    def __call__(self, func):
        """Decorator that adds the function into the group's operations.

        :param func:
            The function to decorate.
        :type func:
            callable
        """
        if hasattr(func, '_flow_groups'):
            if self.name in func._flow_groups:
                raise ValueError("Cannot register existing name {} with group {}"
                                 "".format(func, self.name))
            else:
                func._flow_groups.append(self.name)
        else:
            func._flow_groups = [self.name]
        return func

    def _set_directives(self, func, directives):
        if hasattr(func, '_flow_group_operation_directives'):
            if self.name in func._flow_group_operation_directives:
                raise ValueError("Cannot set directives because directives already exist for {} "
                                 "in group {}".format(func, self.name))
            else:
                func._flow_group_operation_directives[self.name] = directives
        else:
            func._flow_group_operation_directives = {self.name: directives}

    def with_directives(self, directives):
        """Returns a decorator that sets group specific directives to the operation.

        :param directives:
            Directives to use for resource requests and running the operation
            through the group.
        :type directives:
            dict
        :returns:
            A decorator which registers the function into the group with
            specified directives.
        :rtype:
            function
        """

        def decorator(func):
            self._set_directives(func, directives)
            return self(func)

        return decorator


class FlowGroup(object):
    """A FlowGroup represents a subset of a workflow for a project.

    Any :py:class:`FlowGroup` is associated with one or more instances of
    :py:class:`BaseFlowOperation`.

    In the example below, the directives will be {'nranks': 4} for op1 and
    {'nranks': 2, 'executable': 'python3'} for op2

    .. code-block:: python

        group = FlowProject.make_group(name='example_group')

        @group.with_directives(nranks=4)
        @FlowProject.operation
        @directives(nranks=2, executable="python3")
        def op1(job):
            pass

        @group
        @FlowProject.operation
        @directives(nranks=2, executable="python3")
        def op2(job):
            pass

    :param name:
        The name of the group to be used when calling from the command line.
    :type name:
        str
    :param operations:
        A dictionary of operations where the keys are operation names and
        each value is a :py:class:`BaseFlowOperation`.
    :type operations:
        dict
    :param operation_directives:
        A dictionary of additional parameters that provide instructions on how
        to execute a particular operation, e.g., specifically required
        resources. Operation names are keys and the dictionaries of directives are
        values. If an operation does not have directives specified, then the
        directives of the singleton group containing that operation are used. To
        prevent this, set the directives to an empty dictionary for that
        operation.
    :type operation_directives:
        dict
    :param options:
        A string of options to append to the output of the object's call method.
        This lets options like ``--num_passes`` to be given to a group.
    :type options:
        str
    """

    MAX_LEN_ID = 100

    def __init__(self, name, operations=None, operation_directives=None,
                 options=""):
        self.name = name
        self.options = options
        # An OrderedDict is not necessary here, but is used to ensure
        # consistent ordering of pretend submission output for templates.
        self.operations = OrderedDict() if operations is None else OrderedDict(operations)
        if operation_directives is None:
            self.operation_directives = dict()
        else:
            self.operation_directives = operation_directives

    def _set_entrypoint_item(self, entrypoint, directives, key, default, jobs):
        """Set a value (executable, path) for entrypoint in command.

        Order of priority is the operation directives specified and
        then the project specified value.
        """
        entrypoint[key] = directives.get(key, entrypoint.get(key, default))
        if callable(entrypoint[key]):
            entrypoint[key] = entrypoint[key](*jobs)

    def _determine_entrypoint(self, entrypoint, directives, jobs):
        """Get the entrypoint for creating a _JobOperation.

        If path cannot be determined, then raise a RuntimeError since we do not
        know where to point to.
        """
        entrypoint = entrypoint.copy()
        self._set_entrypoint_item(entrypoint, directives, 'executable', sys.executable, jobs)

        # If a path is not provided, default to the path to the file where the
        # FlowProject (subclass) is defined.
        # We are assuming that all the jobs belong to the same project
        default_path = inspect.getfile(jobs[0]._project.__class__)
        self._set_entrypoint_item(entrypoint, directives, 'path', default_path, jobs)
        return "{} {}".format(entrypoint['executable'], entrypoint['path']).lstrip()

    def _resolve_directives(self, name, defaults, jobs):
        if name in self.operation_directives:
            directives = deepcopy(self.operation_directives[name])
        else:
            directives = deepcopy(defaults.get(name, dict()))
        nranks = directives.get('nranks', 1)
        nthreads = directives.get('omp_num_threads', 1)
        if callable(nranks) or callable(nthreads):
            def np_callable(*jobs):
                nr = nranks(*jobs) if callable(nranks) else nranks
                nt = nthreads(*jobs) if callable(nthreads) else nthreads
                return nr*nt

            directives.setdefault('np', np_callable)
        else:
            directives.setdefault('np', nranks*nthreads)

        directives.setdefault('ngpu', 0)
        directives.setdefault('nranks', 0)
        directives.setdefault('omp_num_threads', 0)
        directives.setdefault('processor_fraction', 1)

        # Evaluate strings and callables for jobs:
        def evaluate(value):
            if value and callable(value):
                return value(*jobs)
            elif isinstance(value, str):
                return value.format(*jobs)
            else:
                return value
        return {key: evaluate(value) for key, value in directives.items()}

    def _submit_cmd(self, entrypoint, ignore_conditions, jobs=None):
        entrypoint = self._determine_entrypoint(entrypoint, dict(), jobs)
        cmd = "{} run -o {}".format(entrypoint, self.name)
        cmd = cmd if jobs is None else cmd + ' -j {}'.format(' '.join(map(str, jobs)))
        cmd = cmd if self.options is None else cmd + ' ' + self.options
        if ignore_conditions != IgnoreConditions.NONE:
            return cmd.strip() + ' --ignore-conditions=' + str(ignore_conditions)
        else:
            return cmd.strip()

    def _run_cmd(self, entrypoint, operation_name, operation, directives, jobs):
        if isinstance(operation, FlowCmdOperation):
            return operation(*jobs).lstrip()
        else:
            entrypoint = self._determine_entrypoint(entrypoint, directives, jobs)
            return f"{entrypoint} exec {operation_name} {' '.join(map(str, jobs))}".lstrip()

    def __iter__(self):
        yield from self.operations.values()

    def __repr__(self):
        return "{type}(name='{name}', operations='{operations}', " \
               "operation_directives={directives}, options='{options}')".format(
                   type=type(self).__name__,
                   name=self.name,
                   operations=' '.join(list(self.operations)),
                   directives=self.operation_directives,
                   options=self.options)

    def _eligible(self, jobs, ignore_conditions=IgnoreConditions.NONE):
        """Eligible, when at least one BaseFlowOperation is eligible.

        :param jobs:
            The signac job handles.
        :type jobs:
            tuple
        :param ignore_conditions:
            Specify if pre and/or post conditions are to be ignored while checking eligibility.
            The default is :py:class:`IgnoreConditions.NONE`.
        :type ignore_conditions:
            :py:class:`~.IgnoreConditions`
        :return:
            Whether the group is eligible.
        :rtype:
            bool
        """
        return any(op._eligible(jobs, ignore_conditions) for op in self)

    def _complete(self, jobs):
        """True when all BaseFlowOperation post-conditions are met.

        :param jobs:
            The signac job handles.
        :type jobs:
            tuple
        :return:
            Whether the group is complete (all contained operations are
            complete).
        :rtype:
            bool
        """
        return all(op._complete(jobs) for op in self)

    @deprecated(deprecated_in="0.11", removed_in="0.13", current_version=__version__)
    def eligible(self, job, ignore_conditions=IgnoreConditions.NONE):
        """Eligible, when at least one BaseFlowOperation is eligible.

        :param job:
            A :class:`signac.contrib.job.Job` from the signac workspace.
        :type job:
            :class:`signac.contrib.job.Job`
        :param ignore_conditions:
            Specify if pre and/or post conditions are to be ignored while checking eligibility.
            The default is :py:class:`IgnoreConditions.NONE`.
        :type ignore_conditions:
            :py:class:`~.IgnoreConditions`
        :return:
            Whether the group is eligible.
        :rtype:
            bool
        """
        return self._eligible((job,), ignore_conditions)

    @deprecated(deprecated_in="0.11", removed_in="0.13", current_version=__version__)
    def complete(self, job):
        """True when all BaseFlowOperation post-conditions are met.

        :param job:
            A :class:`signac.contrib.job.Job` from the signac workspace.
        :type job:
            :class:`signac.contrib.job.Job`
        :return:
            Whether the group is complete (all contained operations are
            complete).
        :rtype:
            bool
        """
        return self._complete((job,))

    def add_operation(self, name, operation, directives=None):
        """Add an operation to the FlowGroup.

        :param name:
            The name of the operation.
        :type name:
            str
        :param operation:
            The workflow operation to add to the FlowGroup.
        :type operation:
            :py:class:`BaseFlowOperation`
        :param directives:
            The operation specific directives.
        :type directives:
            dict
        """
        self.operations[name] = operation
        if directives is not None:
            self.operation_directives[name] = directives

    def isdisjoint(self, group):
        """Returns whether two groups are disjoint (do not share any common operations).

        :param group:
            The other FlowGroup to compare to.
        :type group:
            :py:class:`flow.FlowGroup`
        :return:
            Returns ``True`` if ``group`` and ``self`` share no operations,
            otherwise returns ``False``.
        :rtype:
            bool
        """
        return set(self).isdisjoint(set(group))

    def _generate_id(self, jobs, operation_name=None, index=0):
        "Return an id, which identifies this group with respect to this job."
        project = jobs[0]._project

        # The full name is designed to be truly unique for each job-group.
        if operation_name is None:
            op_string = ''.join(sorted(list(self.operations)))
        else:
            op_string = operation_name

        full_name = '{}%{}%{}%{}'.format(project.root_directory(),
                                         '-'.join(map(str, jobs)),
                                         op_string,
                                         index)
        # The job_op_id is a hash computed from the unique full name.
        job_op_id = calc_id(full_name)

        # The actual job id is then constructed from a readable part and the job_op_id,
        # ensuring that the job-op is still somewhat identifiable, but guaranteed to
        # be unique. The readable name is based on the project id, job id, operation name,
        # and the index number. All names and the id itself are restricted in length
        # to guarantee that the id does not get too long.
        max_len = self.MAX_LEN_ID - len(job_op_id)
        if max_len < len(job_op_id):
            raise ValueError("Value for MAX_LEN_ID is too small ({}).".format(self.MAX_LEN_ID))

        if len(jobs) > 1:
            concat_jobs_str = str(jobs[0])[0:8]+'-'+str(jobs[-1])[0:8]
        else:
            concat_jobs_str = str(jobs[0])[0:8]

        separator = getattr(project._environment, 'JOB_ID_SEPARATOR', '/')
<<<<<<< HEAD
        readable_name = f'{str(project)[:12]}{separator}{concat_jobs_str}{separator}' \
                        f'{len(jobs)}{separator}{self.name}{separator}{index:04d}{separator}'
=======
        readable_name = f'{str(project)[:12]}{separator}{self.name}{separator}' \
                        f'{len(jobs)}{separator}{concat_jobs_str}{separator}{index:04d}' \
                        f'{separator}'[:max_len]
>>>>>>> 4c6d302f

        # By appending the unique job_op_id, we ensure that each id is truly unique.
        return readable_name + job_op_id

    def _get_status(self, jobs):
        """For a given job-aggregate check the groups submission status."""
        try:
            return JobStatus(jobs[0]._project.document['_status'][self._generate_id(jobs)])
        except KeyError:
            return JobStatus.unknown

    def _create_submission_job_operation(self, entrypoint, default_directives, jobs,
                                         ignore_conditions_on_execution=IgnoreConditions.NONE,
                                         index=0):
        """Create a _JobOperation object from the FlowGroup.

        Creates a _JobOperation for use in submitting and scripting.

        :param entrypoint:
            The path and executable, if applicable, to point to for execution.
        :type entrypoint:
            dict
        :param default_directives:
            The default directives to use for the operations. This is to allow for user specified
            groups to 'inherit' directives from ``default_directives``. If no defaults are desired,
            the argument can be set to an empty dictionary. This must be done explicitly, however.
        :type default_directives:
            dict
        :param jobs:
            The jobs that the :class:`~._JobOperation` is based on.
        :type jobs:
            tuple of :class:`signac.contrib.job.Job`
        :param ignore_conditions:
            Specify if pre and/or post conditions check is to be ignored for
            checking submission eligibility. The default is `IgnoreConditions.NONE`.
        :type ignore_conditions:
            :py:class:`~.IgnoreConditions`
        :param ignore_conditions_on_execution:
            Specify if pre and/or post conditions check is to be ignored for eligibility check after
            submitting.  The default is `IgnoreConditions.NONE`.
        :type ignore_conditions_on_execution:
            :py:class:`~.IgnoreConditions`
        :param index:
            Index for the :class:`~._JobOperation`.
        :type index:
            int
        :return:
            Returns a :py:class:`~._SubmissionJobOperation` for submitting the group. The
            :py:class:`~._JobOperation` will have directives that have been collected
            appropriately from its contained operations.
        :rtype:
            :py:class:`_SubmissionJobOperation`
        """
        uneval_cmd = functools.partial(self._submit_cmd, entrypoint=entrypoint, jobs=jobs,
                                       ignore_conditions=ignore_conditions_on_execution)

        def _get_run_ops(ignore_ops, additional_ignores_flag):
            """Get operations that match the combination of the conditions required by
            _create_submission_job_operation and the ignored flags, and remove operations
            in the ignore_ops list."""
            return list(
                set(self._create_run_job_operations(
                    entrypoint=entrypoint,
                    default_directives=default_directives,
                    jobs=jobs,
                    ignore_conditions=ignore_conditions_on_execution | additional_ignores_flag)
                    ) - set(ignore_ops)
            )

        submission_directives = self._get_submission_directives(default_directives, jobs)
        eligible_operations = _get_run_ops(
            [], IgnoreConditions.NONE)
        operations_with_unmet_preconditions = _get_run_ops(
            eligible_operations, IgnoreConditions.PRE)
        operations_with_met_postconditions = _get_run_ops(
            eligible_operations, IgnoreConditions.POST)

        submission_job_operation = _SubmissionJobOperation(
            self._generate_id(jobs, index=index),
            self.name,
            jobs,
            cmd=uneval_cmd,
            directives=submission_directives,
            eligible_operations=eligible_operations,
            operations_with_unmet_preconditions=operations_with_unmet_preconditions,
            operations_with_met_postconditions=operations_with_met_postconditions,
        )
        return submission_job_operation

    def _create_run_job_operations(self, entrypoint, default_directives, jobs,
                                   ignore_conditions=IgnoreConditions.NONE, index=0):
        """Create _JobOperation object(s) from the FlowGroup.

        Yields a _JobOperation for each contained operation given proper conditions are met.

        :param entrypoint:
            The path and executable, if applicable, to point to for execution.
        :type entrypoint:
            dict
        :param default_directives:
            The default directives to use for the operations. This is to allow for user specified
            groups to 'inherent' directives from ``default_directives``. If no defaults are desired,
            the argument must be explicitly set to an empty dictionary.
        :type default_directives:
            dict
        :param jobs:
            The jobs that the :class:`~._JobOperation` is based on.
        :type jobs:
            tuple of :class:`signac.contrib.job.Job`
        :param index:
            Index for the :class:`~._JobOperation`.
        :type index:
            int
        :return:
            Returns an iterator over eligible :py:class:`~._JobOperation`s.
        :rtype:
            Iterator[_JobOperation]
        """
        for name, op in self.operations.items():
            if op._eligible(jobs, ignore_conditions):
                directives = self._resolve_directives(name, default_directives, jobs)
                cmd = self._run_cmd(entrypoint=entrypoint, operation_name=name,
                                    operation=op, directives=directives, jobs=jobs)
                job_op = _JobOperation(self._generate_id(jobs, name, index=index), name,
                                       jobs, cmd=cmd, directives=deepcopy(directives))
                # Get the prefix, and if it's not NULL, set the fork directive
                # to True since we must launch a separate process. Override
                # the command directly.
                prefix = jobs[0]._project._environment.get_prefix(job_op)
                if prefix != '':
                    job_op.directives['fork'] = True
                    job_op._cmd = '{} {}'.format(prefix, job_op.cmd)
                yield job_op

    def _get_submission_directives(self, default_directives, jobs):
        """Get the combined resources for submission.

        No checks are done to mitigate inappropriate aggregation of operations.
        This can lead to poor utilization of computing resources.
        """
        directives = dict(ngpu=0, nranks=0, omp_num_threads=0, np=0)

        for name in self.operations:
            # get directives for operation
            op_dir = self._resolve_directives(name, default_directives, jobs)
            # Find the correct number of processors for operation
            directives['ngpu'] = max(directives['ngpu'], op_dir['ngpu'])
            directives['nranks'] = max(directives['nranks'], op_dir['nranks'])
            directives['omp_num_threads'] = max(directives['omp_num_threads'],
                                                op_dir['omp_num_threads'])
            directives['np'] = max(directives['np'], op_dir['np'])
        return directives


class _FlowProjectClass(type):
    """Metaclass for the FlowProject class."""
    def __new__(metacls, name, bases, namespace, **kwargs):
        cls = type.__new__(metacls, name, bases, dict(namespace))

        # All operation functions are registered with the operation() classmethod, which is
        # intended to be used as a decorator function. _OPERATION_FUNCTIONS is a list of tuples
        # of the operation name and the operation function. In addition, pre and post conditions
        # are registered with the class.

        cls._OPERATION_FUNCTIONS = list()
        cls._OPERATION_PRE_CONDITIONS = defaultdict(list)
        cls._OPERATION_POST_CONDITIONS = defaultdict(list)

        # All label functions are registered with the label() classmethod, which is intended
        # to be used as decorator function. The _LABEL_FUNCTIONS dict contains the function as
        # key and the label name as value, or None to use the default label name.
        cls._LABEL_FUNCTIONS = OrderedDict()

        # Give the class a pre and post class that are aware of the class they
        # are in.
        cls.pre = cls._setup_pre_conditions_class(parent_class=cls)
        cls.post = cls._setup_post_conditions_class(parent_class=cls)

        # All groups are registered with the function returned by the make_group
        # classmethod. In contrast to operations and labels, the
        # make_group classmethod does not serve as the decorator, the functor
        # it returns does. The _GROUPS list records the groups created and their
        # passed parameters for later initialization. The _GROUP_NAMES set stores
        # whether a group name has already been used.
        cls._GROUPS = list()
        cls._GROUP_NAMES = set()

        return cls

    @staticmethod
    def _setup_pre_conditions_class(parent_class):

        class pre(_condition):
            """Specify a function of job that must be true for this operation to
            be eligible for execution. For example:

            .. code-block:: python

                @Project.operation
                @Project.pre(lambda job: not job.doc.get('hello'))
                def hello(job):
                    print('hello', job)
                    job.doc.hello = True

            The *hello*-operation would only execute if the 'hello' key in the job
            document does not evaluate to True.

            An optional tag may be associated with the condition. These tags
            are used by :meth:`~.detect_operation_graph` when comparing
            conditions for equality. The tag defaults to the bytecode of the
            function.
            """

            _parent_class = parent_class

            def __init__(self, condition, tag=None):
                super(pre, self).__init__(condition, tag)

            def __call__(self, func):
                operation_functions = [operation[1] for operation
                                       in self._parent_class._collect_operations()]
                if self.condition in operation_functions:
                    raise ValueError("Operation functions cannot be used as preconditions.")
                self._parent_class._OPERATION_PRE_CONDITIONS[func].insert(0, self.condition)
                return func

            @classmethod
            def copy_from(cls, *other_funcs):
                "True if and only if all pre conditions of other operation-function(s) are met."
                return cls(_create_all_metacondition(cls._parent_class._collect_pre_conditions(),
                                                     *other_funcs))

            @classmethod
            def after(cls, *other_funcs):
                "True if and only if all post conditions of other operation-function(s) are met."
                operation_functions = [operation[1] for operation
                                       in cls._parent_class._collect_operations()]
                if not all(condition in operation_functions for condition in other_funcs):
                    raise ValueError("The arguments to pre.after must be operation functions.")
                return cls(_create_all_metacondition(cls._parent_class._collect_post_conditions(),
                                                     *other_funcs))

        return pre

    @staticmethod
    def _setup_post_conditions_class(parent_class):

        class post(_condition):
            """Specify a function of job that must evaluate to True for this operation
            to be considered complete. For example:

            .. code-block:: python

                @Project.operation
                @Project.post(lambda job: job.doc.get('bye'))
                def bye(job):
                    print('bye' job)
                    job.doc.bye = True

            The *bye*-operation would be considered complete and therefore no longer
            eligible for execution once the 'bye' key in the job document evaluates to True.

            An optional tag may be associated with the condition. These tags
            are used by :meth:`~.detect_operation_graph` when comparing
            conditions for equality. The tag defaults to the bytecode of the
            function.
            """
            _parent_class = parent_class

            def __init__(self, condition, tag=None):
                super(post, self).__init__(condition, tag)

            def __call__(self, func):
                operation_functions = [operation[1] for operation
                                       in self._parent_class._collect_operations()]
                if self.condition in operation_functions:
                    raise ValueError("Operation functions cannot be used as postconditions.")
                self._parent_class._OPERATION_POST_CONDITIONS[func].insert(0, self.condition)
                return func

            @classmethod
            def copy_from(cls, *other_funcs):
                "True if and only if all post conditions of other operation-function(s) are met."
                return cls(_create_all_metacondition(cls._parent_class._collect_post_conditions(),
                                                     *other_funcs))

        return post


class FlowProject(signac.contrib.Project, metaclass=_FlowProjectClass):
    """A signac project class specialized for workflow management.

    This class provides a command line interface for the definition, execution, and
    submission of workflows based on condition and operation functions.

    This is a typical example on how to use this class:

    .. code-block:: python

        @FlowProject.operation
        def hello(job):
            print('hello', job)

        FlowProject().main()

    :param config:
        A signac configuration, defaults to the configuration loaded
        from the environment.
    :type config:
        A signac config object.
    :param entrypoint:
        A dictionary with two possible keys: executable and path. Path
        represents the filepath location of the script file (the script file
        must call ``main``). Executable represents the location of the Python
        interpreter used for the executable of `FlowOperation` that are Python
        functions.
    :type entrypoint:
        dict
    """

    def __init__(self, config=None, environment=None, entrypoint=None):
        super(FlowProject, self).__init__(config=config)

        # Associate this class with a compute environment.
        self._environment = environment or get_environment()

        # Assign variables that give script location information
        self._entrypoint = dict() if entrypoint is None else entrypoint

        # The standard local template directory is a directory called 'templates' within
        # the project root directory. This directory may be specified with the 'template_dir'
        # configuration variable.
        self._template_dir = os.path.join(
            self.root_directory(), self._config.get('template_dir', 'templates'))
        self._template_environment_ = dict()

        # Register all label functions with this project instance.
        self._label_functions = OrderedDict()
        self._register_labels()

        # Register all operation functions with this project instance.
        self._operations = OrderedDict()
        self._register_operations()

        # Register all groups with this project instance.
        self._groups = dict()
        self._register_groups()

    def _setup_template_environment(self):
        """Setup the jinja2 template environment.

        The templating system is used to generate templated scripts for the script()
        and _submit_operations() / submit() function and the corresponding command line
        subcommands.
        """
        if self._config.get('flow') and self._config['flow'].get('environment_modules'):
            envs = self._config['flow'].as_list('environment_modules')
        else:
            envs = []

        # Templates are searched in the local template directory first, then in additionally
        # installed packages, then in the main package 'templates' directory.
        extra_packages = []
        for env in envs:
            try:
                extra_packages.append(jinja2.PackageLoader(env, 'templates'))
            except ImportError as error:
                logger.warning("Unable to load template from package '{}'.".format(error.name))

        load_envs = ([jinja2.FileSystemLoader(self._template_dir)] +
                     extra_packages +
                     [jinja2.PackageLoader('flow', 'templates')])

        template_environment = jinja2.Environment(
            loader=jinja2.ChoiceLoader(load_envs),
            trim_blocks=True,
            extensions=[TemplateError])

        # Setup standard filters that can be used to format context variables.
        template_environment.filters['format_timedelta'] = tf.format_timedelta
        template_environment.filters['identical'] = tf.identical
        template_environment.filters['with_np_offset'] = tf.with_np_offset
        template_environment.filters['calc_tasks'] = tf.calc_tasks
        template_environment.filters['calc_num_nodes'] = tf.calc_num_nodes
        template_environment.filters['check_utilization'] = tf.check_utilization
        template_environment.filters['homogeneous_openmp_mpi_config'] = \
            tf.homogeneous_openmp_mpi_config
        template_environment.filters['get_config_value'] = flow_config.get_config_value
        template_environment.filters['require_config_value'] = flow_config.require_config_value
        template_environment.filters['get_account_name'] = tf.get_account_name
        template_environment.filters['print_warning'] = tf.print_warning
        if 'max' not in template_environment.filters:    # for jinja2 < 2.10
            template_environment.filters['max'] = max
        if 'min' not in template_environment.filters:    # for jinja2 < 2.10
            template_environment.filters['min'] = min

        return template_environment

    def _template_environment(self, environment=None):
        if environment is None:
            environment = self._environment
        if environment not in self._template_environment_:
            template_environment = self._setup_template_environment()

            # Add environment-specific custom filters:
            for name, member in inspect.getmembers(environment):
                if getattr(member, '_flow_template_filter', False):
                    template_environment.filters[name] = member

            self._template_environment_[environment] = template_environment
        return self._template_environment_[environment]

    def _get_standard_template_context(self):
        "Return the standard templating context for run and submission scripts."
        context = dict()
        context['project'] = self
        return context

    def _show_template_help_and_exit(self, template_environment, context):
        "Print all context variables and filters to screen and exit."
        from textwrap import TextWrapper
        wrapper = TextWrapper(width=90, break_long_words=False)
        print(TEMPLATE_HELP.format(
            template_dir=self._template_dir,
            template_vars='\n'.join(wrapper.wrap(', '.join(sorted(context)))),
            filters='\n'.join(wrapper.wrap(', '.join(sorted(template_environment.filters))))))
        sys.exit(2)

    @classmethod
    def label(cls, label_name_or_func=None):
        """Designate a function to be a label function of this class.

        For example, we can define a label function like this:

        .. code-block:: python

            @FlowProject.label
            def foo_label(job):
                if job.document.get('foo', False):
                    return 'foo-label-text'

        The ``foo-label-text`` label will now show up in the status view for each job,
        where the ``foo`` key evaluates true.

        If the label functions returns any type other than ``str``, the label
        name will be the name of the function if and only if the return value
        evaluates to ``True``, for example:

        .. code-block:: python

            @FlowProject.label
            def foo_label(job):
                return job.document.get('foo', False)

        Finally, you can specify a different default label name by providing it as the first
        argument to the ``label()`` decorator.

        :param label_name_or_func:
            A label name or callable.
        :type label_name_or_func:
            str or callable
        """
        if callable(label_name_or_func):
            cls._LABEL_FUNCTIONS[label_name_or_func] = None
            return label_name_or_func

        def label_func(func):
            cls._LABEL_FUNCTIONS[func] = label_name_or_func
            return func

        return label_func

    def detect_operation_graph(self):
        """Determine the directed acyclic graph defined by operation pre- and
        post-conditions.

        In general, executing a given operation registered with a FlowProject
        just involves checking the operation's pre- and post-conditions to
        determine eligibility. More generally, however, the pre- and
        post-conditions define a directed acyclic graph that governs the
        execution of all operations. Visualizing this graph can be useful for
        finding logic errors in the specified conditions, and having this graph
        computed also enables additional execution modes. For example, using
        this graph it is possible to determine exactly what operations need to
        be executed in order to make the operation eligible so that the task of
        executing all necessary operations can be automated.

        The graph is determined by iterating over all pairs of operations and
        checking for equality of pre- and post-conditions. The algorithm builds
        an adjacency matrix based on whether the pre-conditions for one
        operation match the post-conditions for another. The comparison of
        operations is conservative; by default, conditions must be composed of
        identical code to be identified as equal (technically, they must be
        bytecode equivalent, i.e. ``cond1.__code__.co_code ==
        cond2.__code__.co_code``). Users can specify that conditions should be
        treated as equal by providing tags to the operations.

        Given a FlowProject subclass defined in a module ``project.py``, the
        output graph could be visualized using Matplotlib and NetworkX with the
        following code:

        .. code-block:: python

            import numpy as np
            import networkx as nx
            from matplotlib import pyplot as plt

            from project import Project

            project = Project()
            ops = project.operations.keys()
            adj = np.asarray(project.detect_operation_graph())

            plt.figure()
            g = nx.DiGraph(adj)
            pos = nx.spring_layout(g)
            nx.draw(g, pos)
            nx.draw_networkx_labels(
                g, pos,
                labels={key: name for (key, name) in
                        zip(range(len(ops)), [o for o in ops])})

            plt.show()

        Raises a ``RuntimeError`` if a condition does not have a tag. This can
        occur when using ``functools.partial``, and a manually specified
        condition tag has not been set.

        :raises: RuntimeError

        """

        def to_callbacks(conditions):
            """Get the actual callables associated with FlowConditions."""
            return [condition._callback for condition in conditions]

        def unpack_conditions(condition_functions):
            """Identify any metaconditions in the list and reduce them to the
            functions that they are composed of. The callbacks argument is used
            in recursive calls to the function and appended to directly, but
            only returned at the end."""
            callbacks = set()
            for cf in condition_functions:
                # condition may not have __name__ attribute in cases where functools is used
                # for condition creation
                if hasattr(cf, '__name__') and cf.__name__ == "_flow_metacondition":
                    callbacks = callbacks.union(unpack_conditions(cf._composed_of))
                else:
                    if cf._flow_tag is None:
                        raise RuntimeError("Condition {} was not tagged. To create a graph, ensure "
                                           "each base condition has a ``__code__`` attribute or "
                                           "manually specified tag.".format(cf))
                    callbacks.add(cf._flow_tag)

            return callbacks

        ops = list(self.operations.items())
        mat = [[0 for _ in range(len(ops))] for _ in range(len(ops))]

        for i, (name1, op1) in enumerate(ops):
            for j, (name2, op2) in enumerate(ops[i:]):
                postconds1 = unpack_conditions(to_callbacks(op1._postconds))
                postconds2 = unpack_conditions(to_callbacks(op2._postconds))
                prereqs1 = unpack_conditions(to_callbacks(op1._prereqs))
                prereqs2 = unpack_conditions(to_callbacks(op2._prereqs))
                if postconds1.intersection(prereqs2):
                    mat[i][j+i] = 1
                elif prereqs1.intersection(postconds2):
                    mat[j+i][i] = 1
        return mat

    def _register_class_labels(self):
        """This function registers all label functions, which are part of the class definition.

        To register a class method or function as label function, use the generalized label()
        function.
        """
        def predicate(m):
            return inspect.ismethod(m) or inspect.isfunction(m)

        class_label_functions = dict()
        for name, function in inspect.getmembers(type(self), predicate=predicate):
            if _is_label_func(function):
                class_label_functions[name] = function

        for name in sorted(class_label_functions):
            self._label_functions[class_label_functions[name]] = None

    def _register_labels(self):
        "Register all label functions registered with this class and its parent classes."
        self._register_class_labels()

        for cls in type(self).__mro__:
            self._label_functions.update(getattr(cls, '_LABEL_FUNCTIONS', dict()))

    ALIASES = {str(status).replace('JobStatus.', ''): symbol
               for status, symbol in _FMT_SCHEDULER_STATUS.items() if status != JobStatus.dummy}
    "These are default aliases used within the status output."

    @classmethod
    def _alias(cls, x):
        "Use alias if specified."
        try:
            return abbreviate(x, cls.ALIASES.get(x, x))
        except TypeError:
            return x

    def _fn_stored(self, dirname, id=None):
        "Return the canonical name to store bundle or job information."
        if id is None:
            return os.path.join(self.root_directory(), dirname)
        return os.path.join(self.root_directory(), dirname, id)

    def _store_bundled(self, operations):
        """Store operation-ids as part of a bundle and return bundle id.

        The operation identifiers are stored in a text file whose name is
        determined by the _fn_stored() method. This may be used to identify
        the status of individual operations from the bundle id. A single
        operation will not be stored, but instead the operation's id is
        directly returned.

        :param operations:
            The operations to bundle.
        :type operations:
            A sequence of instances of :py:class:`._JobOperation`
        :return:
            The bundle id.
        :rtype:
            str
        """
        if len(operations) == 1:
            return operations[0].id
        else:
            h = '.'.join(op.id for op in operations)
            bid = '{}/bundle/{}'.format(self, sha1(h.encode('utf-8')).hexdigest())
            fn_bundle = self._fn_stored('.bundles', bid)
            os.makedirs(os.path.dirname(fn_bundle), exist_ok=True)
            with open(fn_bundle, 'w') as file:
                for operation in operations:
                    file.write(operation.id + '\n')
            return bid

    def _store_aggregates(self, operations):
        """Store aggregate-ids per operation information.

        This enables status check of aggregates which were
        formed previously but are not present currently for any
        operation.

        :param operations:
            The operations to be submitted.
        :type operations:
            A sequence of instances of :py:class:`.JobOperation`
        """
        for operation in operations:
            op_fn = '{}.txt'.format(operation.name)
            aggregate_wid = '{} {} \n'.format(operation.id, ' '.join(map(str, operation._jobs)))
            fn_aggregate = self._fn_stored('.aggregates', op_fn)
            try:
                os.makedirs(os.path.dirname(fn_aggregate), exist_ok=True)
            except PermissionError:
                continue
            if os.path.exists(fn_aggregate):
                with open(fn_aggregate, 'r+') as file:
                    if aggregate_wid in file:
                        continue
                    else:
                        file.write(aggregate_wid)
            else:
                with open(fn_aggregate, 'w') as file:
                    file.write(aggregate_wid)

    def _fetch_aggregates(self, group):
        """Store aggregate-ids per operation information.

        This enables status check of aggregates which were
        formed previously but are not present currently for any
        operation.

        :param group:
            FlowGroup associated with the operation.
        :type group:
            list :py:class:`flow.FlowGroup`
        :return:
            Fetched signac job handles that were previously submitted.
        :rtype:
            tuple
        """
        fetched_aggregates = []
        dir = '.aggregates/{}.txt'.format(group.name)
        if os.path.exists(dir):
            with open(dir, 'r') as file:
                for obj in file:
                    aggregate = []
                    _ids = obj.split(' ')
                    submission_id = _ids[0]
                    job_ids = _ids[1:-1]
                    try:
                        for job_id in job_ids:
                            aggregate.append(self.open_job(id=job_id))

                        aggregate = tuple(aggregate)
                        # Checking whether the aggregate and the submission id match.
                        # If not, then a user must have changed the submission id.
                        # Hence skip this aggregate.
                        if group._generate_id(aggregate) == submission_id:
                            fetched_aggregates.append(aggregate)
                    except KeyError:  # Not able to open the job via job id.
                        pass

        return tuple(fetched_aggregates)

    def _expand_bundled_jobs(self, scheduler_jobs):
        "Expand jobs which were submitted as part of a bundle."
        for job in scheduler_jobs:
            if job.name().startswith('{}/bundle/'.format(self)):
                with open(self._fn_stored('.bundles', job.name())) as file:
                    for line in file:
                        yield ClusterJob(line.strip(), job.status())
            else:
                yield job

    def scheduler_jobs(self, scheduler):
        """Fetch jobs from the scheduler.

        This function will fetch all scheduler jobs from the scheduler
        and also expand bundled jobs automatically.

        However, this function will not automatically filter scheduler
        jobs which are not associated with this project.

        :param scheduler:
            The scheduler instance.
        :type scheduler:
            :class:`~.flow.manage.Scheduler`
        :yields:
            All scheduler jobs fetched from the scheduler instance.
        """
        for sjob in self._expand_bundled_jobs(scheduler.jobs()):
            yield sjob

    def _get_operations_status(self, job, cached_status):
        "Return a dict with information about job-operations for this job."
        starting_dict = functools.partial(dict, scheduler_status=JobStatus.unknown)
        status_dict = defaultdict(starting_dict)
        for group in self._groups.values():
            completed = group._complete((job,))
            eligible = False if completed else group._eligible((job,))
            scheduler_status = cached_status.get(group._generate_id((job,)),
                                                 JobStatus.unknown)
            for operation in group.operations:
                if scheduler_status >= status_dict[operation]['scheduler_status']:
                    status_dict[operation] = {
                            'scheduler_status': scheduler_status,
                            'eligible': eligible,
                            'completed': completed
                            }

        for key in sorted(status_dict):
            yield key, status_dict[key]

    @deprecated(deprecated_in="0.11", removed_in="0.13", current_version=__version__)
    def get_job_status(self, job, ignore_errors=False, cached_status=None):
        "Return a dict with detailed information about the status of a job."
        result = dict()
        result['job_id'] = str(job)
        try:
            if cached_status is None:
                try:
                    cached_status = self.document['_status']._as_dict()
                except KeyError:
                    cached_status = dict()
            result['operations'] = OrderedDict(self._get_operations_status(job, cached_status))
            result['_operations_error'] = None
        except Exception as error:
            msg = "Error while getting operations status for job '{}': '{}'.".format(job, error)
            logger.debug(msg)
            if ignore_errors:
                result['operations'] = dict()
                result['_operations_error'] = str(error)
            else:
                raise
        try:
            result['labels'] = sorted(set(self.labels(job)))
            result['_labels_error'] = None
        except Exception as error:
            logger.debug("Error while determining labels for job '{}': '{}'.".format(job, error))
            if ignore_errors:
                result['labels'] = list()
                result['_labels_error'] = str(error)
            else:
                raise
        return result

    def _fetch_scheduler_status(self, jobs=None, file=None, ignore_errors=False):
        "Update the status docs."
        if file is None:
            file = sys.stderr
        if jobs is None:
            jobs = list(self)
        try:
            scheduler = self._environment.get_scheduler()

            self.document.setdefault('_status', dict())
            scheduler_info = {sjob.name(): sjob.status() for sjob in self.scheduler_jobs(scheduler)}
            status = dict()
            print("Query scheduler...", file=file)
            for job in tqdm(jobs,
                            desc="Fetching operation status",
                            total=len(jobs), file=file):
                for group in self._groups.values():
                    _id = group._generate_id((job,))
                    status[_id] = int(scheduler_info.get(_id, JobStatus.unknown))
            self.document._status.update(status)
        except NoSchedulerError:
            logger.debug("No scheduler available.")
        except RuntimeError as error:
            logger.warning("Error occurred while querying scheduler: '{}'.".format(error))
            if not ignore_errors:
                raise
        else:
            logger.info("Updated job status cache.")

    def _get_group_status(self, group, jobs, ignore_errors=False, cached_status=None):
        "Return a dict with detailed information about the status of jobs per group."
        result = dict()
        # Only sent singleton groups with the same name as the operation.
        # Hence set the operation_name to group.name
        result['operation_name'] = group.name
        status_dict = dict()
        errors = dict()
        jobs = [(job,) for job in jobs]  # TODO

        fetched_jobs = self._fetch_aggregates(group)

        for job in fetched_jobs:
            if job not in jobs:
                jobs.append(job)

        for job in tqdm(jobs, desc="Collecting job status info for operation {}"
                        "".format(group.name), leave=False):
            if errors.get(job[0], None) is None:
                errors[job[0]] = None
            try:
                _id = group._generate_id(job)
                completed = group._complete(job)
                eligible = False if completed else group._eligible(job)
                scheduler_status = cached_status.get(_id, JobStatus.unknown)
                status_dict[str(job[0])] = {
                        'scheduler_status': scheduler_status,
                        'eligible': eligible,
                        'completed': completed
                        }
            except Exception as error:
                msg = "Error while getting operations status for job " \
                      "'{}': '{}'.".format(' '.join(map(str, job)), error)
                logger.debug(msg)
                status_dict[str(job[0])] = {
                        'scheduler_status': JobStatus.unknown,
                        'eligible': False,
                        'completed': False
                        }
                if ignore_errors:
                    if errors[job[0]] is None:
                        errors[job[0]] = str(error)
                    else:
                        errors[job[0]] += '\n' + str(error)
                else:
                    raise

        result['aggregate_details'] = status_dict
        result['_operation_error_per_job'] = errors
        return result

    def _get_job_labels(self, job, ignore_errors=False):
        "Return a dict with information about the labels of a job."
        result = dict()
        result['job_id'] = str(job)
        try:
            result['labels'] = sorted(set(self.labels(job)))
            result['_labels_error'] = None
        except Exception as error:
            logger.debug("Error while determining labels for job '{}': '{}'.".format(job, error))
            if ignore_errors:
                result['labels'] = list()
                result['_labels_error'] = str(error)
            else:
                raise
        return result

    def _fetch_status(self, jobs, err, ignore_errors, status_parallelization='thread'):
        # The argument status_parallelization is used so that _fetch_status method
        # gets to know whether the deprecated argument no_parallelization passed
        # while calling print_status is True or False. This can also be done by
        # setting self.config['flow']['status_parallelization']='none' if the argument
        # is True. But the later functionality will last the rest of the session but in order
        # to do proper deprecation, it is not required for now.

        # Update the project's status cache
        self._fetch_scheduler_status(jobs, err, ignore_errors)
        # Get status dict for all selected jobs

        def _print_progress(x):
            print("Updating status: ", end='', file=err)
            err.flush()
            n = max(1, int(len(jobs) / 10))
            for i, _ in enumerate(x):
                if (i % n) == 0:
                    print('.', end='', file=err)
                    err.flush()
                yield _

        try:
            cached_status = self.document['_status']._as_dict()
        except KeyError:
            cached_status = dict()

        _get_job_labels = functools.partial(self._get_job_labels,
                                            ignore_errors=ignore_errors)

        _get_group_status = functools.partial(self._get_group_status,
                                              jobs=jobs,
                                              ignore_errors=ignore_errors,
                                              cached_status=cached_status)

        singleton_groups = []
        for group in self._groups.values():
            if len(group.operations) == 1:
                for name in group.operations:
                    if name == group.name:
                        singleton_groups.append(group)

        def _generate_results_with_tqdm(iterable, desc, len, file):
            return list(tqdm(iterable=iterable, desc=desc, total=len, file=file))

        with self._potentially_buffered():
            try:
                if status_parallelization == 'thread':
                    with contextlib.closing(ThreadPool()) as pool:
                        # First attempt at parallelized status determination.
                        # This may fail on systems that don't allow threads.
                        label_results = _generate_results_with_tqdm(
                            pool.imap(_get_job_labels, jobs),
                            "Collecting job label info", len(jobs), err)
                        op_results = _generate_results_with_tqdm(
                            pool.imap(_get_group_status, singleton_groups),
                            "Collecting job status per operation", len(singleton_groups), err)
                elif status_parallelization == 'process':
                    with contextlib.closing(Pool()) as pool:
                        try:
                            import pickle
                            results = self._fetch_labels_in_parallel(
                                pool, pickle, jobs, ignore_errors, cached_status)
                        except Exception as error:
                            if not isinstance(error, (pickle.PickleError, self._PickleError)) and\
                                    'pickle' not in str(error).lower():
                                raise    # most likely not a pickle related error...

                            try:
                                import cloudpickle
                            except ImportError:  # The cloudpickle package is not available.
                                logger.error("Unable to parallelize execution due to a "
                                             "pickling error. "
                                             "\n\n - Try to install the 'cloudpickle' package, "
                                             "e.g., with 'pip install cloudpickle'!\n")
                                raise error
                            else:
                                try:
                                    results = self._fetch_labels_in_parallel(
                                        pool, cloudpickle, jobs, ignore_errors, cached_status)
                                except self._PickleError as error:
                                    raise RuntimeError(
                                        "Unable to parallelize execution due to a pickling "
                                        "error: {}.".format(error))
                        label_results = _generate_results_with_tqdm(
                            results, "Collecting job label info", len(jobs), err)
                        op_results = _generate_results_with_tqdm(
                            map(_get_group_status, singleton_groups),
                            "Collecting job status per operation", len(singleton_groups), err)
                elif status_parallelization == 'none':
                    label_results = _generate_results_with_tqdm(
                        map(_get_job_labels, jobs), "Collecting job label info", len(jobs), err)
                    op_results = _generate_results_with_tqdm(
                        map(_get_group_status, singleton_groups),
                        "Collecting job status per operation", len(singleton_groups), err)
                else:
                    raise RuntimeError("Configuration value status_parallelization is invalid. "
                                       "You can set it to 'thread', 'parallel', or 'none'"
                                       )
            except RuntimeError as error:
                if "can't start new thread" not in error.args:
                    raise   # unrelated error

                t = time.time()
                num_jobs = len(jobs)
                label_results = []
                for i, job in enumerate(jobs):
                    label_results.append(_get_job_labels(job))
                    if time.time() - t > 0.2:  # status interval
                        print(
                            'Collecting job label info: {}/{}'.format(i+1, num_jobs),
                            end='\r', file=err)
                        t = time.time()
                # Always print the completed progressbar.
                print('Collecting job label info: {}/{}'.format(i+1, num_jobs), file=err)

                t = time.time()
                num_groups = len(singleton_groups)
                op_results = []
                for i, group in enumerate(singleton_groups):
                    op_results.append(_get_group_status(group))
                    if time.time() - t > 0.2:  # status interval
                        print(
                            'Collecting job status per operation: {}/{}'.format(i+1, num_groups),
                            end='\r', file=err)
                        t = time.time()
                # Always print the completed progressbar.
                print('Collecting job status per operation: {}/{}'
                      ''.format(i+1, num_groups), file=err)

        results, index, i = list(), dict(), 0

        for job in jobs:
            results_entry = dict()
            results_entry['job_id'] = str(job)
            results_entry['operations'] = dict()
            results_entry['labels'] = list()
            results_entry['_operations_error'] = list()
            results_entry['_labels_error'] = list()
            results.append(results_entry)
            index[str(job)] = i
            i += 1
        for op_result in op_results:
            for id, aggregates in op_result['aggregate_details'].items():
                results[index[id]]['operations'][op_result['operation_name']] = aggregates
                results[index[id]]['_operations_error'] = \
                    op_result['_operation_error_per_job'].get(id, None)
        for label_result in label_results:
            results[index[label_result['job_id']]]['labels'] = label_result['labels']
            results[index[label_result['job_id']]]['_labels_error'] = label_result['_labels_error']

        return results

    def _fetch_labels_in_parallel(self, pool, pickle, jobs, ignore_errors, cached_status):
        try:
            s_project = pickle.dumps(self)
            s_tasks = [(pickle.loads, s_project, job.get_id(), ignore_errors, cached_status)
                       for job in jobs]
        except Exception as error:  # Masking all errors since they must be pickling related.
            raise self._PickleError(error)

        results = pool.imap(_serialized_get_job_labels, s_tasks)

        return results

    PRINT_STATUS_ALL_VARYING_PARAMETERS = True
    """This constant can be used to signal that the print_status() method is supposed
    to automatically show all varying parameters."""

    def print_status(self, jobs=None, overview=True, overview_max_lines=None,
                     detailed=False, parameters=None,
                     param_max_width=None,
                     expand=False, all_ops=False, only_incomplete=False, dump_json=False,
                     unroll=True, compact=False, pretty=False,
                     file=None, err=None, ignore_errors=False,
                     no_parallelize=False, template=None, profile=False,
                     eligible_jobs_max_lines=None, output_format='terminal'):
        """Print the status of the project.

        :param jobs:
            Only execute operations for the given jobs, or all if the argument is omitted.
        :type jobs:
            Sequence of instances :class:`.Job`.
        :param overview:
            Aggregate an overview of the project' status.
        :type overview:
            bool
        :param overview_max_lines:
            Limit the number of overview lines.
        :type overview_max_lines:
            int
        :param detailed:
            Print a detailed status of each job.
        :type detailed:
            bool
        :param parameters:
            Print the value of the specified parameters.
        :type parameters:
            list of str
        :param param_max_width:
            Limit the number of characters of parameter columns.
        :type param_max_width:
            int
        :param expand:
            Present labels and operations in two separate tables.
        :type expand:
            bool
        :param all_ops:
            Include operations that are not eligible to run.
        :type all_ops:
            bool
        :param only_incomplete:
            Only show jobs that have eligible operations.
        :type only_incomplete:
            bool
        :param dump_json:
            Output the data as JSON instead of printing the formatted output.
        :type dump_json:
            bool
        :param unroll:
            Separate columns for jobs and the corresponding operations.
        :type unroll:
            bool
        :param compact:
            Print a compact version of the output.
        :type compact:
            bool
        :param pretty:
            Prettify the output.
        :type pretty:
            bool
        :param file:
            Redirect all output to this file, defaults to sys.stdout.
        :type file:
            str
        :param err:
            Redirect all error output to this file, defaults to sys.stderr.
        :type err:
            str
        :param ignore_errors:
            Print status even if querying the scheduler fails.
        :type ignore_errors:
            bool
        :param template:
            User provided Jinja2 template file.
        :type template:
            str
        :param profile:
            Show profile result.
        :type profile:
            bool
        :param eligible_jobs_max_lines:
            Limit the number of operations and its eligible job count printed in the overview.
        :type eligible_jobs_max_lines:
            int
        :param output_format:
            Status output format, supports:
            'terminal' (default), 'markdown' or 'html'.
        :type output_format:
            str
        :return:
            A Renderer class object that contains the rendered string.
        :rtype:
            :py:class:`~.Renderer`
        """
        if file is None:
            file = sys.stdout
        if err is None:
            err = sys.stderr
        if jobs is None:
            jobs = self     # all jobs

        if eligible_jobs_max_lines is None:
            eligible_jobs_max_lines = flow_config.get_config_value('eligible_jobs_max_lines')

        if no_parallelize:
            print(
                "WARNING: "
                "The no_parallelize argument is deprecated as of 0.10 "
                "and will be removed in 0.12. "
                "Instead, set the status_parallelization configuration value to 'none'. "
                "In order to do this from the CLI, you can execute "
                "`signac config set flow.status_parallelization 'none'`\n",
                file=sys.stderr
            )
            status_parallelization = 'none'
        else:
            status_parallelization = self.config['flow']['status_parallelization']

        # initialize jinja2 template environment and necessary filters
        template_environment = self._template_environment()

        context = self._get_standard_template_context()

        # get job status information
        if profile:
            try:
                import pprofile
            except ImportError:
                raise RuntimeWarning(
                    "Profiling requires the pprofile package. "
                    "Install with `pip install pprofile`.")
            prof = pprofile.StatisticalProfile()

            fn_filter = [
                inspect.getfile(threading),
                inspect.getfile(multiprocessing),
                inspect.getfile(Pool),
                inspect.getfile(ThreadPool),
                inspect.getfile(tqdm),
            ]

            with prof(single=False):
                tmp = self._fetch_status(jobs, err, ignore_errors, status_parallelization)

            prof._mergeFileTiming()

            # Unrestricted
            total_impact = 0
            hits = [hit for fn, ft in prof.merged_file_dict.items()
                    if fn not in fn_filter for hit in ft.iterHits()]
            sorted_hits = reversed(sorted(hits, key=lambda hit: hit[2]))
            total_num_hits = sum([hit[2] for hit in hits])

            profiling_results = ['# Profiling:\n']

            profiling_results.extend([
                'Rank Impact Code object',
                '---- ------ -----------'])
            for i, (line, code, hits, duration) in enumerate(sorted_hits):
                impact = hits / total_num_hits
                total_impact += impact
                profiling_results.append(
                    "{rank:>4} {impact:>6.0%} {code.co_filename}:"
                    "{code.co_firstlineno}:{code.co_name}".format(
                        rank=i+1, impact=impact, code=code))
                if i > 10 or total_impact > 0.8:
                    break

            for module_fn in prof.merged_file_dict:
                if re.match(profile, module_fn):
                    ft = prof.merged_file_dict[module_fn]
                else:
                    continue

                total_hits = ft.getTotalHitCount()
                total_impact = 0

                profiling_results.append(
                    "\nHits by line for '{}':".format(module_fn))
                profiling_results.append('-' * len(profiling_results[-1]))

                hits = list(sorted(ft.iterHits(), key=lambda h: 1/h[2]))
                for line, code, hits, duration in hits:
                    impact = hits / total_hits
                    total_impact += impact
                    profiling_results.append(
                        "{}:{} ({:2.0%}):".format(module_fn, line, impact))
                    try:
                        lines, start = inspect.getsourcelines(code)
                    except OSError:
                        continue
                    hits_ = [ft.getHitStatsFor(line)[0] for line in range(start, start+len(lines))]
                    profiling_results.extend(
                        ["{:>5} {:>4}: {}".format(h, lineno, l.rstrip())
                         for lineno, (l, h) in enumerate(zip(lines, hits_), start)])
                    profiling_results.append('')
                    if total_impact > 0.8:
                        break

            profiling_results.append("Total runtime: {}s".format(int(prof.total_time)))
            if prof.total_time < 20:
                profiling_results.append(
                    "Warning: Profiler ran only for a short time, "
                    "results may be highly inaccurate.")

        else:
            tmp = self._fetch_status(jobs, err, ignore_errors, status_parallelization)
            profiling_results = None

        operations_errors = {s['_operations_error'] for s in tmp}
        labels_errors = {s['_labels_error'] for s in tmp}
        errors = list(filter(None, operations_errors.union(labels_errors)))

        if errors:
            logger.warning(
                "Some job status updates did not succeed due to errors. "
                "Number of unique errors: {}. Use --debug to list all errors.".format(len(errors)))
            for i, error in enumerate(errors):
                logger.debug("Status update error #{}: '{}'".format(i + 1, error))

        if only_incomplete:
            # Remove all jobs from the status info, that have not a single
            # eligible operation.

            def _incomplete(s):
                return any(op['eligible'] for op in s['operations'].values())

            tmp = list(filter(_incomplete, tmp))

        statuses = OrderedDict([(s['job_id'], s) for s in tmp])

        # If the dump_json variable is set, just dump all status info
        # formatted in JSON to screen.
        if dump_json:
            print(json.dumps(statuses, indent=4), file=file)
            return

        if overview:
            # get overview info:
            progress = defaultdict(int)
            for status in statuses.values():
                for label in status['labels']:
                    progress[label] += 1
            progress_sorted = list(islice(
                sorted(progress.items(), key=lambda x: (x[1], x[0]), reverse=True),
                overview_max_lines))

        # Optionally expand parameters argument to all varying parameters.
        if parameters is self.PRINT_STATUS_ALL_VARYING_PARAMETERS:
            parameters = list(
                sorted({key for job in jobs for key in job.sp.keys() if
                        len(set([to_hashable(job.sp().get(key)) for job in jobs])) > 1}))

        if parameters:
            # get parameters info

            def _add_parameters(status):
                sp = self.open_job(id=status['job_id']).statepoint()

                def get(k, m):
                    if m is None:
                        return
                    t = k.split('.')
                    if len(t) > 1:
                        return get('.'.join(t[1:]), m.get(t[0]))
                    else:
                        return m.get(k)

                status['parameters'] = OrderedDict()
                for i, k in enumerate(parameters):
                    v = shorten(str(self._alias(get(k, sp))), param_max_width)
                    status['parameters'][k] = v

            for status in statuses.values():
                _add_parameters(status)

            for i, para in enumerate(parameters):
                parameters[i] = shorten(self._alias(str(para)), param_max_width)

        if detailed:
            # get detailed view info
            status_legend = ' '.join('[{}]:{}'.format(v, k) for k, v in self.ALIASES.items())

            if compact:
                num_operations = len(self._operations)

            if pretty:
                OPERATION_STATUS_SYMBOLS = OrderedDict([
                    ('ineligible', '\u25cb'),   # open circle
                    ('eligible', '\u25cf'),     # black circle
                    ('active', '\u25b9'),       # open triangle
                    ('running', '\u25b8'),      # black triangle
                    ('completed', '\u2714'),    # check mark
                ])
                "Pretty (unicode) symbols denoting the execution status of operations."
            else:
                OPERATION_STATUS_SYMBOLS = OrderedDict([
                    ('ineligible', '-'),
                    ('eligible', '+'),
                    ('active', '*'),
                    ('running', '>'),
                    ('completed', 'X')
                ])
                "Symbols denoting the execution status of operations."
            operation_status_legend = ' '.join('[{}]:{}'.format(v, k)
                                               for k, v in OPERATION_STATUS_SYMBOLS.items())

        context['jobs'] = list(statuses.values())
        context['overview'] = overview
        context['detailed'] = detailed
        context['all_ops'] = all_ops
        context['parameters'] = parameters
        context['compact'] = compact
        context['pretty'] = pretty
        context['unroll'] = unroll
        if overview:
            context['progress_sorted'] = progress_sorted
        if detailed:
            context['alias_bool'] = {True: 'Y', False: 'N'}
            context['scheduler_status_code'] = _FMT_SCHEDULER_STATUS
            context['status_legend'] = status_legend
            if compact:
                context['extra_num_operations'] = max(num_operations-1, 0)
            if not unroll:
                context['operation_status_legend'] = operation_status_legend
                context['operation_status_symbols'] = OPERATION_STATUS_SYMBOLS

        def _add_dummy_operation(job):
            job['operations'][''] = {
                'completed': False,
                'eligible': False,
                'scheduler_status': JobStatus.dummy}

        for job in context['jobs']:
            has_eligible_ops = any([v['eligible'] for v in job['operations'].values()])
            if not has_eligible_ops and not context['all_ops']:
                _add_dummy_operation(job)

        op_counter = Counter()
        for job in context['jobs']:
            for k, v in job['operations'].items():
                if k != '' and v['eligible']:
                    op_counter[k] += 1
        context['op_counter'] = op_counter.most_common(eligible_jobs_max_lines)
        n = len(op_counter) - len(context['op_counter'])
        if n > 0:
            context['op_counter'].append(('[{} more operations omitted]'.format(n), ''))

        status_renderer = StatusRenderer()
        # We have to make a deep copy of the template environment if we're
        # using a process Pool for parallelism. Somewhere in the process of
        # manually pickling and dispatching tasks to individual processes
        # Python's reference counter loses track of the environment and ends up
        # destructing the template environment. This causes subsequent calls to
        # print_status to fail (although _fetch_status calls will still
        # succeed).
        te = deepcopy(template_environment) if status_parallelization == "process" \
            else template_environment
        render_output = status_renderer.render(template, te, context, detailed,
                                               expand, unroll, compact, output_format)

        print(render_output, file=file)

        # Show profiling results (if enabled)
        if profiling_results:
            print('\n' + '\n'.join(profiling_results), file=file)

        return status_renderer

    def _run_operations(self, operations=None, pretend=False, np=None,
                        timeout=None, progress=False):
        """Execute the next operations as specified by the project's workflow.

        See also: :meth:`~.run`

        :param operations:
            The operations to execute (optional).
        :type operations:
            Sequence of instances of :class:`._JobOperation`
        :param pretend:
            Do not actually execute the operations, but show which command would have been used.
        :type pretend:
            bool
        :param np:
            The number of processors to use for each operation.
        :type np:
            int
        :param timeout:
            An optional timeout for each operation in seconds after which execution will
            be cancelled. Use -1 to indicate not timeout (the default).
        :type timeout:
            int
        :param progress:
            Show a progress bar during execution.
        :type progress:
            bool
        """
        if timeout is not None and timeout < 0:
            timeout = None
        if operations is None:
            operations = list(self._get_pending_operations(self))
        else:
            operations = list(operations)   # ensure list

        if np is None or np == 1 or pretend:
            if progress:
                operations = tqdm(operations)
            for operation in operations:
                self._execute_operation(operation, timeout, pretend)
        else:
            logger.debug("Parallelized execution of {} operation(s).".format(len(operations)))
            with contextlib.closing(Pool(processes=cpu_count() if np < 0 else np)) as pool:
                logger.debug("Parallelized execution of {} operation(s).".format(len(operations)))
                try:
                    import pickle
                    self._run_operations_in_parallel(pool, pickle, operations, progress, timeout)
                    logger.debug("Used cPickle module for serialization.")
                except Exception as error:
                    if not isinstance(error, (pickle.PickleError, self._PickleError)) and\
                            'pickle' not in str(error).lower():
                        raise    # most likely not a pickle related error...

                    try:
                        import cloudpickle
                    except ImportError:  # The cloudpickle package is not available.
                        logger.error("Unable to parallelize execution due to a pickling error. "
                                     "\n\n - Try to install the 'cloudpickle' package, e.g., with "
                                     "'pip install cloudpickle'!\n")
                        raise error
                    else:
                        try:
                            self._run_operations_in_parallel(
                                pool, cloudpickle, operations, progress, timeout)
                        except self._PickleError as error:
                            raise RuntimeError("Unable to parallelize execution due to a pickling "
                                               "error: {}.".format(error))

    @deprecated(deprecated_in="0.11", removed_in="0.13", current_version=__version__)
    def run_operations(self, operations=None, pretend=False, np=None, timeout=None, progress=False):
        """Execute the next operations as specified by the project's workflow.

        See also: :meth:`~.run`

        :param operations:
            The operations to execute (optional).
        :type operations:
            Sequence of instances of :class:`.JobOperation`
        :param pretend:
            Do not actually execute the operations, but show which command would have been used.
        :type pretend:
            bool
        :param np:
            The number of processors to use for each operation.
        :type np:
            int
        :param timeout:
            An optional timeout for each operation in seconds after which execution will
            be cancelled. Use -1 to indicate not timeout (the default).
        :type timeout:
            int
        :param progress:
            Show a progress bar during execution.
        :type progress:
            bool
        """
        return self._run_operations(operations, pretend, np, timeout, progress)

    class _PickleError(Exception):
        "Indicates a pickling error while trying to parallelize the execution of operations."
        pass

    @staticmethod
    def _dumps_op(op):
        return (op.id, op.name, [job.get_id() for job in op._jobs], op.cmd, op.directives)

    def _loads_op(self, blob):
        id, name, job_ids, cmd, directives = blob
        jobs = tuple(self.open_job(id=job_id) for job_id in job_ids)
        return _JobOperation(id, name, jobs, cmd, directives)

    def _run_operations_in_parallel(self, pool, pickle, operations, progress, timeout):
        """Execute operations in parallel.

        This function executes the given list of operations with the provided process pool.

        Since pickling of the project instance is likely to fail, we manually pickle the
        project instance and the operations before submitting them to the process pool to
        enable us to try different pool and pickle module combinations.
        """

        try:
            s_project = pickle.dumps(self)
            s_tasks = [(pickle.loads, s_project, self._dumps_op(op))
                       for op in tqdm(operations, desc='Serialize tasks', file=sys.stderr)]
        except Exception as error:  # Masking all errors since they must be pickling related.
            raise self._PickleError(error)

        results = [pool.apply_async(_execute_serialized_operation, task) for task in s_tasks]

        for result in tqdm(results) if progress else results:
            result.get(timeout=timeout)

    def _execute_operation(self, operation, timeout=None, pretend=False):
        if pretend:
            print(operation.cmd)
            return None

        logger.info("Execute operation '{}'...".format(operation))
        # Check if we need to fork for operation execution...
        if (
            # The 'fork' directive was provided and evaluates to True:
            operation.directives.get('fork', False)
            # Separate process needed to cancel with timeout:
            or timeout is not None
            # The operation function is of an instance of FlowCmdOperation:
            or isinstance(self._operations[operation.name], FlowCmdOperation)
            # The specified executable is not the same as the interpreter instance:
            or operation.directives.get('executable', sys.executable) != sys.executable
        ):
            # ... need to fork:
            logger.debug(
                "Forking to execute operation '{}' with "
                "cmd '{}'.".format(operation, operation.cmd))
            subprocess.run(operation.cmd, shell=True, timeout=timeout,
                           check=True)
        else:
            # ... executing operation in interpreter process as function:
            logger.debug(
                "Executing operation '{}' with current interpreter "
                "process ({}).".format(operation, os.getpid()))
            try:
                self._operations[operation.name](*operation._jobs)
            except Exception as e:
                assert len(self._jobs) == 1
                raise UserOperationError(
                    'An exception was raised during operation {operation.name} '
                    'for job {operation._jobs[0]}.'.format(operation=operation)) from e

    def _get_default_directives(self):
        return {name: self.groups[name].operation_directives.get(name, dict())
                for name in self.operations}

    def run(self, jobs=None, names=None, pretend=False, np=None, timeout=None, num=None,
            num_passes=1, progress=False, order=None, ignore_conditions=IgnoreConditions.NONE):
        """Execute all pending operations for the given selection.

        This function will run in an infinite loop until all pending operations
        are executed, unless it reaches the maximum number of passes per
        operation or the maximum number of executions.

        By default there is no limit on the total number of executions, but a specific
        operation will only be executed once per job. This is to avoid accidental
        infinite loops when no or faulty post conditions are provided.

        See also: :meth:`~.run_operations`

        :param jobs:
            Only execute operations for the given jobs, or all if the argument is omitted.
        :type jobs:
            Sequence of instances :class:`.Job`.
        :param names:
            Only execute operations that are in the provided set of names, or all, if the
            argument is omitted.
        :type names:
            Sequence of :class:`str`
        :param pretend:
            Do not actually execute the operations, but show which command would have been used.
        :type pretend:
            bool
        :param np:
            Parallelize to the specified number of processors. Use -1 to parallelize to all
            available processing units.
        :type np:
            int
        :param timeout:
            An optional timeout for each operation in seconds after which execution will
            be cancelled. Use -1 to indicate not timeout (the default).
        :type timeout:
            int
        :param num:
            The total number of operations that are executed will not exceed this argument
            if provided.
        :type num:
            int
        :param num_passes:
            The total number of one specific job-operation pair will not exceed this argument.
            The default is 1, there is no limit if this argument is `None`.
        :type num_passes:
            int
        :param progress:
            Show a progress bar during execution.
        :type progress:
            bool
        :param order:
            Specify the order of operations, possible values are:
                * 'none' or None (no specific order)
                * 'by-job' (operations are grouped by job)
                * 'cyclic' (order operations cyclic by job)
                * 'random' (shuffle the execution order randomly)
                * callable (a callable returning a comparison key for an
                            operation used to sort operations)

            The default value is `none`, which is equivalent to `by-job` in the current
            implementation.

            .. note::
                Users are advised to not rely on a specific execution order, as a
                substitute for defining the workflow in terms of pre- and post-conditions.
                However, a specific execution order may be more performant in cases where
                operations need to access and potentially lock shared resources.
        :type order:
            str, callable, or NoneType
        :param ignore_conditions:
            Specify if pre and/or post conditions check is to be ignored for eligibility check.
            The default is :py:class:`IgnoreConditions.NONE`.
        :type ignore_conditions:
            :py:class:`~.IgnoreConditions`
        """
        # If no jobs argument is provided, we run operations for all jobs.
        if jobs is None:
            jobs = self

        # Get all matching FlowGroups
        if isinstance(names, str):
            raise ValueError(
                "The names argument of FlowProject.run() must be a sequence of strings, "
                "not a string.")
        if names is None:
            names = list(self.operations)

        flow_groups = self._gather_flow_groups(names)

        # Get default directives
        default_directives = self._get_default_directives()

        # Negative values for the execution limits, means 'no limit'.
        if num_passes and num_passes < 0:
            num_passes = None
        if num and num < 0:
            num = None

        if type(ignore_conditions) != IgnoreConditions:
            raise ValueError(
                "The ignore_conditions argument of FlowProject.run() "
                "must be a member of class IgnoreConditions")

        messages = list()

        def log(msg, lvl=logging.INFO):
            messages.append((msg, lvl))

        reached_execution_limit = Event()

        def select(operation):
            self._verify_aggregate_project(operation._jobs)

            if num is not None and select.total_execution_count >= num:
                reached_execution_limit.set()
                raise StopIteration  # Reached total number of executions

            # Check whether the operation was executed more than the total number of allowed
            # passes *per operation* (default=1).
            if num_passes is not None and select.num_executions.get(operation, 0) >= num_passes:
                log("Operation '{}' exceeds max. # of allowed "
                    "passes ({}).".format(operation, num_passes))

                # Warn if an operation has no post-conditions set.
                has_post_conditions = len(self.operations[operation.name]._postconds)
                if not has_post_conditions:
                    log("Operation '{}' has no post-conditions!".format(operation.name),
                        logging.WARNING)

                return False    # Reached maximum number of passes for this operation.

            # Increase execution counters for this operation.
            select.num_executions[operation] += 1
            select.total_execution_count += 1
            return True

        # Keep track of all executed job-operations; the number of executions
        # of each individual job-operation cannot exceed num_passes.
        select.num_executions = defaultdict(int)

        # Keep track of the total execution count, it may not exceed the value given by
        # num, if not None.
        # Note: We are not using sum(select.num_execution.values()) for efficiency.
        select.total_execution_count = 0

        for i_pass in count(1):
            if reached_execution_limit.is_set():
                logger.warning("Reached the maximum number of operations that can be executed, but "
                               "there are still operations pending.")
                break
            try:
                # Change groups to available run _JobOperation(s)
                with self._potentially_buffered():
                    operations = []
                    for flow_group in flow_groups:
                        for job in jobs:
                            operations.extend(
                                flow_group._create_run_job_operations(
                                    self._entrypoint, default_directives,
                                    (job,), ignore_conditions))

                    operations = list(filter(select, operations))
            finally:
                if messages:
                    for msg, level in set(messages):
                        logger.log(level, msg)
                    del messages[:]     # clear
            if not operations:
                break   # No more pending operations or execution limits reached.

            # Optionally re-order operations for execution if order argument is provided:
            if callable(order):
                operations = list(sorted(operations, key=order))
            elif order == 'cyclic':
                groups = [list(group)
                          for _, group in groupby(operations, key=lambda op: op._jobs)]
                operations = list(roundrobin(*groups))
            elif order == 'random':
                random.shuffle(operations)
            elif order is None or order in ('none', 'by-job'):
                pass  # by-job is the default order
            else:
                raise ValueError(
                    "Invalid value for the 'order' argument, valid arguments are "
                    "'none', 'by-job', 'cyclic', 'random', None, or a callable.")

            logger.info(
                "Executing {} operation(s) (Pass # {:02d})...".format(len(operations), i_pass))
            self._run_operations(operations, pretend=pretend,
                                 np=np, timeout=timeout, progress=progress)

    def _generate_operations(self, cmd, jobs, requires=None):
        "Generate job-operations for a given 'direct' command."
        for job in jobs:
            if requires and set(requires).difference(self.labels(job)):
                continue
            cmd_ = cmd.format(job=job)
            yield _JobOperation(name=cmd_.replace(' ', '-'), cmd=cmd_, jobs=(job,))

    def _gather_flow_groups(self, names=None):
        """Grabs FlowGroups that match any of a set of names."""
        operations = OrderedDict()
        # if no names are selected try all singleton groups
        if names is None:
            names = self._operations.keys()
        for name in names:
            if name in operations:
                continue
            groups = [group for gname, group in self.groups.items() if
                      re.fullmatch(name, gname)]
            if len(groups) > 0:
                for group in groups:
                    operations[group.name] = group
            else:
                continue
        operations = list(operations.values())
        if not self._verify_group_compatibility(operations):
            raise ValueError("Cannot specify groups or operations that "
                             "will be included twice when using the"
                             " -o/--operation option.")
        return operations

    def _get_submission_operations(self, jobs, default_directives, names=None,
                                   ignore_conditions=IgnoreConditions.NONE,
                                   ignore_conditions_on_execution=IgnoreConditions.NONE):
        """Grabs _JobOperations that are eligible to run from FlowGroups."""
        for group in self._gather_flow_groups(names):
            for job in jobs:
                if (
                    group._eligible((job,), ignore_conditions) and
                    self._eligible_for_submission(group, (job,))
                ):
                    yield group._create_submission_job_operation(
                        entrypoint=self._entrypoint,
                        default_directives=default_directives,
                        jobs=(job,), index=0,
                        ignore_conditions_on_execution=ignore_conditions_on_execution)

    def _get_pending_operations(self, jobs, operation_names=None,
                                ignore_conditions=IgnoreConditions.NONE):
        "Get all pending operations for the given selection."
        assert not isinstance(operation_names, str)
        for op in self._next_operations(jobs, ignore_conditions):
            if operation_names is None or any(re.fullmatch(n, op.name) for n in operation_names):
                yield op

    def _verify_group_compatibility(self, groups):
        """Verifies that all selected groups can be submitted together."""
        return all(a.isdisjoint(b) for a in groups for b in groups if a != b)

    def _verify_aggregate_project(self, aggregate):
        """Verifies that all aggregates belongs to the same project."""
        for job in aggregate:
            if job not in self:
                raise ValueError("Job {} is not present "
                                 "in the project".format(job))

    @contextlib.contextmanager
    def _potentially_buffered(self):
        """Enable the use of buffered mode for certain functions."""
        if self.config['flow'].as_bool('use_buffered_mode'):
            logger.debug("Entering buffered mode...")
            with signac.buffered():
                yield
            logger.debug("Exiting buffered mode.")
        else:
            yield

    def _script(self, operations, parallel=False, template='script.sh', show_template_help=False):
        """Generate a run script to execute given operations.

        :param operations:
            The operations to execute.
        :type operations:
            Sequence of instances of :class:`._JobOperation`
        :param parallel:
            Execute all operations in parallel (default is False).
        :type parallel:
            bool
        :param template:
            The name of the template to use to generate the script.
        :type template:
            str
        :param show_template_help:
            Show help related to the templating system and then exit.
        :type show_template_help:
            bool
        """
        template_environment = self._template_environment()
        template = template_environment.get_template(template)
        context = self._get_standard_template_context()
        # For script generation we do not need the extra logic used for
        # generating cluster job scripts.
        context['base_script'] = 'base_script.sh'
        context['operations'] = list(operations)
        context['parallel'] = parallel
        if show_template_help:
            self._show_template_help_and_exit(template_environment, context)
        return template.render(** context)

    @deprecated(deprecated_in="0.11", removed_in="0.13", current_version=__version__)
    def script(self, operations, parallel=False, template='script.sh', show_template_help=False):
        """Generate a run script to execute given operations.

        :param operations:
            The operations to execute.
        :type operations:
            Sequence of instances of :class:`.JobOperation`
        :param parallel:
            Execute all operations in parallel (default is False).
        :type parallel:
            bool
        :param template:
            The name of the template to use to generate the script.
        :type template:
            str
        :param show_template_help:
            Show help related to the templating system and then exit.
        :type show_template_help:
            bool
        """
        return self._script(operations, parallel, template, show_template_help)

    def _generate_submit_script(self, _id, operations, template, show_template_help, env, **kwargs):
        """Generate submission script to submit the execution of operations to a scheduler."""
        if template is None:
            template = env.template
        assert _id is not None

        template_environment = self._template_environment(env)
        template = template_environment.get_template(template)
        context = self._get_standard_template_context()
        # The flow 'script.sh' file simply extends the base script
        # provided. The choice of base script is dependent on the
        # environment, but will default to the 'base_script.sh' provided
        # with signac-flow unless additional environment information is
        # detected.

        logger.info("Use environment '{}'.".format(env))
        logger.info("Set 'base_script={}'.".format(env.template))
        context['base_script'] = env.template
        context['environment'] = env
        context['id'] = _id
        context['operations'] = list(operations)
        context.update(kwargs)
        if show_template_help:
            self._show_template_help_and_exit(template_environment, context)
        return template.render(** context)

    def _submit_operations(self, operations, _id=None, env=None, parallel=False, flags=None,
                           force=False, template='script.sh', pretend=False,
                           show_template_help=False, **kwargs):
        r"""Submit a sequence of operations to the scheduler.

        :param operations:
            The operations to submit.
        :type operations:
            A sequence of instances of :py:class:`._JobOperation`
        :param _id:
            The _id to be used for this submission.
        :type _id:
            str
        :param parallel:
            Execute all bundled operations in parallel.
        :type parallel:
            bool
        :param flags:
            Additional options to be forwarded to the scheduler.
        :type flags:
            list
        :param force:
            Ignore all warnings or checks during submission, just submit.
        :type force:
            bool
        :param template:
            The name of the template file to be used to generate the submission script.
        :type template:
            str
        :param pretend:
            Do not actually submit, but only print the submission script to screen. Useful
            for testing the submission workflow.
        :type pretend:
            bool
        :param show_template_help:
            Show information about available template variables and filters and exit.
        :type show_template_help:
            bool
        :param \*\*kwargs:
            Additional keyword arguments to be forwarded to the scheduler.
        :return:
            Returns the submission status after successful submission or None.
        """
        if _id is None:
            _id = self._store_bundled(operations)
        if env is None:
            env = self._environment
        else:
            warnings.warn("The env argument is deprecated as of 0.10 and will be removed in 0.12. "
                          "Instead, set the environment when constructing a FlowProject.",
                          DeprecationWarning)

        print("Submitting cluster job '{}':".format(_id), file=sys.stderr)

        def _msg(group):
            print(" - Group: {}".format(group), file=sys.stderr)
            return group

        try:
            script = self._generate_submit_script(
                _id=_id,
                operations=map(_msg, operations),
                template=template,
                show_template_help=show_template_help,
                env=env,
                parallel=parallel,
                force=force,
                **kwargs
            )
        except ConfigKeyError as error:
            raise SubmitError(
                "Unable to submit, because of a configuration error.\n"
                "The following key is missing: {key}.\n"
                "You can add the key to the configuration for example with:\n\n"
                "  $ signac config --global set {key} VALUE\n".format(key=str(error)))
        else:
            # Keys which were explicitly set by the user, but are not evaluated by the
            # template engine are cause for concern and might hint at a bug in the template
            # script or ill-defined directives. Here we check whether all directive keys that
            # have been explicitly set by the user were actually evaluated by the template
            # engine and warn about those that have not been.
            keys_unused = {
                key for op in operations for key in
                op.directives._keys_set_by_user.difference(op.directives.keys_used)
                if key not in ('fork', 'nranks', 'omp_num_threads')  # ignore list
            }
            if keys_unused:
                logger.warning(
                    "Some of the keys provided as part of the directives were not used by "
                    "the template script, including: {}".format(
                        ', '.join(sorted(keys_unused))))
            if pretend:
                print(script)

            else:
                return env.submit(_id=_id, script=script, flags=flags, **kwargs)

    @deprecated(deprecated_in="0.11", removed_in="0.13", current_version=__version__)
    def submit_operations(self, operations, _id=None, env=None, parallel=False, flags=None,
                          force=False, template='script.sh', pretend=False,
                          show_template_help=False, **kwargs):
        r"""Submit a sequence of operations to the scheduler.

        :param operations:
            The operations to submit.
        :type operations:
            A sequence of instances of :py:class:`.JobOperation`
        :param _id:
            The _id to be used for this submission.
        :type _id:
            str
        :param parallel:
            Execute all bundled operations in parallel.
        :type parallel:
            bool
        :param flags:
            Additional options to be forwarded to the scheduler.
        :type flags:
            list
        :param force:
            Ignore all warnings or checks during submission, just submit.
        :type force:
            bool
        :param template:
            The name of the template file to be used to generate the submission script.
        :type template:
            str
        :param pretend:
            Do not actually submit, but only print the submission script to screen. Useful
            for testing the submission workflow.
        :type pretend:
            bool
        :param show_template_help:
            Show information about available template variables and filters and exit.
        :type show_template_help:
            bool
        :param \*\*kwargs:
            Additional keyword arguments to be forwarded to the scheduler.
        :return:
            Returns the submission status after successful submission or None.
        """
        return self._submit_operations(operations, _id, env, parallel, flags,
                                       force, template, pretend,
                                       show_template_help, **kwargs)

    def submit(self, bundle_size=1, jobs=None, names=None, num=None, parallel=False,
               force=False, walltime=None, env=None, ignore_conditions=IgnoreConditions.NONE,
               ignore_conditions_on_execution=IgnoreConditions.NONE, **kwargs):
        """Submit function for the project's main submit interface.

        :param bundle_size:
            Specify the number of operations to be bundled into one submission, defaults to 1.
        :type bundle_size:
            int
        :param jobs:
            Only submit operations associated with the provided jobs. Defaults to all jobs.
        :type jobs:
            Sequence of instances :class:`.Job`.
        :param names:
            Only submit operations with any of the given names, defaults to all names.
        :type names:
            Sequence of :class:`str`
        :param num:
            Limit the total number of submitted operations, defaults to no limit.
        :type num:
            int
        :param parallel:
            Execute all bundled operations in parallel.
        :type parallel:
            bool
        :param force:
            Ignore all warnings or checks during submission, just submit.
        :type force:
            bool
        :param walltime:
            Specify the walltime in hours or as instance of :py:class:`datetime.timedelta`.
        :param ignore_conditions:
            Specify if pre and/or post conditions check is to be ignored for eligibility check.
            The default is :py:class:`IgnoreConditions.NONE`.
        :type ignore_conditions:
            :py:class:`~.IgnoreConditions`
        :param ignore_conditions_on_execution:
            Specify if pre and/or post conditions check is to be ignored for eligibility check after
            submitting. The default is :py:class:`IgnoreConditions.NONE`.
        :type ignore_conditions:
            :py:class:`~.IgnoreConditions`
        """
        # Regular argument checks and expansion
        if jobs is None:
            jobs = self  # select all jobs

        if isinstance(names, str):
            raise ValueError(
                "The 'names' argument must be a sequence of strings, however you "
                "provided a single string: {}.".format(names))
        if env is None:
            env = self._environment
        else:
            warnings.warn("The env argument is deprecated as of 0.10 and will be removed in 0.12. "
                          "Instead, set the environment when constructing a FlowProject.",
                          DeprecationWarning)
        if walltime is not None:
            try:
                walltime = datetime.timedelta(hours=walltime)
            except TypeError as error:
                if str(error) != 'unsupported type for timedelta ' \
                                 'hours component: datetime.timedelta':
                    raise
        if type(ignore_conditions) != IgnoreConditions:
            raise ValueError(
                "The ignore_conditions argument of FlowProject.run() "
                "must be a member of class IgnoreConditions")

        # Gather all pending operations.
        with self._potentially_buffered():
            default_directives = self._get_default_directives()
            operations = self._get_submission_operations(jobs, default_directives, names,
                                                         ignore_conditions,
                                                         ignore_conditions_on_execution)
        if num is not None:
            operations = list(islice(operations, num))
        else:
            operations = list(operations)

        self._store_aggregates(operations)

        # Bundle them up and submit.
        for bundle in _make_bundles(operations, bundle_size):
            status = self._submit_operations(operations=bundle, env=env, parallel=parallel,
                                             force=force, walltime=walltime, **kwargs)
            if status is not None:  # operations were submitted, store status
                for operation in bundle:
                    operation.set_status(status)

    @classmethod
    def _add_submit_args(cls, parser):
        "Add arguments to submit sub command to parser."
        parser.add_argument(
            'flags',
            type=str,
            nargs='*',
            help="Flags to be forwarded to the scheduler.")
        parser.add_argument(
            '--pretend',
            action='store_true',
            help="Do not really submit, but print the submission script to screen.")
        parser.add_argument(
            '--force',
            action='store_true',
            help="Ignore all warnings and checks, just submit.")
        parser.add_argument(
            '--test',
            action='store_true',
            help="Do not interact with the scheduler, implies --pretend.")
        parser.add_argument(
            '--ignore-conditions',
            type=str,
            choices=['none', 'pre', 'post', 'all'],
            default=IgnoreConditions.NONE,
            action=_IgnoreConditionsConversion,
            help="Specify conditions to ignore for eligibility check.")
        parser.add_argument(
            '--ignore-conditions-on-execution',
            type=str,
            choices=['none', 'pre', 'post', 'all'],
            default=IgnoreConditions.NONE,
            action=_IgnoreConditionsConversion,
            help="Specify conditions to ignore after submitting. May be useful "
                 "for conditions that cannot be checked once scheduled.")

        cls._add_operation_selection_arg_group(parser)
        cls._add_operation_bundling_arg_group(parser)
        cls._add_template_arg_group(parser)

    @classmethod
    def _add_script_args(cls, parser):
        cls._add_operation_selection_arg_group(parser)
        execution_group = parser.add_argument_group('execution')
        execution_group.add_argument(
            '-p', '--parallel',
            action='store_true',
            help="Execute all operations in parallel.")
        cls._add_direct_cmd_arg_group(parser)
        cls._add_template_arg_group(parser)

    @classmethod
    def _add_template_arg_group(cls, parser, default='script.sh'):
        "Add argument group to parser for template handling."
        template_group = parser.add_argument_group(
            'templating',
            "The execution and submission scripts are always generated from a script "
            "which is by default called '{default}' and located within the default "
            "template directory. The system uses a default template if none is provided. "
            "The default template extends from a base template, which may be different "
            "depending on the local compute environment, e.g., 'slurm.sh' for an environment "
            "with SLURM scheduler. The name of the base template is provided with the "
            "'base_script' template variable.".format(default=default),
        )
        template_group.add_argument(
            '--template',
            type=str,
            default=default,
            help="The name of the template file within the template directory. "
                 "The standard template directory is '${{project_root}}/templates' and "
                 "can be configured with the 'template_dir' configuration variable. "
                 "Default: '{}'.".format(default))
        template_group.add_argument(
            '--template-help',
            dest='show_template_help',
            action='store_true',
            help="Show information about the template context, including available variables "
                 "and filter functions; then exit.")

    @classmethod
    def _add_job_selection_args(cls, parser):
        parser.add_argument(
            '-j', '--job-id',
            type=str,
            nargs='+',
            help="Only select jobs that match the given id(s).")
        parser.add_argument(
            '-f', '--filter',
            type=str,
            nargs='+',
            help="Only select jobs that match the given state point filter.")
        parser.add_argument(
            '--doc-filter',
            type=str,
            nargs='+',
            help="Only select jobs that match the given document filter.")

    @classmethod
    def _add_operation_selection_arg_group(cls, parser, operations=None):
        "Add argument group to parser for job-operation selection."
        selection_group = parser.add_argument_group(
            'job-operation selection',
            "By default, all eligible operations for all jobs are selected. Use "
            "the options in this group to reduce this selection.")
        cls._add_job_selection_args(selection_group)
        selection_group.add_argument(
            '-o', '--operation',
            dest='operation_name',
            nargs='+',
            help="Only select operation or groups that match the given "
            "operation/group name(s).")
        selection_group.add_argument(
            '-n', '--num',
            type=int,
            help="Limit the total number of operations/groups to be selected. A group is "
                 "considered to be one operation even if it consists of multiple operations.")

    @classmethod
    def _add_operation_bundling_arg_group(cls, parser):
        """Add argument group to parser for operation bundling."""

        bundling_group = parser.add_argument_group(
            'bundling',
            "Bundle multiple operations for execution, e.g., to submit them "
            "all together to a cluster job, or execute them in parallel within "
            "an execution script.")
        bundling_group.add_argument(
            '-b', '--bundle',
            type=int,
            nargs='?',
            const=0,
            default=1,
            dest='bundle_size',
            help="Bundle multiple operations for execution in a single "
            "scheduler job. When this option is provided without argument, "
            " all pending operations are aggregated into one bundle.")
        bundling_group.add_argument(
            '-p', '--parallel',
            action='store_true',
            help="Execute all operations in a single bundle in parallel.")

    @classmethod
    def _add_direct_cmd_arg_group(cls, parser):
        direct_cmd_group = parser.add_argument_group("direct cmd")
        direct_cmd_group.add_argument(
            '--cmd',
            type=str,
            help="Directly specify the command for an operation. "
                 "For example: --cmd='echo {job._id}'. "
                 "--cmd option is deprecated as of 0.9 and will be removed in 0.11.")
        direct_cmd_group.add_argument(
            '--requires',
            type=str,
            nargs='+',
            help="Manually specify all labels that are required for the direct command "
                 "to be considered eligible for execution.")

    def export_job_statuses(self, collection, statuses):
        "Export the job statuses to a database collection."
        for status in statuses:
            job = self.open_job(id=status['job_id'])
            status['statepoint'] = job.statepoint()
            collection.update_one({'_id': status['job_id']},
                                  {'$set': status}, upsert=True)

    @classmethod
    def _add_print_status_args(cls, parser):
        "Add arguments to parser for the :meth:`~.print_status` method."
        cls._add_job_selection_args(parser)
        view_group = parser.add_argument_group(
            'view',
            "Specify how to format the status display.")
        view_group.add_argument(
            '--json',
            dest='dump_json',
            action='store_true',
            help="Do not format the status display, but dump all data formatted in JSON.")
        view_group.add_argument(
            '-d', '--detailed',
            action='store_true',
            help="Show a detailed view of all jobs and their labels and operations.")
        view_group.add_argument(
            '-a', '--all-operations',
            dest='all_ops',
            action='store_true',
            help="Show information about all operations, not just active or eligible ones.")
        view_group.add_argument(
            '--only-incomplete-operations',
            dest='only_incomplete',
            action='store_true',
            help="Only show information for jobs with incomplete operations.")
        view_group.add_argument(
            '--stack',
            action='store_false',
            dest='unroll',
            help="Show labels and operations in separate rows.")
        view_group.add_argument(
            '-1', '--one-line',
            dest='compact',
            action='store_true',
            help="Show only one line per job.")
        view_group.add_argument(
            '-e', '--expand',
            action='store_true',
            help="Display job labels and job operations in two separate tables.")
        view_group.add_argument(
            '--pretty',
            action='store_true')
        view_group.add_argument(
            '--full',
            action='store_true',
            help="Show all available information (implies --detailed --all-operations).")
        view_group.add_argument(
            '--no-overview',
            action='store_false',
            dest='overview',
            help="Do not print an overview.")
        view_group.add_argument(
            '-m', '--overview-max-lines',
            type=_positive_int,
            help="Limit the number of lines in the overview.")
        view_group.add_argument(
            '-p', '--parameters',
            type=str,
            nargs='*',
            help="Display select parameters of the job's "
                 "statepoint with the detailed view.")
        view_group.add_argument(
            '--param-max-width',
            type=int,
            help="Limit the width of each parameter row.")
        view_group.add_argument(
            '--eligible-jobs-max-lines',
            type=_positive_int,
            help="Limit the number of eligible jobs that are shown.")
        parser.add_argument(
            '--ignore-errors',
            action='store_true',
            help="Ignore errors that might occur when querying the scheduler.")
        parser.add_argument(
            '--no-parallelize',
            action='store_true',
            help="Do not parallelize the status determination. "
                 "The '--no-parallelize' argument is deprecated. "
                 "Please use the status_parallelization configuration "
                 "instead (see above)."
            )
        view_group.add_argument(
            '-o', '--output-format',
            type=str,
            default='terminal',
            help="Set status output format: terminal, markdown, or html.")

    def labels(self, job):
        """Yields all labels for the given ``job``.

        See also: :meth:`~.label`
        """
        for label_func, label_name in self._label_functions.items():
            if label_name is None:
                label_name = getattr(label_func, '_label_name',
                                     getattr(label_func, '__name__', type(label_func).__name__))
            try:
                label_value = label_func(job)
            except TypeError:
                try:
                    label_value = label_func(self, job)
                except Exception:
                    label_func = getattr(self, label.__func__.__name__)
                    label_value = label_func(job)

            assert label_name is not None
            if isinstance(label_value, str):
                yield label_value
            elif bool(label_value) is True:
                yield label_name

    def add_operation(self, name, cmd, pre=None, post=None, **kwargs):
        """
        Add an operation to the workflow.

        This method will add an instance of :py:class:`~.FlowOperation` to the
        operations-dict of this project.

        .. seealso::

            A Python function may be defined as an operation function directly using
            the :meth:`~.operation` decorator.

        Any FlowOperation is associated with a specific command, which should be
        a function of :py:class:`~signac.contrib.job.Job`. The command (cmd) can
        be stated as function, either by using str-substitution based on a job's
        attributes, or by providing a unary callable, which expects an instance
        of job as its first and only positional argument.

        For example, if we wanted to define a command for a program called 'hello',
        which expects a job id as its first argument, we could construct the following
        two equivalent operations:

        .. code-block:: python

            op = FlowOperation('hello', cmd='hello {job._id}')
            op = FlowOperation('hello', cmd=lambda 'hello {}'.format(job._id))

        Here are some more useful examples for str-substitutions:

        .. code-block:: python

            # Substitute job state point parameters:
            op = FlowOperation('hello', cmd='cd {job.ws}; hello {job.sp.a}')

        Pre-requirements (pre) and post-conditions (post) can be used to
        trigger an operation only when certain conditions are met. Conditions are unary
        callables, which expect an instance of job as their first and only positional
        argument and return either True or False.

        An operation is considered "eligible" for execution when all pre-requirements
        are met and when at least one of the post-conditions is not met.
        Requirements are always met when the list of requirements is empty and
        post-conditions are never met when the list of post-conditions is empty.

        Please note, eligibility in this contexts refers only to the workflow pipeline
        and not to other contributing factors, such as whether the job-operation is currently
        running or queued.

        :param name:
            A unique identifier for this operation, which may be freely chosen.
        :type name:
            str
        :param cmd:
            The command to execute operation; should be a function of job.
        :type cmd:
            str or callable
        :param pre:
            Required conditions.
        :type pre:
            sequence of callables
        :param post:
            Post-conditions to determine completion.
        :type pre:
            sequence of callables
        """
        if name in self.operations:
            raise KeyError("An operation with this identifier is already added.")
        op = self.operations[name] = FlowCmdOperation(cmd=cmd, pre=pre, post=post)
        if name in self._groups:
            raise KeyError("A group with this identifier already exists.")
        self._groups[name] = FlowGroup(name,
                                       operations={name: op},
                                       operation_directives=dict(name=kwargs))

    def completed_operations(self, job):
        """Determine which operations have been completed for job.

        :param job:
            The signac job handle.
        :type job:
            :class:`~signac.contrib.job.Job`
        :return:
            The name of the operations that are complete.
        :rtype:
            str
        """
        for name, op in self._operations.items():
            if op._complete((job,)):
                yield name

    def _job_operations(self, job, ignore_conditions=IgnoreConditions.NONE):
        "Yield instances of _JobOperation constructed for specific jobs."
        for name in self.operations:
            group = self._groups[name]
            yield from group._create_run_job_operations(entrypoint=self._entrypoint, jobs=(job,),
                                                        default_directives=dict(),
                                                        ignore_conditions=ignore_conditions,
                                                        index=0)

    def _next_operations(self, jobs, ignore_conditions=IgnoreConditions.NONE):
        """Determine the next eligible operations for jobs.

        :param jobs:
            The signac job handles.
        :type jobs:
            tuple of :class:`~signac.contrib.job.Job`
        :param ignore_conditions:
            Specify if pre and/or post conditions check is to be ignored for eligibility check.
            The default is :py:class:`IgnoreConditions.NONE`.
        :type ignore_conditions:
            :py:class:`~.IgnoreConditions`
        :yield:
            All instances of :class:`~._JobOperation` jobs are eligible for.
        """
        for job in jobs:
            for op in self._job_operations(job, ignore_conditions):
                yield op

    @deprecated(deprecated_in="0.11", removed_in="0.13", current_version=__version__)
    def next_operations(self, *jobs, ignore_conditions=IgnoreConditions.NONE):
        """Determine the next eligible operations for jobs.

        :param jobs:
            The signac job handles.
        :type job:
            :class:`~signac.contrib.job.Job`
        :param ignore_conditions:
            Specify if pre and/or post conditions check is to be ignored for eligibility check.
            The default is :py:class:`IgnoreConditions.NONE`.
        :type ignore_conditions:
            :py:class:`~.IgnoreConditions`
        :yield:
            All instances of :class:`~.JobOperation` jobs are eligible for.
        """
        for job in jobs:
            for op in self._job_operations(job, ignore_conditions):
                # JobOperation is just meand to deal with a single job and not a tuple of jobs.
                # Hence we have to make sure that a JobOperation instance hold a single job.
                assert len(op._jobs) == 1
                yield JobOperation(op.id, op.name, op._jobs[0], op._cmd, op.directives)

    @classmethod
    def operation(cls, func, name=None):
        """Add the function `func` as operation function to the class workflow definition.

        This function is designed to be used as a decorator function, for example:

        .. code-block:: python

            @FlowProject.operation
            def hello(job):
                print('Hello', job)

        See also: :meth:`~.flow.FlowProject.add_operation`.
        """
        if isinstance(func, str):
            return lambda op: cls.operation(op, name=func)

        if name is None:
            name = func.__name__

        if (name, func) in cls._OPERATION_FUNCTIONS:
            raise ValueError(
                "An operation with name '{}' is already registered.".format(name))
        if name in cls._GROUP_NAMES:
            raise ValueError("A group with name '{}' is already registered.".format(name))

        signature = inspect.signature(func)
        for i, (k, v) in enumerate(signature.parameters.items()):
            if i and v.default is inspect.Parameter.empty:
                raise ValueError(
                    "Only the first argument in an operation argument may not have "
                    "a default value! ({})".format(name))

        # Append the name and function to the class registry
        cls._OPERATION_FUNCTIONS.append((name, func))
        cls._GROUPS.append(FlowGroupEntry(name=name, options=""))
        if hasattr(func, '_flow_groups'):
            func._flow_groups.append(name)
        else:
            func._flow_groups = [name]
        return func

    @classmethod
    def _collect_operations(cls):
        "Collect all operations that were add via decorator."
        operations = []
        for parent_class in cls.__mro__:
            operations.extend(getattr(parent_class, '_OPERATION_FUNCTIONS', []))
        return operations

    @classmethod
    def _collect_conditions(cls, attr):
        "Collect conditions from attr using the mro hierarchy."
        ret = defaultdict(list)
        for parent_class in cls.__mro__:
            for func, conds in getattr(parent_class, attr, dict()).items():
                ret[func].extend(conds)
        return ret

    @classmethod
    def _collect_pre_conditions(cls):
        "Collect all pre-conditions that were added via decorator."
        return cls._collect_conditions('_OPERATION_PRE_CONDITIONS')

    @classmethod
    def _collect_post_conditions(cls):
        "Collect all post-conditions that were added via decorator."
        return cls._collect_conditions('_OPERATION_POST_CONDITIONS')

    def _register_operations(self):
        "Register all operation functions registered with this class and its parent classes."
        operations = self._collect_operations()
        pre_conditions = self._collect_pre_conditions()
        post_conditions = self._collect_post_conditions()

        for name, func in operations:
            if name in self._operations:
                raise ValueError(
                    "Repeat definition of operation with name '{}'.".format(name))

            # Extract pre/post conditions and directives from function:
            params = {
                'pre': pre_conditions.get(func, None),
                'post': post_conditions.get(func, None)}

            # Construct FlowOperation:
            if getattr(func, '_flow_cmd', False):
                self._operations[name] = FlowCmdOperation(cmd=func, **params)
            else:
                self._operations[name] = FlowOperation(op_func=func, **params)

    @classmethod
    def make_group(cls, name, options=""):
        """Make a FlowGroup named ``name`` and return a decorator to make groups.

        .. code-block:: python

            example_group = FlowProject.make_group('example')

            @example_group
            @FlowProject.operation
            def foo(job):
                return "hello world"

        FlowGroups group operations together for running and submitting
        JobOperations.

        :param name:
            The name of the :class:`~.FlowGroup`.
        :type name:
            str
        :param options:
            A string to append to submissions can be any valid :meth:`FlowOperation.run` option.
        :type options:
            str
        """
        if name in cls._GROUP_NAMES:
            raise ValueError("Repeat definition of group with name '{}'.".format(name))
        else:
            cls._GROUP_NAMES.add(name)

        group_entry = FlowGroupEntry(name, options)
        cls._GROUPS.append(group_entry)
        return group_entry

    def _register_groups(self):
        "Register all groups and add the correct operations to each."
        group_entries = []
        # Gather all groups from class and parent classes.
        for cls in type(self).__mro__:
            group_entries.extend(getattr(cls, '_GROUPS', []))

        # Initialize all groups without operations
        for entry in group_entries:
            self._groups[entry.name] = FlowGroup(entry.name, options=entry.options)

        # Add operations and directives to group
        for (op_name, op) in self._operations.items():
            if isinstance(op, FlowCmdOperation):
                func = op._cmd
            else:
                func = op._op_func

            if hasattr(func, '_flow_groups'):
                operation_directives = getattr(func, '_flow_group_operation_directives', dict())
                for group_name in func._flow_groups:
                    self._groups[group_name].add_operation(
                        op_name, op, operation_directives.get(group_name, None))

            # For singleton groups add directives
            self._groups[op_name].operation_directives[op_name] = getattr(func,
                                                                          '_flow_directives',
                                                                          dict())

    @property
    def operations(self):
        "The dictionary of operations that have been added to the workflow."
        return self._operations

    @property
    def groups(self):
        return self._groups

    def _eligible_for_submission(self, flow_group, jobs):
        """Determine if a flow_group is eligible for submission with a given
        job-aggregate.

        By default, an operation is eligible for submission when it
        is not considered active, that means already queued or running.
        """
        if flow_group is None or jobs is None:
            return False
        if flow_group._get_status(jobs) >= JobStatus.submitted:
            return False
        group_ops = set(flow_group)
        for other_group in self._groups.values():
            if group_ops & set(other_group):
                if other_group._get_status(jobs) >= JobStatus.submitted:
                    return False
        return True

    def _main_status(self, args):
        "Print status overview."
        jobs = self._select_jobs_from_args(args)
        if args.compact and not args.unroll:
            logger.warn("The -1/--one-line argument is incompatible with "
                        "'--stack' and will be ignored.")
        show_traceback = args.debug or args.show_traceback
        args = {key: val for key, val in vars(args).items()
                if key not in ['func', 'verbose', 'debug', 'show_traceback',
                               'job_id', 'filter', 'doc_filter']}
        if args.pop('full'):
            args['detailed'] = args['all_ops'] = True

        start = time.time()
        try:
            self.print_status(jobs=jobs, **args)
        except NoSchedulerError:
            self.print_status(jobs=jobs, **args)
        except Exception as error:
            if show_traceback:
                logger.error(
                    "Error during status update: {}\nUse '--ignore-errors' to "
                    "complete the update anyways.".format(str(error)))
            else:
                logger.error(
                    "Error during status update: {}\nUse '--ignore-errors' to "
                    "complete the update anyways or '--show-traceback' to show "
                    "the full traceback.".format(str(error)))
                error = error.__cause__  # Always show the user traceback cause.
            traceback.print_exception(type(error), error, error.__traceback__)
        else:
            # Use small offset to account for overhead with few jobs
            delta_t = (time.time() - start - 0.5) / max(len(jobs), 1)
            config_key = 'status_performance_warn_threshold'
            warn_threshold = flow_config.get_config_value(config_key)
            if not args['profile'] and delta_t > warn_threshold >= 0:
                print(
                    "WARNING: "
                    "The status compilation took more than {}s per job. Consider "
                    "using `--profile` to determine bottlenecks within your project "
                    "workflow definition.\n"
                    "Execute `signac config set flow.{} VALUE` to specify the "
                    "warning threshold in seconds.\n"
                    "To speed up the compilation, you can try executing "
                    "`signac config set flow.status_parallelization 'process'` to set "
                    "the status_parallelization config value to process."
                    "Use -1 to completely suppress this warning.\n"
                    .format(warn_threshold, config_key), file=sys.stderr)

    def _main_next(self, args):
        "Determine the jobs that are eligible for a specific operation."
        for op in self._next_operations(self):
            if args.name in op.name:
                print(' '.join(map(str, op._jobs)))

    def _main_run(self, args):
        "Run all (or select) job operations."
        # Select jobs:
        jobs = self._select_jobs_from_args(args)

        # Setup partial run function, because we need to call this either
        # inside some context managers or not based on whether we need
        # to switch to the project root directory or not.
        run = functools.partial(self.run,
                                jobs=jobs, names=args.operation_name, pretend=args.pretend,
                                np=args.parallel, timeout=args.timeout, num=args.num,
                                num_passes=args.num_passes, progress=args.progress,
                                order=args.order,
                                ignore_conditions=args.ignore_conditions)

        if args.switch_to_project_root:
            with add_cwd_to_environment_pythonpath():
                with switch_to_directory(self.root_directory()):
                    run()
        else:
            run()

    def _main_script(self, args):
        "Generate a script for the execution of operations."
        if args.requires and not args.cmd:
            raise ValueError(
                "The --requires option can only be used in combination with --cmd.")
        if args.cmd and args.operation_name:
            raise ValueError(
                "Cannot use the -o/--operation-name and the --cmd options in combination!")
        # Select jobs:
        jobs = self._select_jobs_from_args(args)

        # Gather all pending operations or generate them based on a direct command...
        with self._potentially_buffered():
            if args.cmd:
                warnings.warn("The --cmd option for script is deprecated as of "
                              "0.10 and will be removed in 0.12.",
                              DeprecationWarning)
                operations = self._generate_operations(args.cmd, jobs, args.requires)
            else:
                names = args.operation_name if args.operation_name else None
                default_directives = self._get_default_directives()
                operations = self._get_submission_operations(jobs, default_directives, names,
                                                             args.ignore_conditions,
                                                             args.ignore_conditions_on_execution)
            operations = list(islice(operations, args.num))

        # Generate the script and print to screen.
        print(self._script(
            operations=operations, parallel=args.parallel,
            template=args.template, show_template_help=args.show_template_help))

    def _main_submit(self, args):
        "Submit jobs to a scheduler"
        if args.test:
            args.pretend = True
        kwargs = vars(args)

        # Select jobs:
        jobs = self._select_jobs_from_args(args)

        # Fetch the scheduler status.
        if not args.test:
            self._fetch_scheduler_status(jobs)

        names = args.operation_name if args.operation_name else None
        self.submit(jobs=jobs, names=names, **kwargs)

    def _main_exec(self, args):
        if len(args.jobid):
            jobs = [self.open_job(id=jid) for jid in args.jobid]
        else:
            jobs = self
        try:
            operation = self._operations[args.operation]

            if isinstance(operation, FlowCmdOperation):
                def operation_function(job):
                    cmd = operation(job).format(job=job)
                    subprocess.run(cmd, shell=True, check=True)
            else:
                operation_function = operation

        except KeyError:
            raise KeyError("Unknown operation '{}'.".format(args.operation))

        for job in jobs:
            operation_function(job)

    def _select_jobs_from_args(self, args):
        "Select jobs with the given command line arguments ('-j/-f/--doc-filter')."
        if args.job_id and (args.filter or args.doc_filter):
            raise ValueError(
                "Cannot provide both -j/--job-id and -f/--filter or --doc-filter in combination.")

        if args.job_id:
            try:
                return [self.open_job(id=job_id) for job_id in args.job_id]
            except KeyError as error:
                raise LookupError("Did not find job with id {}.".format(error))
        else:
            filter_ = parse_filter_arg(args.filter)
            doc_filter = parse_filter_arg(args.doc_filter)
            return JobsCursor(self, filter_, doc_filter)

    def main(self, parser=None):
        """Call this function to use the main command line interface.

        In most cases one would want to call this function as part of the
        class definition, e.g.:

        .. code-block:: python

             my_project.py
            from flow import FlowProject

            class MyProject(FlowProject):
                pass

            if __name__ == '__main__':
                MyProject().main()

        You can then execute this script on the command line:

        .. code-block:: bash

            $ python my_project.py --help
        """
        # Find file that main is called in. When running through the command
        # line interface, we know exactly what the entrypoint path should be:
        # it's the file where main is called, which we can pull off the stack.
        self._entrypoint.setdefault('path', os.path.realpath(inspect.stack()[-1].filename))

        if parser is None:
            parser = argparse.ArgumentParser()

        base_parser = argparse.ArgumentParser(add_help=False)

        # The argparse module does not automatically merge options shared between the main
        # parser and the subparsers. We therefore assign different destinations for each
        # option and then merge them manually below.
        for prefix, _parser in (('main_', parser), ('', base_parser)):
            _parser.add_argument(
                '-v', '--verbose',
                dest=prefix + 'verbose',
                action='count',
                default=0,
                help="Increase output verbosity.")
            _parser.add_argument(
                '--show-traceback',
                dest=prefix + 'show_traceback',
                action='store_true',
                help="Show the full traceback on error.")
            _parser.add_argument(
                '--debug',
                dest=prefix + 'debug',
                action='store_true',
                help="This option implies `-vv --show-traceback`.")

        subparsers = parser.add_subparsers()

        parser_status = subparsers.add_parser(
            'status',
            parents=[base_parser],
            help="You can specify the parallelization of the status command "
                 "by setting the flow.status_parallelization config "
                 "value to 'thread' (default), 'none', or 'process'. You can do this by "
                 "executing `signac config set flow.status_parallelization "
                 "VALUE`.")
        self._add_print_status_args(parser_status)
        parser_status.add_argument(
            '--profile',
            const=inspect.getsourcefile(inspect.getmodule(self)),
            nargs='?',
            help="Collect statistics to determine code paths that are responsible "
                 "for the majority of runtime required for status determination. "
                 "Optionally provide a filename pattern to select for what files "
                 "to show result for. Defaults to the main module. "
                 "(requires pprofile)")
        parser_status.set_defaults(func=self._main_status)

        parser_next = subparsers.add_parser(
            'next',
            parents=[base_parser],
            description="Determine jobs that are eligible for a specific operation.")
        parser_next.add_argument(
            'name',
            type=str,
            help="The name of the operation.")
        parser_next.set_defaults(func=self._main_next)

        parser_run = subparsers.add_parser(
            'run',
            parents=[base_parser],
        )
        self._add_operation_selection_arg_group(parser_run, list(sorted(self._operations)))

        execution_group = parser_run.add_argument_group('execution')
        execution_group.add_argument(
            '--pretend',
            action='store_true',
            help="Do not actually execute commands, just show them.")
        execution_group.add_argument(
            '--progress',
            action='store_true',
            help="Display a progress bar during execution.")
        execution_group.add_argument(
            '--num-passes',
            type=int,
            default=1,
            help="Specify how many times a particular job-operation may be executed within one "
                 "session (default=1). This is to prevent accidental infinite loops, "
                 "where operations are executed indefinitely, because post conditions "
                 "were not properly set. Use -1 to allow for an infinite number of passes.")
        execution_group.add_argument(
            '-t', '--timeout',
            type=int,
            help="A timeout in seconds after which the execution of one operation is canceled.")
        execution_group.add_argument(
            '--switch-to-project-root',
            action='store_true',
            help="Temporarily add the current working directory to the python search path and "
                 "switch to the root directory prior to execution.")
        execution_group.add_argument(
            '-p', '--parallel',
            type=int,
            nargs='?',
            const='-1',
            help="Specify the number of cores to parallelize to. Defaults to all available "
                 "processing units if argument is omitted.")
        execution_group.add_argument(
            '--order',
            type=str,
            choices=['none', 'by-job', 'cyclic', 'random'],
            default=None,
            help="Specify the execution order of operations for each execution pass.")
        execution_group.add_argument(
            '--ignore-conditions',
            type=str,
            choices=['none', 'pre', 'post', 'all'],
            default=IgnoreConditions.NONE,
            action=_IgnoreConditionsConversion,
            help="Specify conditions to ignore for eligibility check.")
        parser_run.set_defaults(func=self._main_run)

        parser_script = subparsers.add_parser(
            'script',
            parents=[base_parser],
        )
        parser_script.add_argument(
            '--ignore-conditions',
            type=str,
            choices=['none', 'pre', 'post', 'all'],
            default=IgnoreConditions.NONE,
            action=_IgnoreConditionsConversion,
            help="Specify conditions to ignore for eligibility check.")
        parser_script.add_argument(
            '--ignore-conditions-on-execution',
            type=str,
            choices=['none', 'pre', 'post', 'all'],
            default=IgnoreConditions.NONE,
            action=_IgnoreConditionsConversion,
            help="Specify conditions to ignore after submitting. May be useful "
                 "for conditions that cannot be checked once scheduled.")
        self._add_script_args(parser_script)
        parser_script.set_defaults(func=self._main_script)

        parser_submit = subparsers.add_parser(
            'submit',
            parents=[base_parser],
            conflict_handler='resolve',
        )
        self._add_submit_args(parser_submit)
        env_group = parser_submit.add_argument_group(
            '{} options'.format(self._environment.__name__))
        self._environment.add_args(env_group)
        parser_submit.set_defaults(func=self._main_submit)
        print('Using environment configuration:', self._environment.__name__, file=sys.stderr)

        parser_exec = subparsers.add_parser(
            'exec',
            parents=[base_parser],
        )
        parser_exec.add_argument(
            'operation',
            type=str,
            choices=list(sorted(self._operations)),
            help="The operation to execute.")
        parser_exec.add_argument(
            'jobid',
            type=str,
            nargs='*',
            help="The job ids, as registered in the signac project. "
                 "Omit to default to all statepoints.")
        parser_exec.set_defaults(func=self._main_exec)

        args = parser.parse_args()
        if not hasattr(args, 'func'):
            parser.print_usage()
            sys.exit(2)

        # Manually 'merge' the various global options defined for both the main parser
        # and the parent parser that are shared by all subparsers:
        for dest in ('verbose', 'show_traceback', 'debug'):
            setattr(args, dest, getattr(args, 'main_' + dest) or getattr(args, dest))
            delattr(args, 'main_' + dest)

        # Read the config file and set the internal flag.
        # Do not overwrite with False if not present in config file
        if flow_config.get_config_value('show_traceback'):
            args.show_traceback = True

        if args.debug:  # Implies '-vv' and '--show-traceback'
            args.verbose = max(2, args.verbose)
            args.show_traceback = True

        # Support print_status argument alias
        if args.func == self._main_status and args.full:
            args.detailed = args.all_ops = True

        # Empty parameters argument on the command line means: show all varying parameters.
        if hasattr(args, 'parameters'):
            if args.parameters is not None and len(args.parameters) == 0:
                args.parameters = self.PRINT_STATUS_ALL_VARYING_PARAMETERS

        # Set verbosity level according to the `-v` argument.
        logging.basicConfig(level=max(0, logging.WARNING - 10 * args.verbose))

        def _show_traceback_and_exit(error):
            if args.show_traceback:
                traceback.print_exception(type(error), error, error.__traceback__)
            elif isinstance(error, (UserOperationError, UserConditionError)):
                # Always show the user traceback cause.
                error = error.__cause__
                traceback.print_exception(type(error), error, error.__traceback__)
                print("Execute with '--show-traceback' or '--debug' to show the "
                      "full traceback.", file=sys.stderr)
            else:
                print("Execute with '--show-traceback' or '--debug' to get more "
                      "information.", file=sys.stderr)
            sys.exit(1)

        try:
            args.func(args)
        except NoSchedulerError as error:
            print("ERROR: {}".format(error),
                  "Consider to use the 'script' command to generate an execution script instead.",
                  file=sys.stderr)
            _show_traceback_and_exit(error)
        except SubmitError as error:
            print("Submission error:", error, file=sys.stderr)
            _show_traceback_and_exit(error)
        except (TimeoutError, subprocess.TimeoutExpired) as error:
            print("Error: Failed to complete execution due to "
                  "timeout ({}s).".format(args.timeout), file=sys.stderr)
            _show_traceback_and_exit(error)
        except Jinja2TemplateNotFound as error:
            print("Did not find template script '{}'.".format(error), file=sys.stderr)
            _show_traceback_and_exit(error)
        except AssertionError as error:
            if not args.show_traceback:
                print("ERROR: Encountered internal error during program execution.",
                      file=sys.stderr)
            _show_traceback_and_exit(error)
        except (UserOperationError, UserConditionError) as error:
            if str(error):
                print("ERROR: {}\n".format(error), file=sys.stderr)
            else:
                print("ERROR: Encountered error during program execution.\n",
                      file=sys.stderr)
            _show_traceback_and_exit(error)
        except Exception as error:
            if str(error):
                print("ERROR: Encountered error during program execution: "
                      "'{}'\n".format(error), file=sys.stderr)
            else:
                print("ERROR: Encountered error during program execution.\n",
                      file=sys.stderr)
            _show_traceback_and_exit(error)


def _execute_serialized_operation(loads, project, operation):
    """Invoke the _execute_operation() method on a serialized project instance."""
    project = loads(project)
    project._execute_operation(project._loads_op(operation))


def _serialized_get_job_labels(s_task):
    """Invoke the _get_job_labels() method on a serialized project instance."""
    loads = s_task[0]
    project = loads(s_task[1])
    job = project.open_job(id=s_task[2])
    ignore_errors = s_task[3]
    return project._get_job_labels(job, ignore_errors=ignore_errors)


# Status-related helper functions


def _update_status(args):
    "Wrapper-function, that is probably obsolete."
    return update_status(* args)


def _update_job_status(job, scheduler_jobs):
    "Update the status entry for job."
    update_status(job, scheduler_jobs)


__all__ = [
    'FlowProject',
    'FlowOperation',
    'label', 'staticlabel', 'classlabel',
]<|MERGE_RESOLUTION|>--- conflicted
+++ resolved
@@ -301,11 +301,6 @@
         self.directives._keys_set_by_user = keys_set_by_user
 
     def __str__(self):
-<<<<<<< HEAD
-        concat_jobs_str = str(self._jobs[0]) if len(self._jobs) == 1 else \
-            f'({str(self._jobs[0])}-{str(self._jobs[-1])})'
-        return f"{self.name}-{len(self._jobs)}: ({concat_jobs_str})"
-=======
         assert len(self._jobs) > 0
         max_len = 3
         min_len_unique_id = self._jobs[0]._project.min_len_unique_id()
@@ -315,7 +310,6 @@
             shown = self._jobs
         return f"{self.name}[#{len(self._jobs)}]" \
                f"({', '.join([str(element)[:min_len_unique_id] for element in shown])})"
->>>>>>> 4c6d302f
 
     def __repr__(self):
         return "{type}(name='{name}', jobs='{jobs}', cmd={cmd}, directives={directives})".format(
@@ -1061,14 +1055,9 @@
             concat_jobs_str = str(jobs[0])[0:8]
 
         separator = getattr(project._environment, 'JOB_ID_SEPARATOR', '/')
-<<<<<<< HEAD
-        readable_name = f'{str(project)[:12]}{separator}{concat_jobs_str}{separator}' \
-                        f'{len(jobs)}{separator}{self.name}{separator}{index:04d}{separator}'
-=======
         readable_name = f'{str(project)[:12]}{separator}{self.name}{separator}' \
                         f'{len(jobs)}{separator}{concat_jobs_str}{separator}{index:04d}' \
                         f'{separator}'[:max_len]
->>>>>>> 4c6d302f
 
         # By appending the unique job_op_id, we ensure that each id is truly unique.
         return readable_name + job_op_id
