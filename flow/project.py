--- conflicted
+++ resolved
@@ -1069,14 +1069,8 @@
                 directives = self._resolve_directives(name, default_directives, job)
                 cmd = self._run_cmd(entrypoint=entrypoint, operation_name=name,
                                     operation=op, directives=directives, job=job)
-<<<<<<< HEAD
-
                 job_op = _JobOperation(self._generate_id(job, name, index=index), name, job,
                                        cmd=cmd, directives=deepcopy(directives))
-=======
-                job_op = JobOperation(self._generate_id(job, name, index=index), name, job,
-                                      cmd=cmd, directives=deepcopy(directives))
->>>>>>> 7fe213de
                 # Get the prefix, and if it's not NULL, set the fork directive
                 # to True since we must launch a separate process. Override
                 # the command directly.
