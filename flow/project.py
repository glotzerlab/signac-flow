--- conflicted
+++ resolved
@@ -2332,51 +2332,11 @@
                                 ignore_errors,
                                 cached_status,
                             )
-<<<<<<< HEAD
                         except self._PickleError as error:
                             raise RuntimeError(
                                 "Unable to parallelize execution due to a pickling "
                                 "error: {}.".format(error)
                             )
-=======
-                        except Exception as error:
-                            if (
-                                not isinstance(
-                                    error, (pickle.PickleError, self._PickleError)
-                                )
-                                and "pickle" not in str(error).lower()
-                            ):
-                                raise  # most likely not a pickle related error...
-
-                            try:
-                                import cloudpickle
-                            except ImportError:  # The cloudpickle package is not available.
-                                logger.error(
-                                    "Unable to parallelize execution due to a "
-                                    "pickling error. "
-                                    "\n\n - Try to install the 'cloudpickle' package, "
-                                    "e.g., with 'pip install cloudpickle'!\n"
-                                )
-                                raise error
-                            else:
-                                try:
-                                    (
-                                        l_results,
-                                        g_results,
-                                    ) = self._fetch_status_in_parallel(
-                                        pool,
-                                        cloudpickle,
-                                        distinct_jobs,
-                                        operation_names,
-                                        ignore_errors,
-                                        cached_status,
-                                    )
-                                except self._PickleError as error:
-                                    raise RuntimeError(
-                                        "Unable to parallelize execution due to a pickling "
-                                        f"error: {error}."
-                                    )
->>>>>>> 2328ba1b
                         label_results = list(
                             tqdm(
                                 iterable=l_results,
@@ -2994,36 +2954,6 @@
                         "Unable to parallelize execution due to a pickling "
                         "error: {}.".format(error)
                     )
-<<<<<<< HEAD
-=======
-                    logger.debug("Used cPickle module for serialization.")
-                except Exception as error:
-                    if (
-                        not isinstance(error, (pickle.PickleError, self._PickleError))
-                        and "pickle" not in str(error).lower()
-                    ):
-                        raise  # most likely not a pickle related error...
-
-                    try:
-                        import cloudpickle
-                    except ImportError:  # The cloudpickle package is not available.
-                        logger.error(
-                            "Unable to parallelize execution due to a pickling error. "
-                            "\n\n - Try to install the 'cloudpickle' package, e.g., with "
-                            "'pip install cloudpickle'!\n"
-                        )
-                        raise error
-                    else:
-                        try:
-                            self._run_operations_in_parallel(
-                                pool, cloudpickle, operations, progress, timeout
-                            )
-                        except self._PickleError as error:
-                            raise RuntimeError(
-                                "Unable to parallelize execution due to a pickling "
-                                f"error: {error}."
-                            )
->>>>>>> 2328ba1b
 
     @deprecated(deprecated_in="0.11", removed_in="0.13", current_version=__version__)
     def run_operations(
@@ -3055,9 +2985,6 @@
     class _PickleError(Exception):
         """Indicates a pickling error while trying to parallelize the execution of operations."""
 
-<<<<<<< HEAD
-    def _run_operations_in_parallel(self, pool, operations, progress, timeout):
-=======
     @staticmethod
     def _job_operation_to_tuple(operation):
         return (
@@ -3075,44 +3002,28 @@
         all_directives.update(directives)
         return _JobOperation(id, name, jobs, cmd, all_directives)
 
-    def _run_operations_in_parallel(self, pool, pickle, operations, progress, timeout):
->>>>>>> 2328ba1b
+    def _run_operations_in_parallel(self, pool, operations, progress, timeout):
         """Execute operations in parallel.
 
         This function executes the given list of operations with the provided
         process pool.
 
-<<<<<<< HEAD
-        Since pickling of the project instance is likely to fail, we manually pickle the
-        project instance and the operations before submitting them to the process pool.
-=======
         Since pickling of the project instance is likely to fail, we manually
         pickle the project instance and the operations before submitting them
-        to the process pool to enable us to try different pool and pickle
-        module combinations.
->>>>>>> 2328ba1b
+        to the process pool.
         """
         try:
-<<<<<<< HEAD
-            s_project = cloudpickle.dumps(self)
-            s_tasks = [
-                (cloudpickle.loads, s_project, cloudpickle.dumps(op), "run_operations")
-                for op in tqdm(operations, desc="Serialize tasks", file=sys.stderr)
-=======
-            serialized_root = pickle.dumps(self.root_directory())
-            serialized_operations = pickle.dumps(self._operations)
+            serialized_project = cloudpickle.dumps(self)
             serialized_tasks = [
                 (
-                    pickle.loads,
-                    serialized_root,
+                    cloudpickle.loads,
+                    serialized_project,
                     self._job_operation_to_tuple(operation),
-                    serialized_operations,
                     "run_operations",
                 )
                 for operation in tqdm(
                     operations, desc="Serialize tasks", file=sys.stderr
                 )
->>>>>>> 2328ba1b
             ]
         except Exception as error:  # Masking all errors since they must be pickling related.
             raise self._PickleError(error)
@@ -5158,14 +5069,8 @@
 def _serializer(loads, project, *args):
     project = loads(project)
     if args[-1] == "run_operations":
-<<<<<<< HEAD
-        operation = args[0]
-        project._execute_operation(loads(operation))
-=======
         operation_data = args[0]
-        project._operations = loads(args[1])
         project._execute_operation(project._job_operation_from_tuple(operation_data))
->>>>>>> 2328ba1b
     elif args[-1] == "fetch_labels":
         job = project.open_job(id=args[0])
         ignore_errors = args[1]
