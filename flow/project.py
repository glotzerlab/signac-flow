--- conflicted
+++ resolved
@@ -352,14 +352,6 @@
 @deprecated(
     deprecated_in="0.11", removed_in="0.13", current_version=__version__)
 class JobOperation(_JobOperation):
-<<<<<<< HEAD
-    def __init__(self, id, name, job, cmd, directives=None):
-        if directives is not None:
-            base_directives = job._project._environment._get_default_directives()
-            base_directives.update(directives)
-            directives = base_directives
-        super().__init__(id, name, job, cmd, directives)
-=======
     """This class represents the information needed to execute one group for one job.
 
     The execution or submission of a :py:class:`FlowGroup` uses a passed-in command
@@ -393,7 +385,7 @@
         A dictionary of additional parameters that provide instructions on how
         to execute this operation, e.g., specifically required resources.
     :type directives:
-        :class:`dict`
+        :class:`flow.directives._Directives`
     """
     def __init__(self, id, name, job, cmd, directives=None):
         self._id = id
@@ -404,7 +396,9 @@
         self._cmd = cmd
 
         if directives is None:
-            directives = dict()  # default argument
+            base_directives = job._project._environment._get_default_directives()
+            base_directives.update(directives)
+            directives = base_directives
         else:
             directives = dict(directives)  # explicit copy
 
@@ -434,7 +428,6 @@
                    job=repr(self._jobs[0]),
                    cmd=repr(self.cmd),
                    directives=self.directives)
->>>>>>> a2a95e78
 
 
 class _SubmissionJobOperation(_JobOperation):
@@ -855,47 +848,13 @@
         self._set_entrypoint_item(entrypoint, directives, 'path', default_path, jobs)
         return "{} {}".format(entrypoint['executable'], entrypoint['path']).lstrip()
 
-<<<<<<< HEAD
     def _resolve_directives(self, name, defaults, env):
         base_directives = env._get_default_directives()
-=======
-    def _resolve_directives(self, name, defaults, jobs):
->>>>>>> a2a95e78
         if name in self.operation_directives:
             base_directives.update(self.operation_directives[name])
         else:
-<<<<<<< HEAD
             base_directives.update(defaults.get(name, dict()))
         return base_directives
-=======
-            directives = deepcopy(defaults.get(name, dict()))
-        nranks = directives.get('nranks', 1)
-        nthreads = directives.get('omp_num_threads', 1)
-        if callable(nranks) or callable(nthreads):
-            def np_callable(*jobs):
-                nr = nranks(*jobs) if callable(nranks) else nranks
-                nt = nthreads(*jobs) if callable(nthreads) else nthreads
-                return nr*nt
-
-            directives.setdefault('np', np_callable)
-        else:
-            directives.setdefault('np', nranks*nthreads)
-
-        directives.setdefault('ngpu', 0)
-        directives.setdefault('nranks', 0)
-        directives.setdefault('omp_num_threads', 0)
-        directives.setdefault('processor_fraction', 1)
-
-        # Evaluate strings and callables for jobs:
-        def evaluate(value):
-            if value and callable(value):
-                return value(*jobs)
-            elif isinstance(value, str):
-                return value.format(*jobs)
-            else:
-                return value
-        return {key: evaluate(value) for key, value in directives.items()}
->>>>>>> a2a95e78
 
     def _submit_cmd(self, entrypoint, ignore_conditions, jobs=None):
         entrypoint = self._determine_entrypoint(entrypoint, dict(), jobs)
@@ -1187,17 +1146,13 @@
         :rtype:
             Iterator[_JobOperation]
         """
-        env = job._project._environment
+        # Assuming all the jobs belong to the same project
+        env = jobs[0]._project._environment
         for name, op in self.operations.items():
-<<<<<<< HEAD
-            if op.eligible(job, ignore_conditions):
+            if op._eligible(jobs, ignore_conditions):
                 directives = self._resolve_directives(
                     name, default_directives, env)
-                directives.evaluate(job)
-=======
-            if op._eligible(jobs, ignore_conditions):
-                directives = self._resolve_directives(name, default_directives, jobs)
->>>>>>> a2a95e78
+                directives.evaluate(jobs)
                 cmd = self._run_cmd(entrypoint=entrypoint, operation_name=name,
                                     operation=op, directives=directives, jobs=jobs)
                 job_op = _JobOperation(self._generate_id(jobs, name, index=index), name,
@@ -1217,26 +1172,16 @@
         No checks are done to mitigate inappropriate aggregation of operations.
         This can lead to poor utilization of computing resources.
         """
-        env = job._project._environment
+        env = jobs[0]._project._environment
         op_names = list(self.operations)
         directives = self._resolve_directives(
             op_names[0], default_directives, env)
         for name in op_names[1:]:
             # get directives for operation
-<<<<<<< HEAD
             directives.update(self._resolve_directives(name,
                                                        default_directives,
                                                        env),
-                              aggregate=True, job=job)
-=======
-            op_dir = self._resolve_directives(name, default_directives, jobs)
-            # Find the correct number of processors for operation
-            directives['ngpu'] = max(directives['ngpu'], op_dir['ngpu'])
-            directives['nranks'] = max(directives['nranks'], op_dir['nranks'])
-            directives['omp_num_threads'] = max(directives['omp_num_threads'],
-                                                op_dir['omp_num_threads'])
-            directives['np'] = max(directives['np'], op_dir['np'])
->>>>>>> a2a95e78
+                              aggregate=True, jobs=jobs)
         return directives
 
 
@@ -2427,17 +2372,11 @@
         return (op.id, op.name, [job.get_id() for job in op._jobs], op.cmd, op.directives)
 
     def _loads_op(self, blob):
-<<<<<<< HEAD
-        id, name, job_id, cmd, directives = blob
-        job = self.open_job(id=job_id)
-        base_directives = job._project._environment._get_default_directives()
-        base_directives.update(directives)
-        return _JobOperation(id, name, job, cmd, base_directives)
-=======
         id, name, job_ids, cmd, directives = blob
         jobs = tuple(self.open_job(id=job_id) for job_id in job_ids)
-        return _JobOperation(id, name, jobs, cmd, directives)
->>>>>>> a2a95e78
+        base_directives = jobs[0]._project._environment._get_default_directives()
+        base_directives.update(directives)
+        return _JobOperation(id, name, jobs, cmd, base_directives)
 
     def _run_operations_in_parallel(self, pool, pickle, operations, progress, timeout):
         """Execute operations in parallel.
