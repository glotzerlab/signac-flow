--- conflicted
+++ resolved
@@ -629,11 +629,7 @@
         :param ignore_conditions:
             Specify if pre and/or post conditions check is to be ignored for
             eligibility check.  The default is
-<<<<<<< HEAD
             :class:`IgnoreConditions.NONE`.
-=======
-            :py:class:`IgnoreConditions.NONE`.
->>>>>>> 3f704177
         :type ignore_conditions:
             :class:`~.IgnoreConditions`
         """
@@ -1399,11 +1395,7 @@
 
             @classmethod
             def copy_from(cls, *other_funcs):
-<<<<<<< HEAD
                 """Copy pre-conditions from other operation(s).
-=======
-                """Copy pre-conditions from another operation.
->>>>>>> 3f704177
 
                 True if and only if all pre conditions of other operation
                 function(s) are met.
@@ -1481,11 +1473,7 @@
 
             @classmethod
             def copy_from(cls, *other_funcs):
-<<<<<<< HEAD
                 """Copy post-conditions from other operation(s).
-=======
-                """Copy post-conditions from another operation.
->>>>>>> 3f704177
 
                 True if and only if all post conditions of other operation
                 function(s) are met.
@@ -4289,11 +4277,7 @@
         :param \*jobs:
             The signac job handles.
         :type \*jobs:
-<<<<<<< HEAD
             One or more instances of :class:`~signac.contrib.job.Job`.
-=======
-            One or more instances of :class:`.Job`.
->>>>>>> 3f704177
         :param ignore_conditions:
             Specify if pre and/or post conditions check is to be ignored for eligibility check.
             The default is :class:`IgnoreConditions.NONE`.
