# Copyright (c) 2019 The Regents of the University of Michigan
# All rights reserved.
# This software is licensed under the BSD 3-Clause License.
"""Workflow definition with the FlowProject.

The FlowProject is a signac Project that allows the user to define a workflow.
"""
import argparse
import contextlib
import datetime
import functools
import inspect
import json
import logging
import multiprocessing
import os
import random
import re
import subprocess
import sys
import threading
import time
import traceback
import warnings
from collections import Counter, defaultdict
from copy import deepcopy
from enum import IntFlag
from hashlib import sha1
from itertools import chain, count, groupby, islice
from multiprocessing import Event, Pool, TimeoutError, cpu_count
from multiprocessing.pool import ThreadPool

import jinja2
import signac
from deprecation import deprecated
from jinja2 import TemplateNotFound as Jinja2TemplateNotFound
from signac.contrib.filterparse import parse_filter_arg
from signac.contrib.hashing import calc_id
from signac.contrib.project import JobsCursor
from tqdm.auto import tqdm

from .aggregates import _DefaultAggregateStore, aggregator, get_aggregate_id
from .environment import get_environment
from .errors import (
    ConfigKeyError,
    NoSchedulerError,
    SubmitError,
    TemplateError,
    UserConditionError,
    UserOperationError,
)
from .labels import _is_label_func, classlabel, label, staticlabel
from .render_status import Renderer as StatusRenderer
from .scheduling.base import ClusterJob, JobStatus
from .util import config as flow_config
from .util import template_filters as tf
from .util.misc import (
    TrackGetItemDict,
    _positive_int,
    _to_hashable,
    add_cwd_to_environment_pythonpath,
    roundrobin,
    switch_to_directory,
)
from .util.translate import abbreviate, shorten
from .version import __version__

logger = logging.getLogger(__name__)


# The TEMPLATE_HELP can be shown with the --template-help option available to all
# command line sub commands that use the templating system.
TEMPLATE_HELP = """Execution and submission scripts are generated with the jinja2 template files.
Standard files are shipped with the package, but maybe replaced or extended with
custom templates provided within a project.
The default template directory can be configured with the 'template_dir' configuration
variable, for example in the project configuration file. The current template directory is:
{template_dir}

All template variables can be placed within a template using the standard jinja2
syntax, e.g., the project root directory can be written like this: {{{{ project._rd }}}}.
The available template variables are:
{template_vars}

Filter functions can be used to format template variables in a specific way.
For example: {{{{ project.get_id() | capitalize }}}}.

The available filters are:
{filters}"""

_FMT_SCHEDULER_STATUS = {
    JobStatus.unknown: "U",
    JobStatus.registered: "R",
    JobStatus.inactive: "I",
    JobStatus.submitted: "S",
    JobStatus.held: "H",
    JobStatus.queued: "Q",
    JobStatus.active: "A",
    JobStatus.error: "E",
    JobStatus.dummy: " ",
}


class IgnoreConditions(IntFlag):
    """Flags that determine which conditions are used to determine job eligibility.

    The options include:
        * IgnoreConditions.NONE: check all conditions
        * IgnoreConditions.PRE: ignore pre conditions
        * IgnoreConditions.POST: ignore post conditions
        * IgnoreConditions.ALL: ignore all conditions
    """

    # This operator must be defined since IntFlag simply performs an integer
    # bitwise not on the underlying enum value, which is problematic in
    # twos-complement arithmetic. What we want is to only flip valid bits.

    def __invert__(self):
        # Compute the largest number of bits used to represent one of the flags
        # so that we can XOR the appropriate number.
        max_bits = len(bin(max([elem.value for elem in type(self)]))) - 2
        return self.__class__((2 ** max_bits - 1) ^ self._value_)

    NONE = 0
    PRE = 1
    POST = 2
    ALL = PRE | POST

    def __str__(self):
        return {
            IgnoreConditions.PRE: "pre",
            IgnoreConditions.POST: "post",
            IgnoreConditions.ALL: "all",
            IgnoreConditions.NONE: "none",
        }[self]


class _IgnoreConditionsConversion(argparse.Action):
    def __init__(self, option_strings, dest, nargs=None, **kwargs):
        if nargs is not None:
            raise ValueError("nargs not allowed")
        super().__init__(option_strings, dest, **kwargs)

    def __call__(self, parser, namespace, values, option_string=None):
        setattr(namespace, self.dest, getattr(IgnoreConditions, values.upper()))


class _condition:
    # This counter should be incremented each time a "never" condition
    # is created, and the value should be used as the tag for that
    # condition to ensure that no pair of "never" conditions
    # are found to be equal by the graph detection algorithm.
    current_arbitrary_tag = 0

    def __init__(self, condition, tag=None):
        """Add tag to differentiate built-in conditions during graph detection."""

        if tag is None:
            try:
                tag = condition.__code__.co_code
            except AttributeError:
                logger.warning(f"Condition {condition} could not autogenerate tag.")
        condition._flow_tag = tag
        self.condition = condition

    @classmethod
    def isfile(cls, filename):
<<<<<<< HEAD
        """True if the specified file exists for this job."""
=======
        """True if the specified file exists for the job(s)."""
>>>>>>> 15833b8a

        def _isfile(*jobs):
            return all(job.isfile(filename) for job in jobs)

        return cls(_isfile, "isfile_" + filename)

    @classmethod
    def true(cls, key):
        """True if the specified key is present in the job document(s) and
        evaluates to True."""

        def _document(*jobs):
            return all(job.document.get(key, False) for job in jobs)

        return cls(_document, "true_" + key)

    @classmethod
    def false(cls, key):
        """True if the specified key is present in the job document(s) and
        evaluates to False."""

        def _no_document(*jobs):
            return all(not job.document.get(key, False) for job in jobs)

        return cls(_no_document, "false_" + key)

    @classmethod
    def never(cls, func):
        """Returns False."""
        cls.current_arbitrary_tag += 1
        return cls(lambda _: False, str(cls.current_arbitrary_tag))(func)

    @classmethod
    def not_(cls, condition):
        """Returns ``not condition(*jobs)`` for the provided condition function."""

        def _not(*jobs):
            return not condition(*jobs)

        return cls(_not, b"not_" + condition.__code__.co_code)


def _create_all_metacondition(condition_dict, *other_funcs):
    """Standard function for generating aggregate metaconditions that require
    *all* provided conditions to be met. The resulting metacondition is
    constructed with appropriate information for graph detection."""
    condition_list = [c for f in other_funcs for c in condition_dict[f]]

    def _flow_metacondition(*jobs):
        return all(c(*jobs) for c in condition_list)

    _flow_metacondition._composed_of = condition_list
    return _flow_metacondition


def _make_bundles(operations, size=None):
    """Utility function for the generation of bundles.

    This function splits an iterable of operations into equally
    sized bundles and a possibly smaller final bundle.
    """
    if size == 0:
        size = None
    operations = iter(operations)
    while True:
        bundle = list(islice(operations, size))
        if bundle:
            yield bundle
        else:
            break


class _JobOperation:
    """This class represents the information needed to execute one group for one job.

    The execution or submission of a :py:class:`FlowGroup` uses a passed-in command
    which can either be a string or function with no arguments that returns a shell
    executable command.  The shell executable command won't be used if it is
    determined that the group can be executed without forking.

    .. note::

        This class is used by the :class:`~.FlowGroup` class for the execution and
        submission process and should not be instantiated by users themselves.

    :param id:
        The id of this _JobOperation instance. The id should be unique.
    :type id:
        str
    :param name:
        The name of the _JobOperation.
    :type name:
        str
    :param jobs:
        The jobs associated with this operation.
    :type jobs:
        tuple of :class:`signac.contrib.job.Job`
    :param cmd:
        The command that executes this operation. Can be a callable that when
        evaluated returns a string.
    :type cmd:
        callable or str
    :param directives:
        A :class:`flow.directives._Directives` object of additional parameters
        that provide instructions on how to execute this operation, e.g.,
        specifically required resources.
    :type directives:
        :class:`flow.directives._Directives`
    """

    def __init__(self, id, name, jobs, cmd, directives=None):
        self._id = id
        self.name = name
        self._jobs = jobs
        if not (callable(cmd) or isinstance(cmd, str)):
            raise ValueError("cmd must be a callable or string.")
        self._cmd = cmd

        # Keys which were explicitly set by the user, but are not evaluated by the
        # template engine are cause for concern and might hint at a bug in the template
        # script or ill-defined directives. We are therefore keeping track of all
        # keys set by the user and check whether they have been evaluated by the template
        # script engine later.
        keys_set_by_user = set(directives._user_directives)

        # We use a special dictionary that allows us to track all keys that have been
        # evaluated by the template engine and compare them to those explicitly set
        # by the user. See also comment above.
        self.directives = TrackGetItemDict(directives)
        self.directives._keys_set_by_user = keys_set_by_user

    def __str__(self):
        assert len(self._jobs) > 0
        max_len = 3
        min_len_unique_id = self._jobs[0]._project.min_len_unique_id()
        if len(self._jobs) > max_len:
            shown = self._jobs[: max_len - 2] + ("...",) + self._jobs[-1:]
        else:
            shown = self._jobs
        return (
            f"{self.name}[#{len(self._jobs)}]"
            f"({', '.join([str(element)[:min_len_unique_id] for element in shown])})"
        )

    def __repr__(self):
        return "{type}(name='{name}', jobs='{jobs}', cmd={cmd}, directives={directives})".format(
            type=type(self).__name__,
            name=self.name,
            jobs="(" + ", ".join(map(repr, self._jobs)) + ")",
            cmd=repr(self.cmd),
            directives=self.directives,
        )

    def __hash__(self):
        return int(sha1(self.id.encode("utf-8")).hexdigest(), 16)

    def __eq__(self, other):
        return self.id == other.id

    @property
    def id(self):
        return self._id

    @property
    def cmd(self):
        if callable(self._cmd):
            # We allow cmd to be 'lazy' or an unevaluated function because
            # in cases where a user uses the Python API without specifying
            # a project entrypoint, running many operations is still valid.
            # If we need to fork this will fail to generate a command and
            # error, but not until then. If we don't fork then nothing errors,
            # and the user gets the expected result.
            return self._cmd()
        return self._cmd

    def set_status(self, value):
        """Store the operation's status."""
        # Since #324 doesn't include actual aggregation, it is guaranteed that the length
        # of self._jobs is equal to 1, hence we won't be facing the problem for lost
        # aggregates. #335 introduces the concept of storing aggregates which will
        # help retrieve the information of lost aggregates. The storage of aggregates
        # will be similar to bundles hence no change will be made to this method.
        # This comment should be removed after #335 gets merged.
        self._jobs[0]._project.document.setdefault("_status", {})[self.id] = int(value)

    def get_status(self):
        """Retrieve the operation's last known status."""
        try:
            return JobStatus(self._jobs[0]._project.document["_status"][self.id])
        except KeyError:
            return JobStatus.unknown


@deprecated(deprecated_in="0.11", removed_in="0.13", current_version=__version__)
class JobOperation(_JobOperation):
    """This class represents the information needed to execute one group for one job.

    The execution or submission of a :py:class:`FlowGroup` uses a passed-in command
    which can either be a string or function with no arguments that returns a shell
    executable command.  The shell executable command won't be used if it is
    determined that the group can be executed without forking.

    .. note::

        This class is used by the :class:`~.FlowGroup` class for the execution and
        submission process and should not be instantiated by users themselves.

    :param id:
        The id of this JobOperation instance. The id should be unique.
    :type id:
        str
    :param name:
        The name of the JobOperation.
    :type name:
        str
    :param job:
        The job associated with this operation.
    :type job:
        :class:`signac.contrib.job.Job`
    :param cmd:
        The command that executes this operation. Can be a callable that when
        evaluated returns a string.
    :type cmd:
        callable or str
    :param directives:
        A :class:`flow.directives._Directives` object of additional parameters
        that provide instructions on how to execute this operation, e.g.,
        specifically required resources.
    :type directives:
        :class:`flow.directives._Directives`
    """

    def __init__(self, id, name, job, cmd, directives=None):
        self._id = id
        self.name = name
        self._jobs = (job,)
        if not (callable(cmd) or isinstance(cmd, str)):
            raise ValueError("JobOperation cmd must be a callable or string.")
        self._cmd = cmd

        if directives is None:
            directives = job._project._environment._get_default_directives()
        else:
            directives = dict(directives)  # explicit copy

        # Keys which were explicitly set by the user, but are not evaluated by the
        # template engine are cause for concern and might hint at a bug in the template
        # script or ill-defined directives. We are therefore keeping track of all
        # keys set by the user and check whether they have been evaluated by the template
        # script engine later.
        keys_set_by_user = set(directives)

        # We use a special dictionary that allows us to track all keys that have been
        # evaluated by the template engine and compare them to those explicitly set
        # by the user. See also comment above.
        self.directives = TrackGetItemDict(
            {key: value for key, value in directives.items()}
        )
        self.directives._keys_set_by_user = keys_set_by_user

    @property
    def job(self):
        assert len(self._jobs) == 1
        return self._jobs[0]

    def __repr__(self):
        return "{type}(name='{name}', job='{job}', cmd={cmd}, directives={directives})".format(
            type=type(self).__name__,
            name=self.name,
            job=repr(self.job),
            cmd=repr(self.cmd),
            directives=self.directives,
        )


class _SubmissionJobOperation(_JobOperation):
    R"""This class represents the information needed to submit one group for one job.

    This class extends :py:class:`_JobOperation` to include a set of groups
    that will be executed via the "run" command. These groups are known at
    submission time.

    :param \*args:
        Passed to the constructor of :py:class:`_JobOperation`.
    :param eligible_operations:
        A list of :py:class:`_JobOperation` that will be executed when this
        submitted job is executed.
    :type eligible_operations:
        list
    :param operations_with_unmet_preconditions:
        A list of :py:class:`_JobOperation` that will not be executed in the
        first pass of :meth:`FlowProject.run` due to unmet preconditions. These
        operations may be executed in subsequent iterations of the run loop.
    :type operations_with_unmet_preconditions:
        list
    :param operations_with_met_postconditions:
        A list of :py:class:`_JobOperation` that will not be executed in the
        first pass of :meth:`FlowProject.run` because all postconditions are
        met. These operations may be executed in subsequent iterations of the
        run loop.
    :type operations_with_met_postconditions:
        list
    :param \*\*kwargs:
        Passed to the constructor of :py:class:`_JobOperation`.
    """

    def __init__(
        self,
        *args,
        eligible_operations=None,
        operations_with_unmet_preconditions=None,
        operations_with_met_postconditions=None,
        **kwargs,
    ):
        super().__init__(*args, **kwargs)

        if eligible_operations is None:
            self.eligible_operations = []
        else:
            self.eligible_operations = eligible_operations

        if operations_with_unmet_preconditions is None:
            self.operations_with_unmet_preconditions = []
        else:
            self.operations_with_unmet_preconditions = (
                operations_with_unmet_preconditions
            )

        if operations_with_met_postconditions is None:
            self.operations_with_met_postconditions = []
        else:
            self.operations_with_met_postconditions = operations_with_met_postconditions


class _FlowCondition:
    """A _FlowCondition represents a condition as a function of a signac job.

    The __call__() function of a _FlowCondition object may return either True
    or False, representing whether the condition is met or not.
    This can be used to build a graph of conditions and operations.

    :param callback:
        A callable with one positional argument (the job).
    :type callback:
        callable
    """

    def __init__(self, callback):
        self._callback = callback

    def __call__(self, jobs):
        try:
            return self._callback(*jobs)
        except Exception as error:
            assert len(jobs) == 1
            raise UserConditionError(
                "An exception was raised while evaluating the condition {name} "
                "for job {jobs}.".format(
                    name=self._callback.__name__, jobs=", ".join(map(str, jobs))
                )
            ) from error

    def __hash__(self):
        return hash(self._callback)

    def __eq__(self, other):
        return self._callback == other._callback


class BaseFlowOperation:
    """A BaseFlowOperation represents a data space operation, operating on any job.

    Every BaseFlowOperation is associated with a specific command.

    Pre-conditions (pre) and post-conditions (post) can be used to
    trigger an operation only when certain conditions are met. Conditions are unary
    callables, which expect an instance of job as their first and only positional
    argument and return either True or False.

    An operation is considered "eligible" for execution when all pre-conditions
    are met and when at least one of the post-conditions is not met.
    Pre-conditions are always met when the list of pre-conditions is empty.
    Post-conditions are never met when the list of post-conditions is empty.

    .. note::
        This class should not be instantiated directly.

    :param pre:
        List of pre-conditions.
    :type pre:
        sequence of callables
    :param post:
        List of post-conditions.
    :type post:
        sequence of callables
    """

    def __init__(self, pre=None, post=None):
        if pre is None:
            pre = []
        if post is None:
            post = []

        self._preconditions = [_FlowCondition(cond) for cond in pre]
        self._postconditions = [_FlowCondition(cond) for cond in post]
<<<<<<< HEAD
=======

    def __str__(self):
        return "{type}(cmd='{cmd}')".format(type=type(self).__name__, cmd=self._cmd)
>>>>>>> 15833b8a

    def _eligible(self, jobs, ignore_conditions=IgnoreConditions.NONE):
        """Determine eligibility of jobs.

        Jobs are eligible when all pre-conditions are true and at least one
        post-condition is false, or corresponding conditions are ignored.

        :param jobs:
            The signac job handles.
        :type jobs:
            tuple
        :param ignore_conditions:
            Specify if pre and/or post conditions are to be ignored when determining eligibility.
            The default is :py:class:`IgnoreConditions.NONE`.
        :type ignore_conditions:
            :py:class:`~.IgnoreConditions`
        """
        if not isinstance(ignore_conditions, IgnoreConditions):
            raise ValueError(
                "The ignore_conditions argument of FlowProject.run() "
                "must be a member of class IgnoreConditions."
            )
        # len(self._preconditions) check for speed optimization
        met_preconditions = (
<<<<<<< HEAD
            (not len(self._preconditions))
            or (ignore_conditions & IgnoreConditions.PRE)
            or all(cond(jobs) for cond in self._preconditions)
        )
        if met_preconditions and len(self._postconditions):
=======
            (len(self._preconditions) == 0)
            or (ignore_conditions & IgnoreConditions.PRE)
            or all(cond(jobs) for cond in self._preconditions)
        )
        if met_preconditions and len(self._postconditions) > 0:
>>>>>>> 15833b8a
            unmet_postconditions = (ignore_conditions & IgnoreConditions.POST) or any(
                not cond(jobs) for cond in self._postconditions
            )
        else:
            unmet_postconditions = True
        return met_preconditions and unmet_postconditions

    @deprecated(deprecated_in="0.11", removed_in="0.13", current_version=__version__)
    def eligible(self, job, ignore_conditions=IgnoreConditions.NONE):
        """Determine eligibility of jobs.

        Jobs are eligible when all pre-conditions are true and at least one
        post-condition is false, or corresponding conditions are ignored.

        :param job:
            The signac job handles.
        :type job:
            :class:`~signac.contrib.job.Job`
        :param ignore_conditions:
            Specify if pre and/or post conditions check is to be ignored for eligibility check.
            The default is :py:class:`IgnoreConditions.NONE`.
        :type ignore_conditions:
            :py:class:`~.IgnoreConditions`
        """
        return self._eligible((job,), ignore_conditions)

    def _complete(self, jobs):
        """True when all post-conditions are met."""
<<<<<<< HEAD
        if len(self._postconditions):
            return all(cond(jobs) for cond in self._postconditions)
        else:
            return False
=======
        if len(self._postconditions) > 0:
            return all(cond(jobs) for cond in self._postconditions)
        return False
>>>>>>> 15833b8a

    @deprecated(deprecated_in="0.11", removed_in="0.13", current_version=__version__)
    def complete(self, job):
        """True when all post-conditions are met."""
        return self._complete((job,))


class FlowCmdOperation(BaseFlowOperation):
    """An operation that executes a shell command.

    When an operation has the ``@cmd`` directive specified, it is instantiated
    as a FlowCmdOperation. The operation should be a function of
    :py:class:`~signac.contrib.job.Job`. The command (cmd) may
    either be a unary callable that expects an instance of
    :class:`~signac.contrib.job.Job` as its only positional argument and returns
    a string containing valid shell commands, or the string of commands itself.
    In either case, the resulting string may contain any attributes of the job placed
    in curly braces, which will then be substituted by Python string formatting.

    .. note::
        This class should not be instantiated directly.

    :param cmd:
        The command to execute the operation. Callable values should be a
        function of ``job``. String values will be formatted with
        ``cmd.format(job=job)``.
    :type cmd:
        str or callable
    :param pre:
        List of pre-conditions.
    :type pre:
        sequence of callables
    :param post:
        List of post-conditions.
    :type post:
        sequence of callables
    """

    def __init__(self, cmd, pre=None, post=None):
        super().__init__(pre=pre, post=post)
        self._cmd = cmd

    def __str__(self):
        return f"{type(self).__name__}(cmd='{self._cmd}')"

    def __call__(self, *jobs, **kwargs):
        job = kwargs.pop("job", None)
        if kwargs:
            raise ValueError(f"Invalid keyword arguments: {', '.join(kwargs)}")

        if job is not None:
            warnings.warn(
                "The job keyword argument is deprecated as of 0.11 and will be removed "
                "in 0.13",
                DeprecationWarning,
            )
        else:
            job = jobs[0] if len(jobs) == 1 else None

        if callable(self._cmd):
            return self._cmd(job).format(job=job)
        return self._cmd.format(job=job)


class FlowOperation(BaseFlowOperation):
    """An operation that executes a Python function.

    All operations without the ``@cmd`` directive use this class. The
    callable ``op_func`` should be a function of one or more instances of
    :py:class:`~signac.contrib.job.Job`.

    .. note::
        This class should not be instantiated directly.

    :param op_func:
        A callable function of ``*jobs``.
    :type op_func:
        callable
    :param pre:
        List of pre-conditions.
    :type pre:
        sequence of callables
    :param post:
        List of post-conditions.
    :type post:
        sequence of callables
    """

    def __init__(self, op_func, pre=None, post=None):
        super().__init__(pre=pre, post=post)
        self._op_func = op_func

    def __str__(self):
        return f"{type(self).__name__}(op_func='{self._op_func}')"

    def __call__(self, *jobs):
        return self._op_func(*jobs)


class FlowGroupEntry:
    """A FlowGroupEntry registers operations for inclusion into a :py:class:`FlowGroup`.

    Has two methods for adding operations: ``self()`` and ``with_directives``.
    Using ``with_directives`` takes one argument, ``directives``, which are
    applied to the operation when running through the group. This overrides
    the default directives specified by ``@flow.directives``. Calling the object
    directly will then use the default directives.

    :param name:
        The name of the :py:class:`FlowGroup` to be created.
    :type name:
        str
    :param options:
        The :py:meth:`FlowProject.run` options to pass when submitting the group.
        These will be included in all submissions. Submissions use run
        commands to execute.
    :type options:
        str
    :param aggregator:
        aggregator object associated with the :py:class:`FlowGroup`
    :type aggregator:
        :py:class:`aggregator`
    """

    def __init__(self, name, options="", aggregator=aggregator.groupsof(1)):
        self.name = name
        self.options = options
        self.aggregator = aggregator

    def __call__(self, func):
        """Decorator that adds the function into the group's operations.

        :param func:
            The function to decorate.
        :type func:
            callable
        """
        if hasattr(func, "_flow_groups"):
            if self.name in func._flow_groups:
                raise ValueError(
                    f"Cannot register existing name {func} with group {self.name}"
                )
            func._flow_groups.append(self.name)
        else:
            func._flow_groups = [self.name]
        return func

    def _set_directives(self, func, directives):
        if hasattr(func, "_flow_group_operation_directives"):
            if self.name in func._flow_group_operation_directives:
                raise ValueError(
                    f"Cannot set directives because directives already exist "
                    f"for {func} in group {self.name}"
                )
            func._flow_group_operation_directives[self.name] = directives
        else:
            func._flow_group_operation_directives = {self.name: directives}

    def with_directives(self, directives):
        """Returns a decorator that sets group specific directives to the operation.

        :param directives:
            Directives to use for resource requests and running the operation
            through the group.
        :type directives:
            dict
        :returns:
            A decorator which registers the function into the group with
            specified directives.
        :rtype:
            function
        """

        def decorator(func):
            self._set_directives(func, directives)
            return self(func)

        return decorator


class FlowGroup:
    """A FlowGroup represents a subset of a workflow for a project.

    Any :py:class:`FlowGroup` is associated with one or more instances of
    :py:class:`BaseFlowOperation`.

    In the example below, the directives will be {'nranks': 4} for op1 and
    {'nranks': 2, 'executable': 'python3'} for op2

    .. code-block:: python

        group = FlowProject.make_group(name='example_group')

        @group.with_directives(nranks=4)
        @FlowProject.operation
        @directives(nranks=2, executable="python3")
        def op1(job):
            pass

        @group
        @FlowProject.operation
        @directives(nranks=2, executable="python3")
        def op2(job):
            pass

    :param name:
        The name of the group to be used when calling from the command line.
    :type name:
        str
    :param operations:
        A dictionary of operations where the keys are operation names and
        each value is a :py:class:`BaseFlowOperation`.
    :type operations:
        dict
    :param operation_directives:
        A dictionary of additional parameters that provide instructions on how
        to execute a particular operation, e.g., specifically required
        resources. Operation names are keys and the dictionaries of directives are
        values. If an operation does not have directives specified, then the
        directives of the singleton group containing that operation are used. To
        prevent this, set the directives to an empty dictionary for that
        operation.
    :type operation_directives:
        dict
    :param options:
        A string of options to append to the output of the object's call method.
        This lets options like ``--num_passes`` to be given to a group.
    :type options:
        str
    """

    MAX_LEN_ID = 100

    def __init__(self, name, operations=None, operation_directives=None, options=""):
        self.name = name
        self.options = options
        # Requires Python >=3.6: dict must be ordered to ensure consistent
        # pretend submission output for templates.
        self.operations = {} if operations is None else dict(operations)
        if operation_directives is None:
            self.operation_directives = {}
        else:
            self.operation_directives = operation_directives

    def _set_entrypoint_item(self, entrypoint, directives, key, default, jobs):
        """Set a value (executable, path) for entrypoint in command.

        Order of priority is the operation directives specified and
        then the project specified value.
        """
        entrypoint[key] = directives.get(key, entrypoint.get(key, default))
        if callable(entrypoint[key]):
            entrypoint[key] = entrypoint[key](*jobs)

    def _determine_entrypoint(self, entrypoint, directives, jobs):
        """Get the entrypoint for creating a _JobOperation.

        If path cannot be determined, then raise a RuntimeError since we do not
        know where to point to.
        """
        entrypoint = entrypoint.copy()
        self._set_entrypoint_item(
            entrypoint, directives, "executable", sys.executable, jobs
        )

        # If a path is not provided, default to the path to the file where the
        # FlowProject (subclass) is defined.
        # We are assuming that all the jobs belong to the same project
        default_path = inspect.getfile(jobs[0]._project.__class__)
        self._set_entrypoint_item(entrypoint, directives, "path", default_path, jobs)
        return "{} {}".format(entrypoint["executable"], entrypoint["path"]).lstrip()

    def _resolve_directives(self, name, defaults, env):
        all_directives = env._get_default_directives()
        if name in self.operation_directives:
            all_directives.update(self.operation_directives[name])
        else:
            all_directives.update(defaults.get(name, {}))
        return all_directives

    def _submit_cmd(self, entrypoint, ignore_conditions, jobs=None):
        entrypoint = self._determine_entrypoint(entrypoint, {}, jobs)
        cmd = f"{entrypoint} run -o {self.name}"
        cmd = cmd if jobs is None else cmd + f" -j {get_aggregate_id(jobs)}"
        cmd = cmd if self.options is None else cmd + " " + self.options
        if ignore_conditions != IgnoreConditions.NONE:
            return cmd.strip() + " --ignore-conditions=" + str(ignore_conditions)
        return cmd.strip()

    def _run_cmd(self, entrypoint, operation_name, operation, directives, jobs):
        if isinstance(operation, FlowCmdOperation):
            return operation(*jobs).lstrip()
        entrypoint = self._determine_entrypoint(entrypoint, directives, jobs)
        return f"{entrypoint} exec {operation_name} {get_aggregate_id(jobs)}".lstrip()

    def __iter__(self):
        yield from self.operations.values()

    def __repr__(self):
        return (
            "{type}(name='{name}', operations='{operations}', "
            "operation_directives={directives}, options='{options}')".format(
                type=type(self).__name__,
                name=self.name,
                operations=" ".join(list(self.operations)),
                directives=self.operation_directives,
                options=self.options,
            )
        )

    def _eligible(self, jobs, ignore_conditions=IgnoreConditions.NONE):
        """Determine if at least one operation is eligible.

        A FlowGroup is eligible for execution if at least one of its
        associated operations is eligible.

        :param jobs:
            The signac job handles.
        :type jobs:
            tuple
        :param ignore_conditions:
            Specify if pre and/or post conditions are to be ignored while
            checking eligibility. The default is
            :py:class:`IgnoreConditions.NONE`.
        :type ignore_conditions:
            :py:class:`~.IgnoreConditions`
        :return:
            Whether the group is eligible.
        :rtype:
            bool
        """
        return any(op._eligible(jobs, ignore_conditions) for op in self)

    def _complete(self, jobs):
        """True when post-conditions are met for all operations in the group.

        :param jobs:
            The signac job handles.
        :type jobs:
            tuple
        :return:
            Whether the group is complete (all contained operations are
            complete).
        :rtype:
            bool
        """
        return all(op._complete(jobs) for op in self)

    @deprecated(deprecated_in="0.11", removed_in="0.13", current_version=__version__)
    def eligible(self, job, ignore_conditions=IgnoreConditions.NONE):
        """Determine if at least one operation is eligible.

        A FlowGroup is eligible for execution if at least one of its
        associated operations is eligible.

        :param job:
            A :class:`signac.contrib.job.Job` from the signac workspace.
        :type job:
            :class:`signac.contrib.job.Job`
        :param ignore_conditions:
            Specify if pre and/or post conditions are to be ignored while checking eligibility.
            The default is :py:class:`IgnoreConditions.NONE`.
        :type ignore_conditions:
            :py:class:`~.IgnoreConditions`
        :return:
            Whether the group is eligible.
        :rtype:
            bool
        """
        return self._eligible((job,), ignore_conditions)

    @deprecated(deprecated_in="0.11", removed_in="0.13", current_version=__version__)
    def complete(self, job):
        """True when all BaseFlowOperation post-conditions are met.

        :param job:
            A :class:`signac.contrib.job.Job` from the signac workspace.
        :type job:
            :class:`signac.contrib.job.Job`
        :return:
            Whether the group is complete (all contained operations are
            complete).
        :rtype:
            bool
        """
        return self._complete((job,))

    def add_operation(self, name, operation, directives=None):
        """Add an operation to the FlowGroup.

        :param name:
            The name of the operation.
        :type name:
            str
        :param operation:
            The workflow operation to add to the FlowGroup.
        :type operation:
            :py:class:`BaseFlowOperation`
        :param directives:
            The operation specific directives.
        :type directives:
            dict
        """
        self.operations[name] = operation
        if directives is not None:
            self.operation_directives[name] = directives

    def isdisjoint(self, group):
        """Returns whether two groups are disjoint (do not share any common operations).

        :param group:
            The other FlowGroup to compare to.
        :type group:
            :py:class:`flow.FlowGroup`
        :return:
            Returns ``True`` if ``group`` and ``self`` share no operations,
            otherwise returns ``False``.
        :rtype:
            bool
        """
        return set(self).isdisjoint(set(group))

    def _generate_id(self, jobs, operation_name=None, index=0):
<<<<<<< HEAD
        """Generate a unique id which identifies this group and job(s)."""
=======
        """Return an id, which identifies this group with respect to this job."""
>>>>>>> 15833b8a
        project = jobs[0]._project

        # The full name is designed to be truly unique for each job-group.
        if operation_name is None:
            op_string = "".join(sorted(list(self.operations)))
        else:
            op_string = operation_name

        full_name = "{}%{}%{}%{}".format(
            project.root_directory(), "-".join(map(str, jobs)), op_string, index
        )
        # The job_op_id is a hash computed from the unique full name.
        job_op_id = calc_id(full_name)

        # The actual job id is then constructed from a readable part and the job_op_id,
        # ensuring that the job-op is still somewhat identifiable, but guaranteed to
        # be unique. The readable name is based on the project id, job id, operation name,
        # and the index number. All names and the id itself are restricted in length
        # to guarantee that the id does not get too long.
        max_len = self.MAX_LEN_ID - len(job_op_id)
        if max_len < len(job_op_id):
            raise ValueError(f"Value for MAX_LEN_ID is too small ({self.MAX_LEN_ID}).")

        if len(jobs) > 1:
            concat_jobs_str = str(jobs[0])[0:8] + "-" + str(jobs[-1])[0:8]
        else:
            concat_jobs_str = str(jobs[0])[0:8]

        separator = getattr(project._environment, "JOB_ID_SEPARATOR", "/")
        readable_name = (
            "{project}{sep}{jobs}{sep}{op_string}{sep}{index:04d}{sep}".format(
                sep=separator,
                project=str(project)[:12],
                jobs=concat_jobs_str,
                op_string=op_string[:12],
                index=index,
            )[:max_len]
        )

        # By appending the unique job_op_id, we ensure that each id is truly unique.
        return readable_name + job_op_id

    def _get_status(self, jobs):
        """For a given job-aggregate, check the group's submission status."""
        try:
            return JobStatus(
                jobs[0]._project.document["_status"][self._generate_id(jobs)]
            )
        except KeyError:
            return JobStatus.unknown

    def _create_submission_job_operation(
        self,
        entrypoint,
        default_directives,
        jobs,
        ignore_conditions_on_execution=IgnoreConditions.NONE,
        index=0,
    ):
        """Create a _JobOperation object from the FlowGroup.

        Creates a _JobOperation for use in submitting and scripting.

        :param entrypoint:
            The path and executable, if applicable, to point to for execution.
        :type entrypoint:
            dict
        :param default_directives:
            The default directives to use for the operations. This is to allow for user specified
            groups to 'inherit' directives from ``default_directives``. If no defaults are desired,
            the argument can be set to an empty dictionary. This must be done explicitly, however.
        :type default_directives:
            dict
        :param jobs:
            The jobs that the :class:`~._JobOperation` is based on.
        :type jobs:
            tuple of :class:`signac.contrib.job.Job`
        :param ignore_conditions:
            Specify if pre and/or post conditions are to be ignored while
            checking eligibility. The default is
            :py:class:`IgnoreConditions.NONE`.
        :type ignore_conditions:
            :py:class:`~.IgnoreConditions`
        :param ignore_conditions_on_execution:
            Specify if pre and/or post conditions are to be ignored while
            checking eligibility during execution (after submission). The
            default is :py:class:`IgnoreConditions.NONE`.
        :type ignore_conditions_on_execution:
            :py:class:`~.IgnoreConditions`
        :param index:
            Index for the :class:`~._JobOperation`.
        :type index:
            int
        :return:
            Returns a :py:class:`~._SubmissionJobOperation` for submitting the group. The
            :py:class:`~._JobOperation` will have directives that have been collected
            appropriately from its contained operations.
        :rtype:
            :py:class:`_SubmissionJobOperation`
        """
        unevaluated_cmd = functools.partial(
            self._submit_cmd,
            entrypoint=entrypoint,
            jobs=jobs,
            ignore_conditions=ignore_conditions_on_execution,
        )

        def _get_run_ops(ignore_ops, additional_ignores_flag):
            """Get operations that match the combination of the conditions required by
            _create_submission_job_operation and the ignored flags, and remove operations
            in the ignore_ops list."""
            return list(
                set(
                    self._create_run_job_operations(
                        entrypoint=entrypoint,
                        default_directives=default_directives,
                        jobs=jobs,
                        ignore_conditions=ignore_conditions_on_execution
                        | additional_ignores_flag,
                    )
                )
                - set(ignore_ops)
            )

        submission_directives = self._get_submission_directives(
            default_directives, jobs
        )
        eligible_operations = _get_run_ops([], IgnoreConditions.NONE)
        operations_with_unmet_preconditions = _get_run_ops(
            eligible_operations, IgnoreConditions.PRE
        )
        operations_with_met_postconditions = _get_run_ops(
            eligible_operations, IgnoreConditions.POST
        )

        submission_job_operation = _SubmissionJobOperation(
            self._generate_id(jobs, index=index),
            self.name,
            jobs,
            cmd=unevaluated_cmd,
            directives=submission_directives,
            eligible_operations=eligible_operations,
            operations_with_unmet_preconditions=operations_with_unmet_preconditions,
            operations_with_met_postconditions=operations_with_met_postconditions,
        )
        return submission_job_operation

    def _create_run_job_operations(
        self,
        entrypoint,
        default_directives,
        jobs,
        ignore_conditions=IgnoreConditions.NONE,
        index=0,
    ):
        """Create _JobOperation object(s) from the FlowGroup.

        Yields a _JobOperation for each contained operation given proper conditions are met.

        :param entrypoint:
            The path and executable, if applicable, to point to for execution.
        :type entrypoint:
            dict
        :param default_directives:
            The default directives to use for the operations. This is to allow for user specified
            groups to 'inherent' directives from ``default_directives``. If no defaults are desired,
            the argument must be explicitly set to an empty dictionary.
        :type default_directives:
            dict
        :param jobs:
            The jobs that the :class:`~._JobOperation` is based on.
        :type jobs:
            tuple of :class:`signac.contrib.job.Job`
        :param index:
            Index for the :class:`~._JobOperation`.
        :type index:
            int
        :return:
            Returns an iterator over eligible :py:class:`~._JobOperation`s.
        :rtype:
            Iterator[_JobOperation]
        """
        # Assuming all the jobs belong to the same FlowProject
        env = jobs[0]._project._environment
        for operation_name, operation in self.operations.items():
            if operation._eligible(jobs, ignore_conditions):
                directives = self._resolve_directives(
                    operation_name, default_directives, env
                )
                directives.evaluate(jobs)
                cmd = self._run_cmd(
                    entrypoint=entrypoint,
                    operation_name=operation_name,
                    operation=operation,
                    directives=directives,
                    jobs=jobs,
                )
                job_op = _JobOperation(
                    self._generate_id(jobs, operation_name, index=index),
                    operation_name,
                    jobs,
                    cmd=cmd,
                    directives=deepcopy(directives),
                )
                # Get the prefix, and if it's non-empty, set the fork directive
                # to True since we must launch a separate process. Override
                # the command directly.
                prefix = jobs[0]._project._environment.get_prefix(job_op)
                if prefix != "":
                    job_op.directives["fork"] = True
                    job_op._cmd = f"{prefix} {job_op.cmd}"
                yield job_op

    def _get_submission_directives(self, default_directives, jobs):
        """Get the combined resources for submission.

        No checks are done to mitigate inappropriate aggregation of operations.
        This can lead to poor utilization of computing resources.
        """
        env = jobs[0]._project._environment
        operation_names = list(self.operations.keys())
        # The first operation's directives are evaluated, then all other
        # operations' directives are applied as updates with aggregate=True
        directives = self._resolve_directives(
            operation_names[0], default_directives, env
        )
        for name in operation_names[1:]:
            # get directives for operation
            directives.update(
                self._resolve_directives(name, default_directives, env),
                aggregate=True,
                jobs=jobs,
            )
        return directives


class _FlowProjectClass(type):
    """Metaclass for the FlowProject class."""

    def __new__(metacls, name, bases, namespace):
        cls = type.__new__(metacls, name, bases, dict(namespace))

        # All operation functions are registered with the operation() classmethod, which is
        # intended to be used as a decorator function. _OPERATION_FUNCTIONS is a list of tuples
        # of the operation name and the operation function. In addition, pre and post conditions
        # are registered with the class.

        cls._OPERATION_FUNCTIONS = []
        cls._OPERATION_PRE_CONDITIONS = defaultdict(list)
        cls._OPERATION_POST_CONDITIONS = defaultdict(list)

        # All label functions are registered with the label() classmethod, which is intended
        # to be used as decorator function. The _LABEL_FUNCTIONS dict contains the function as
        # key and the label name as value, or None to use the default label name.
        cls._LABEL_FUNCTIONS = {}

        # Give the class a pre and post class that are aware of the class they
        # are in.
        cls.pre = cls._setup_pre_conditions_class(parent_class=cls)
        cls.post = cls._setup_post_conditions_class(parent_class=cls)

        # All groups are registered with the function returned by the make_group
        # classmethod. In contrast to operations and labels, the
        # make_group classmethod does not serve as the decorator, the functor
        # it returns does. The _GROUPS list records the groups created and their
        # passed parameters for later initialization. The _GROUP_NAMES set stores
        # whether a group name has already been used.
        cls._GROUPS = []
        cls._GROUP_NAMES = set()

        return cls

    @staticmethod
    def _setup_pre_conditions_class(parent_class):
        class pre(_condition):
            """Define and evaluate pre-conditions for operations.

            A pre-condition is a function accepting one or more jobs as
            positional arguments (``*jobs``) that must evaluate to True for
            this operation to be eligible for execution. For example:

            .. code-block:: python

                @Project.operation
                @Project.pre(lambda job: not job.doc.get('hello'))
                def hello(job):
                    print('hello', job)
                    job.doc.hello = True

            The *hello* operation would only execute if the 'hello' key in the job
            document does not evaluate to True.

            An optional tag may be associated with the condition. These tags
            are used by :meth:`~.detect_operation_graph` when comparing
            conditions for equality. The tag defaults to the bytecode of the
            function.
            """

            _parent_class = parent_class

            def __call__(self, func):
                operation_functions = [
                    operation[1]
                    for operation in self._parent_class._collect_operations()
                ]
                if self.condition in operation_functions:
                    raise ValueError(
                        "Operation functions cannot be used as preconditions."
                    )
                self._parent_class._OPERATION_PRE_CONDITIONS[func].insert(
                    0, self.condition
                )
                return func

            @classmethod
            def copy_from(cls, *other_funcs):
<<<<<<< HEAD
                """True if and only if all pre conditions of other operation(s) are met."""
=======
                """Copies pre-conditions from another operation.

                True if and only if all pre conditions of other operation
                function(s) are met.
                """
>>>>>>> 15833b8a
                return cls(
                    _create_all_metacondition(
                        cls._parent_class._collect_pre_conditions(), *other_funcs
                    )
                )

            @classmethod
            def after(cls, *other_funcs):
<<<<<<< HEAD
                """True if and only if all post conditions of other operation(s) are met."""
=======
                """Pre-condition to run an operation after other operations.

                True if and only if all post conditions of other operation
                function(s) are met.
                """
>>>>>>> 15833b8a
                operation_functions = [
                    operation[1]
                    for operation in cls._parent_class._collect_operations()
                ]
                if not all(
                    condition in operation_functions for condition in other_funcs
                ):
                    raise ValueError("The arguments to pre.after must be operations.")
                return cls(
                    _create_all_metacondition(
                        cls._parent_class._collect_post_conditions(), *other_funcs
                    )
                )

        return pre

    @staticmethod
    def _setup_post_conditions_class(parent_class):
        class post(_condition):
            """Define and evaluate post-conditions for operations.

            A post-condition is a function accepting one or more jobs as
            positional arguments (``*jobs``) that must evaluate to True for
            this operation to be considered complete. For example:

            .. code-block:: python

                @Project.operation
                @Project.post(lambda job: job.doc.get('bye'))
                def bye(job):
                    print('bye', job)
                    job.doc.bye = True

            The *bye* operation would be considered complete and therefore no longer
            eligible for execution once the 'bye' key in the job document evaluates to True.

            An optional tag may be associated with the condition. These tags
            are used by :meth:`~.detect_operation_graph` when comparing
            conditions for equality. The tag defaults to the bytecode of the
            function.
            """

            _parent_class = parent_class

            def __call__(self, func):
                operation_functions = [
                    operation[1]
                    for operation in self._parent_class._collect_operations()
                ]
                if self.condition in operation_functions:
                    raise ValueError(
                        "Operation functions cannot be used as postconditions."
                    )
                self._parent_class._OPERATION_POST_CONDITIONS[func].insert(
                    0, self.condition
                )
                return func

            @classmethod
            def copy_from(cls, *other_funcs):
<<<<<<< HEAD
                """True if and only if all post conditions of other operation(s) are met."""
=======
                """Copies post-conditions from another operation.

                True if and only if all post conditions of other operation
                function(s) are met.
                """
>>>>>>> 15833b8a
                return cls(
                    _create_all_metacondition(
                        cls._parent_class._collect_post_conditions(), *other_funcs
                    )
                )

        return post


class FlowProject(signac.contrib.Project, metaclass=_FlowProjectClass):
    """A signac project class specialized for workflow management.

    This class is used to define, execute, and submit workflows based on
    operations and conditions.

    Users typically interact with this class through its command line interface.

    This is a typical example of how to use this class:

    .. code-block:: python

        @FlowProject.operation
        def hello(job):
            print('hello', job)

        FlowProject().main()

    :param config:
        A signac configuration, defaults to the configuration loaded
        from the current directory.
    :type config:
        A signac config object.
    :param environment:
        An environment to use for scheduler submission. If ``None``, the
        environment is automatically identified. The default is ``None``.
    :type environment:
        :class:`flow.environment.ComputeEnvironment`
    :param entrypoint:
        A dictionary with two possible keys: executable and path. Path
        represents the filepath location of the script file (the script file
        must call ``main``). Executable represents the location of the Python
        interpreter used for the executable of `FlowOperation` that are Python
        functions.
    :type entrypoint:
        dict
    """

    def __init__(self, config=None, environment=None, entrypoint=None):
        super().__init__(config=config)

        # Associate this class with a compute environment.
        self._environment = environment or get_environment()

        # Assign variables that give script location information
        self._entrypoint = {} if entrypoint is None else entrypoint

        # The standard local template directory is a directory called 'templates' within
        # the project root directory. This directory may be specified with the 'template_dir'
        # configuration variable.
        self._template_dir = os.path.join(
            self.root_directory(), self._config.get("template_dir", "templates")
        )
        self._template_environment_ = {}

        # Register all label functions with this project instance.
        self._label_functions = {}
        self._register_labels()

        # Register all operation functions with this project instance.
        self._operations = {}
        self._register_operations()

        # Register all groups with this project instance.
        self._groups = {}
        self._aggregator_per_group = {}
        self._register_groups()

        # Register all aggregates which are created for this project
        self._stored_aggregates = {}
        self._register_aggregates()

    def _setup_template_environment(self):
        """Setup the jinja2 template environment.

        The templating system is used to generate templated scripts for the script()
        and _submit_operations() / submit() function and the corresponding command line
        subcommands.
        """
        if self._config.get("flow") and self._config["flow"].get("environment_modules"):
            envs = self._config["flow"].as_list("environment_modules")
        else:
            envs = []

        # Templates are searched in the local template directory first, then in additionally
        # installed packages, then in the main package 'templates' directory.
        extra_packages = []
        for env in envs:
            try:
                extra_packages.append(jinja2.PackageLoader(env, "templates"))
            except ImportError as error:
                logger.warning(f"Unable to load template from package '{error.name}'.")

        load_envs = (
            [jinja2.FileSystemLoader(self._template_dir)]
            + extra_packages
            + [jinja2.PackageLoader("flow", "templates")]
        )

        template_environment = jinja2.Environment(
            loader=jinja2.ChoiceLoader(load_envs),
            trim_blocks=True,
            extensions=[TemplateError],
        )

        # Setup standard filters that can be used to format context variables.
        template_environment.filters["format_timedelta"] = tf.format_timedelta
        template_environment.filters["identical"] = tf.identical
        template_environment.filters["with_np_offset"] = tf.with_np_offset
        template_environment.filters["calc_tasks"] = tf.calc_tasks
        template_environment.filters["calc_num_nodes"] = tf.calc_num_nodes
        template_environment.filters["check_utilization"] = tf.check_utilization
        template_environment.filters[
            "homogeneous_openmp_mpi_config"
        ] = tf.homogeneous_openmp_mpi_config
        template_environment.filters["get_config_value"] = flow_config.get_config_value
        template_environment.filters[
            "require_config_value"
        ] = flow_config.require_config_value
        template_environment.filters["get_account_name"] = tf.get_account_name
        template_environment.filters["print_warning"] = tf.print_warning
        if "max" not in template_environment.filters:  # for jinja2 < 2.10
            template_environment.filters["max"] = max
        if "min" not in template_environment.filters:  # for jinja2 < 2.10
            template_environment.filters["min"] = min

        return template_environment

    def _template_environment(self, environment=None):
        if environment is None:
            environment = self._environment
        if environment not in self._template_environment_:
            template_environment = self._setup_template_environment()

            # Add environment-specific custom filters:
            for name, member in inspect.getmembers(environment):
                if getattr(member, "_flow_template_filter", False):
                    template_environment.filters[name] = member

            self._template_environment_[environment] = template_environment
        return self._template_environment_[environment]

    def _get_standard_template_context(self):
        """Return the standard templating context for run and submission scripts."""
<<<<<<< HEAD
        context = {}
=======
        context = dict()
>>>>>>> 15833b8a
        context["project"] = self
        return context

    def _show_template_help_and_exit(self, template_environment, context):
        """Print all context variables and filters to screen and exit."""
        from textwrap import TextWrapper

        wrapper = TextWrapper(width=90, break_long_words=False)
        print(
            TEMPLATE_HELP.format(
                template_dir=self._template_dir,
                template_vars="\n".join(wrapper.wrap(", ".join(sorted(context)))),
                filters="\n".join(
                    wrapper.wrap(", ".join(sorted(template_environment.filters)))
                ),
            )
        )
        sys.exit(2)

    @classmethod
    def label(cls, label_name_or_func=None):
        """Designate a function to be a label function of this class.

        For example, we can define a label function like this:

        .. code-block:: python

            @FlowProject.label
            def foo_label(job):
                if job.document.get('foo', False):
                    return 'foo-label-text'

        The ``foo-label-text`` label will now show up in the status view for each job,
        where the ``foo`` key evaluates true.

        If the label functions returns any type other than ``str``, the label
        name will be the name of the function if and only if the return value
        evaluates to ``True``, for example:

        .. code-block:: python

            @FlowProject.label
            def foo_label(job):
                return job.document.get('foo', False)

        Finally, specify a label name by providing it as the first argument
        to the ``label()`` decorator.

        :param label_name_or_func:
            A label name or callable.
        :type label_name_or_func:
            str or callable
        """
        if callable(label_name_or_func):
            cls._LABEL_FUNCTIONS[label_name_or_func] = None
            return label_name_or_func

        def label_func(func):
            cls._LABEL_FUNCTIONS[func] = label_name_or_func
            return func

        return label_func

    def detect_operation_graph(self):
        """Determine the directed acyclic graph defined by operation pre- and
        post-conditions.

        In general, executing a given operation registered with a FlowProject
        just involves checking the operation's pre- and post-conditions to
        determine eligibility. More generally, however, the pre- and
        post-conditions define a directed acyclic graph that governs the
        execution of all operations. Visualizing this graph can be useful for
        finding logic errors in the specified conditions, and having this graph
        computed also enables additional execution modes. For example, using
        this graph it is possible to determine exactly what operations need to
        be executed in order to make the operation eligible so that the task of
        executing all necessary operations can be automated.

        The graph is determined by iterating over all pairs of operations and
        checking for equality of pre- and post-conditions. The algorithm builds
        an adjacency matrix based on whether the pre-conditions for one
        operation match the post-conditions for another. The comparison of
        operations is conservative; by default, conditions must be composed of
        identical code to be identified as equal (technically, they must be
        bytecode equivalent, i.e. ``cond1.__code__.co_code ==
        cond2.__code__.co_code``). Users can specify that conditions should be
        treated as equal by providing tags to the operations.

        Given a FlowProject subclass defined in a module ``project.py``, the
        output graph could be visualized using Matplotlib and NetworkX with the
        following code:

        .. code-block:: python

            import numpy as np
            import networkx as nx
            from matplotlib import pyplot as plt

            from project import Project

            project = Project()
            ops = project.operations.keys()
            adj = np.asarray(project.detect_operation_graph())

            plt.figure()
            g = nx.DiGraph(adj)
            pos = nx.spring_layout(g)
            nx.draw(g, pos)
            nx.draw_networkx_labels(
                g, pos,
                labels={key: name for (key, name) in
                        zip(range(len(ops)), [o for o in ops])})

            plt.show()

        Raises a ``RuntimeError`` if a condition does not have a tag. This can
        occur when using ``functools.partial``, and a manually specified
        condition tag has not been set.

        :raises: RuntimeError

        """

        def to_callbacks(conditions):
            """Get the actual callables associated with FlowConditions."""
            return [condition._callback for condition in conditions]

        def unpack_conditions(condition_functions):
            """Identify any metaconditions in the list and reduce them to the
            functions that they are composed of. The callbacks argument is used
            in recursive calls to the function and appended to directly, but
            only returned at the end."""
            callbacks = set()
            for condition_function in condition_functions:
                # The condition function may not have a __name__ attribute in
                # cases where functools is used for condition creation.
                if (
                    hasattr(condition_function, "__name__")
                    and condition_function.__name__ == "_flow_metacondition"
                ):
                    callbacks = callbacks.union(
                        unpack_conditions(condition_function._composed_of)
                    )
                else:
                    if condition_function._flow_tag is None:
                        raise RuntimeError(
<<<<<<< HEAD
                            f"Condition {cf} was not tagged. To create a graph, ensure "
                            "each base condition has a ``__code__`` attribute or "
                            "manually specified tag."
=======
                            f"Condition {condition_function} was not tagged. "
                            "To create a graph, ensure each base condition "
                            "has a ``__code__`` attribute or manually "
                            "specified tag."
>>>>>>> 15833b8a
                        )
                    callbacks.add(condition_function._flow_tag)

            return callbacks

        operations = list(self.operations.values())
        mat = [[0 for _ in range(len(operations))] for _ in range(len(operations))]

<<<<<<< HEAD
        for i, (name1, op1) in enumerate(ops):
            for j, (name2, op2) in enumerate(ops[i:]):
                postconds1 = unpack_conditions(to_callbacks(op1._postconditions))
                postconds2 = unpack_conditions(to_callbacks(op2._postconditions))
                preconds1 = unpack_conditions(to_callbacks(op1._preconditions))
                preconds2 = unpack_conditions(to_callbacks(op2._preconditions))
                if postconds1.intersection(preconds2):
                    mat[i][j + i] = 1
                elif preconds1.intersection(postconds2):
=======
        for i, operation_i in enumerate(operations):
            for j, operation_j in enumerate(operations[i:]):
                postconditions_i = unpack_conditions(
                    to_callbacks(operation_i._postconditions)
                )
                postconditions_j = unpack_conditions(
                    to_callbacks(operation_j._postconditions)
                )
                preconditions_i = unpack_conditions(
                    to_callbacks(operation_i._preconditions)
                )
                preconditions_j = unpack_conditions(
                    to_callbacks(operation_j._preconditions)
                )
                if postconditions_i.intersection(preconditions_j):
                    mat[i][j + i] = 1
                elif preconditions_i.intersection(postconditions_j):
>>>>>>> 15833b8a
                    mat[j + i][i] = 1
        return mat

    def _register_class_labels(self):
        """This function registers all label functions, which are part of the class definition.

        To register a class method or function as label function, use the generalized label()
        function.
        """

        def predicate(member):
            return inspect.ismethod(member) or inspect.isfunction(member)

        class_label_functions = {}
        for name, function in inspect.getmembers(type(self), predicate=predicate):
            if _is_label_func(function):
                class_label_functions[name] = function

        for name in sorted(class_label_functions):
            self._label_functions[class_label_functions[name]] = None

    def _register_labels(self):
        """Register all label functions registered with this class and its parent classes."""
        self._register_class_labels()

        for cls in type(self).__mro__:
            self._label_functions.update(getattr(cls, "_LABEL_FUNCTIONS", {}))

    ALIASES = {
        str(status).replace("JobStatus.", ""): symbol
        for status, symbol in _FMT_SCHEDULER_STATUS.items()
        if status != JobStatus.dummy
    }
    # These are default aliases used within the status output.

    @classmethod
<<<<<<< HEAD
    def _alias(cls, x):
=======
    def _alias(cls, name):
>>>>>>> 15833b8a
        """Use alias if specified."""
        try:
            return abbreviate(name, cls.ALIASES.get(name, name))
        except TypeError:
            return name

    def _fn_bundle(self, bundle_id):
        """Return the canonical name to store bundle information."""
        return os.path.join(self.root_directory(), ".bundles", bundle_id)

    def _store_bundled(self, operations):
        """Store operation-ids as part of a bundle and return bundle id.

        The operation identifiers are stored in a text file whose name is
        determined by the _fn_bundle() method. This may be used to identify
        the status of individual operations from the bundle id. A single
        operation will not be stored, but instead the operation's id is
        directly returned.

        :param operations:
            The operations to bundle.
        :type operations:
            A sequence of instances of :py:class:`._JobOperation`
        :return:
            The bundle id.
        :rtype:
            str
        """
        if len(operations) == 1:
            return operations[0].id
        sep = getattr(self._environment, "JOB_ID_SEPARATOR", "/")
        _id = sha1(".".join(op.id for op in operations).encode("utf-8")).hexdigest()
        bundle_id = f"{self}{sep}bundle{sep}{_id}"
        fn_bundle = self._fn_bundle(bundle_id)
        os.makedirs(os.path.dirname(fn_bundle), exist_ok=True)
        with open(fn_bundle, "w") as file:
            for operation in operations:
                file.write(operation.id + "\n")
        return bundle_id

    def _expand_bundled_jobs(self, scheduler_jobs):
        """Expand jobs which were submitted as part of a bundle."""
        sep = getattr(self._environment, "JOB_ID_SEPARATOR", "/")
        bundle_prefix = f"{self}{sep}bundle{sep}"
        for job in scheduler_jobs:
            if job.name().startswith(bundle_prefix):
                with open(self._fn_bundle(job.name())) as file:
                    for line in file:
                        yield ClusterJob(line.strip(), job.status())
            else:
                yield job

    def scheduler_jobs(self, scheduler):
        """Fetch jobs from the scheduler.

        This function will fetch all scheduler jobs from the scheduler
        and also expand bundled jobs automatically.

        However, this function will not automatically filter scheduler
        jobs which are not associated with this project.

        :param scheduler:
            The scheduler instance.
        :type scheduler:
            :class:`~.flow.manage.Scheduler`
        :yields:
            All scheduler jobs fetched from the scheduler instance.
        """
        yield from self._expand_bundled_jobs(scheduler.jobs())

    def _get_operations_status(self, jobs, cached_status):
        """Return a dict with information about job-operations for this aggregate."""
        starting_dict = functools.partial(dict, scheduler_status=JobStatus.unknown)
        status_dict = defaultdict(starting_dict)
        operation_names = list(self.operations.keys())
        groups = [self._groups[name] for name in operation_names]
        for group in groups:
            if get_aggregate_id(jobs) in self._get_aggregate_store(group.name):
                completed = group._complete(jobs)
                eligible = not completed and group._eligible(jobs)
                scheduler_status = cached_status.get(
                    group._generate_id(jobs), JobStatus.unknown
                )
                for operation in group.operations:
                    if scheduler_status >= status_dict[operation]["scheduler_status"]:
                        status_dict[operation] = {
                            "scheduler_status": scheduler_status,
                            "eligible": eligible,
                            "completed": completed,
                        }

        yield from sorted(status_dict.items())

    def get_job_status(self, job, ignore_errors=False, cached_status=None):
<<<<<<< HEAD
        """Return status information about a job.

        :param job:
            The signac job.
        :type job:
            :class:`~signac.contrib.job.Job`
        :param ignore_errors:
            Whether to ignore exceptions raised during status check.
        :type ignore_errors:
            bool
        :param cached_status:
            Dictionary of cached status information. The keys are uniquely
            generated ids for each group and job. The values are instances of
            :class:`~.JobStatus`.
        :type cached_status:
            dict
        :returns:
            A dictionary containing job status for all jobs.
        :rtype:
            dict
=======
        """Get status of a job.

        Returns a dict with detailed information about the status of a job or
        an aggregate of jobs.
>>>>>>> 15833b8a
        """
        # TODO: Add support for aggregates for this method.
        result = {}
        result["job_id"] = str(job)
        try:
            if cached_status is None:
                try:
                    cached_status = self.document["_status"]._as_dict()
                except KeyError:
                    cached_status = {}
<<<<<<< HEAD
            result["operations"] = OrderedDict(
=======
            result["operations"] = dict(
>>>>>>> 15833b8a
                self._get_operations_status((job,), cached_status)
            )
            result["_operations_error"] = None
        except Exception as error:
            msg = f"Error while getting operations status for job '{job}': '{error}'."
            logger.debug(msg)
            if ignore_errors:
                result["operations"] = {}
                result["_operations_error"] = str(error)
            else:
                raise
        try:
            result["labels"] = sorted(set(self.labels(job)))
            result["_labels_error"] = None
        except Exception as error:
            logger.debug(f"Error while determining labels for job '{job}': '{error}'.")
            if ignore_errors:
                result["labels"] = []
                result["_labels_error"] = str(error)
            else:
                raise
        return result

    def _fetch_scheduler_status(self, jobs=None, file=None, ignore_errors=False):
<<<<<<< HEAD
        """Update the status docs.

        :param jobs:
            The signac job or aggregate.
        :type jobs:
            sequence of :class:`~signac.contrib.job.Job` or aggregates of jobs
        :param file:
            File where status information is printed. If ``None``,
            ``sys.stderr`` is used. The default is ``None``.
        :param ignore_errors:
            Whether to ignore exceptions raised during status check.
        :type ignore_errors:
            bool
        """
=======
        """Update the status docs."""
>>>>>>> 15833b8a
        if file is None:
            file = sys.stderr
        try:
            scheduler = self._environment.get_scheduler()

            self.document.setdefault("_status", {})
            scheduler_info = {
                scheduler_job.name(): scheduler_job.status()
                for scheduler_job in self.scheduler_jobs(scheduler)
            }
            status = {}
            print("Query scheduler...", file=file)
            for group in tqdm(
                self._groups.values(),
                desc="Fetching operation status",
                total=len(self._groups),
                file=file,
            ):
                aggregate_store = self._get_aggregate_store(group.name)
                for aggregate in tqdm(
                    aggregate_store.values(),
                    total=len(aggregate_store),
                    desc="Fetching aggregate info for aggregate",
                    leave=False,
                    file=file,
                ):
                    if self._is_selected_aggregate(aggregate, jobs):
                        submit_id = group._generate_id(aggregate)
                        status[submit_id] = int(
                            scheduler_info.get(submit_id, JobStatus.unknown)
                        )
            self.document._status.update(status)
        except NoSchedulerError:
            logger.debug("No scheduler available.")
        except RuntimeError as error:
            logger.warning(f"Error occurred while querying scheduler: '{error}'.")
            if not ignore_errors:
                raise
        else:
            logger.info("Updated job status cache.")

    def _get_group_status(self, group_name, ignore_errors=False, cached_status=None):
<<<<<<< HEAD
        """Return status information about a group.

        Status information is fetched for all jobs/aggregates associated with
        this group and returned as a dict.

        :param job:
            The signac job.
        :type job:
            :class:`~signac.contrib.job.Job`
        :param ignore_errors:
            Whether to ignore exceptions raised during status check.
        :type ignore_errors:
            bool
        :param cached_status:
            Dictionary of cached status information. The keys are uniquely
            generated ids for each group and job. The values are instances of
            :class:`~.JobStatus`.
        :type cached_status:
            dict
        :returns:
            A dictionary containing job status for all jobs.
        :rtype:
            dict
        """
=======
        """Return a dict with detailed information about the status of jobs per group."""
>>>>>>> 15833b8a
        group = self._groups[group_name]
        status_dict = {}
        errors = {}
        aggregate_store = self._get_aggregate_store(group.name)
        for aggregate_id, aggregate in tqdm(
            aggregate_store.items(),
            desc=f"Collecting aggregate status info for operation {group.name}",
            leave=False,
        ):
            errors.setdefault(aggregate_id, "")
            try:
                job_op_id = group._generate_id(aggregate)
                scheduler_status = cached_status.get(job_op_id, JobStatus.unknown)
                completed = group._complete(aggregate)
                eligible = False if completed else group._eligible(aggregate)
            except Exception as error:
                msg = (
                    "Error while getting operation status for aggregate "
                    f"'{aggregate_id}': '{error}'."
                )
                logger.debug(msg)
                if ignore_errors:
                    errors[aggregate_id] += str(error) + "\n"
                    scheduler_status = JobStatus.unknown
                    completed = False
                    eligible = False
                else:
                    raise
            finally:
                status_dict[aggregate_id] = {
                    "scheduler_status": scheduler_status,
                    "eligible": eligible,
                    "completed": completed,
                }

        return {
            "operation_name": group_name,
            "job_status_details": status_dict,
            "_operation_error_per_job": errors,
        }

    def _get_job_labels(self, job, ignore_errors=False):
        """Return a dict with information about the labels of a job."""
<<<<<<< HEAD
        result = {}
=======
        result = dict()
>>>>>>> 15833b8a
        result["job_id"] = str(job)
        try:
            result["labels"] = sorted(set(self.labels(job)))
        except Exception as error:
            logger.debug(f"Error while determining labels for job '{job}': '{error}'.")
            if ignore_errors:
                result["labels"] = []
                result["_labels_error"] = str(error)
            else:
                raise
        else:
            result["_labels_error"] = None
        return result

    def _fetch_status(
        self,
        aggregates,
        distinct_jobs,
        err,
        ignore_errors,
        status_parallelization="thread",
    ):
        """Fetch status associated for either all the jobs associated in a project
        or jobs specified by a user

        :param aggregates:
            The aggregates for which a user requested to fetch status.
        :type aggregates:
            list
        :param distinct_jobs:
            Distinct jobs fetched from the ids provided in the ``jobs`` argument.
            This is used for fetching labels for a job because a label is not associated
            with an aggregate.
        :type distinct_jobs:
            list of :py:class:`signac.contrib.job.Job`
        :param ignore_errors:
            Fetch status even if querying the scheduler fails.
        :type ignore_errors:
            bool
        :param status_parallelization:
            Nature of parallelization for fetching the status.
            Default value parallelizes using ``multiprocessing.ThreadPool()``
        :type status_parallelization:
            str
        :returns:
            A list of dictionaries containing job ids,
            operations, labels, and any errors caught.
        :rtype:
            list
        """
        # The argument status_parallelization is used so that _fetch_status method
        # gets to know whether the deprecated argument no_parallelization passed
        # while calling print_status is True or False. This can also be done by
        # setting self.config['flow']['status_parallelization']='none' if the argument
        # is True. But the later functionality will last the rest of the session but in order
        # to do proper deprecation, it is not required for now.

        # Update the project's status cache
        self._fetch_scheduler_status(aggregates, err, ignore_errors)
        # Get status dict for all selected aggregates
        try:
            cached_status = self.document["_status"]._as_dict()
        except KeyError:
            cached_status = {}

        get_job_labels = functools.partial(
            self._get_job_labels, ignore_errors=ignore_errors
        )
        get_group_status = functools.partial(
            self._get_group_status,
            ignore_errors=ignore_errors,
            cached_status=cached_status,
        )

        operation_names = list(self.operations.keys())

        with self._potentially_buffered():
            try:
                if status_parallelization == "thread":
                    with contextlib.closing(ThreadPool()) as pool:
                        # First attempt at parallelized status determination.
                        # This may fail on systems that don't allow threads.
                        label_results = list(
                            tqdm(
                                iterable=pool.imap(get_job_labels, distinct_jobs),
                                desc="Collecting job label info",
                                total=len(distinct_jobs),
                                file=err,
                            )
                        )
                        op_results = list(
                            tqdm(
                                iterable=pool.imap(get_group_status, operation_names),
                                desc="Collecting operation status",
                                total=len(operation_names),
                                file=err,
                            )
                        )
                elif status_parallelization == "process":
                    with contextlib.closing(Pool()) as pool:
                        try:
                            import pickle

                            l_results, g_results = self._fetch_status_in_parallel(
                                pool,
                                pickle,
                                distinct_jobs,
                                operation_names,
                                ignore_errors,
                                cached_status,
                            )
                        except Exception as error:
                            if (
                                not isinstance(
                                    error, (pickle.PickleError, self._PickleError)
                                )
                                and "pickle" not in str(error).lower()
                            ):
                                raise  # most likely not a pickle related error...

                            try:
                                import cloudpickle
                            except ImportError:  # The cloudpickle package is not available.
                                logger.error(
                                    "Unable to parallelize execution due to a "
                                    "pickling error. "
                                    "\n\n - Try to install the 'cloudpickle' package, "
                                    "e.g., with 'pip install cloudpickle'!\n"
                                )
                                raise error
                            else:
                                try:
                                    (
                                        l_results,
                                        g_results,
                                    ) = self._fetch_status_in_parallel(
                                        pool,
                                        cloudpickle,
                                        distinct_jobs,
                                        operation_names,
                                        ignore_errors,
                                        cached_status,
                                    )
                                except self._PickleError as error:
                                    raise RuntimeError(
                                        "Unable to parallelize execution due to a pickling "
                                        f"error: {error}."
                                    )
                        label_results = list(
                            tqdm(
                                iterable=l_results,
                                desc="Collecting job label info",
                                total=len(distinct_jobs),
                                file=err,
                            )
                        )
                        op_results = list(
                            tqdm(
                                iterable=g_results,
                                desc="Collecting operation status",
                                total=len(operation_names),
                                file=err,
                            )
                        )
                elif status_parallelization == "none":
                    label_results = list(
                        tqdm(
                            iterable=map(get_job_labels, distinct_jobs),
                            desc="Collecting job label info",
                            total=len(distinct_jobs),
                            file=err,
                        )
                    )
                    op_results = list(
                        tqdm(
                            iterable=map(get_group_status, operation_names),
                            desc="Collecting operation status",
                            total=len(operation_names),
                            file=err,
                        )
                    )
                else:
                    raise RuntimeError(
                        "Configuration value status_parallelization is invalid. "
                        "Valid choices are 'thread', 'parallel', or 'none'."
                    )
            except RuntimeError as error:
                if "can't start new thread" not in error.args:
                    raise  # unrelated error

                def print_status(iterable, fetch_status, description):
                    num_itr = len(iterable)
                    results = []
                    start_time = time.time()
                    for i, itr in enumerate(iterable):
                        results.append(fetch_status(itr))
                        # The status interval 0.2 seconds is used since we expect the
                        # status for an aggregate to be fetched within that interval
                        if time.time() - start_time > 0.2:
                            tqdm.update(
                                f"{description}: {i+1}/{num_itr}", end="\r", file=err
                            )
                            start_time = time.time()
                    # Always print the completed progressbar.
                    print(f"{description}: {i+1}/{num_itr}", file=err)
                    return results

                label_results = print_status(
                    distinct_jobs, get_job_labels, "Collecting job label info"
                )
                op_results = print_status(
                    operation_names, get_group_status, "Collecting operation status"
                )

        results = []
        index = {}
        for i, job in enumerate(distinct_jobs):
            results_entry = {}
            results_entry["job_id"] = str(job)
            results_entry["operations"] = {}
            results_entry["_operations_error"] = None
            results_entry["labels"] = []
            results_entry["_labels_error"] = None
            results.append(results_entry)
            index[job.get_id()] = i

        for op_result in op_results:
            for aggregate_id, aggregate_status in op_result[
                "job_status_details"
            ].items():
                aggregate = self._get_aggregate_from_id(aggregate_id)
                if not self._is_selected_aggregate(aggregate, aggregates):
                    continue
                error = op_result["_operation_error_per_job"].get(aggregate_id, None)
                for job in aggregate:
                    results[index[job.get_id()]]["operations"][
                        op_result["operation_name"]
                    ] = aggregate_status
                    results[index[job.get_id()]]["_operations_error"] = error

        for label_result in label_results:
            results[index[label_result["job_id"]]]["labels"] = label_result["labels"]
            results[index[label_result["job_id"]]]["_labels_error"] = label_result[
                "_labels_error"
            ]

        return results

    def _fetch_status_in_parallel(
        self, pool, pickle, jobs, groups, ignore_errors, cached_status
    ):
        try:
            # Since pickling the project results in loss of necessary information. We
            # explicitly pickle all the necessary information and then mock them in the
            # serialized methods.
            s_root = pickle.dumps(self.root_directory())
            s_label_funcs = pickle.dumps(self._label_functions)
            s_groups = pickle.dumps(self._groups)
            s_groups_aggregate = pickle.dumps(self._stored_aggregates)
            s_tasks_labels = [
                (
                    pickle.loads,
                    s_root,
                    job.get_id(),
                    ignore_errors,
                    s_label_funcs,
                    "fetch_labels",
                )
                for job in jobs
            ]
            s_tasks_groups = [
                (
                    pickle.loads,
                    s_root,
                    group,
                    ignore_errors,
                    cached_status,
                    s_groups,
                    s_groups_aggregate,
                    "fetch_status",
                )
                for group in groups
            ]
        except Exception as error:  # Masking all errors since they must be pickling related.
            raise self._PickleError(error)

        label_results = pool.starmap(_serializer, s_tasks_labels)
        group_results = pool.starmap(_serializer, s_tasks_groups)

        return label_results, group_results

    PRINT_STATUS_ALL_VARYING_PARAMETERS = True
    """This constant can be used to signal that the print_status() method is supposed
    to automatically show all varying parameters."""

    def print_status(
        self,
        jobs=None,
        overview=True,
        overview_max_lines=None,
        detailed=False,
        parameters=None,
        param_max_width=None,
        expand=False,
        all_ops=False,
        only_incomplete=False,
        dump_json=False,
        unroll=True,
        compact=False,
        pretty=False,
        file=None,
        err=None,
        ignore_errors=False,
        no_parallelize=False,
        template=None,
        profile=False,
        eligible_jobs_max_lines=None,
        output_format="terminal",
    ):
        """Print the status of the project.

        :param jobs:
            Only execute operations for the given jobs, or all if the argument is omitted.
        :type jobs:
            Sequence of instances of :class:`.Job`.
        :param overview:
            Aggregate an overview of the project' status.
        :type overview:
            bool
        :param overview_max_lines:
            Limit the number of overview lines.
        :type overview_max_lines:
            int
        :param detailed:
            Print a detailed status of each job.
        :type detailed:
            bool
        :param parameters:
            Print the value of the specified parameters.
        :type parameters:
            list of str
        :param param_max_width:
            Limit the number of characters of parameter columns.
        :type param_max_width:
            int
        :param expand:
            Present labels and operations in two separate tables.
        :type expand:
            bool
        :param all_ops:
            Include operations that are not eligible to run.
        :type all_ops:
            bool
        :param only_incomplete:
            Only show jobs that have eligible operations.
        :type only_incomplete:
            bool
        :param dump_json:
            Output the data as JSON instead of printing the formatted output.
        :type dump_json:
            bool
        :param unroll:
            Separate columns for jobs and the corresponding operations.
        :type unroll:
            bool
        :param compact:
            Print a compact version of the output.
        :type compact:
            bool
        :param pretty:
            Prettify the output.
        :type pretty:
            bool
        :param file:
            Redirect all output to this file, defaults to sys.stdout.
        :type file:
            str
        :param err:
            Redirect all error output to this file, defaults to sys.stderr.
        :type err:
            str
        :param ignore_errors:
            Print status even if querying the scheduler fails.
        :type ignore_errors:
            bool
        :param template:
            User provided Jinja2 template file.
        :type template:
            str
        :param profile:
            Show profile result.
        :type profile:
            bool
        :param eligible_jobs_max_lines:
            Limit the number of operations and its eligible job count printed in the overview.
        :type eligible_jobs_max_lines:
            int
        :param output_format:
            Status output format, supports:
            'terminal' (default), 'markdown' or 'html'.
        :type output_format:
            str
        :return:
            A Renderer class object that contains the rendered string.
        :rtype:
            :py:class:`~.Renderer`
        """
        if file is None:
            file = sys.stdout
        if err is None:
            err = sys.stderr

        aggregates = self._convert_aggregates_from_jobs(jobs)
        if aggregates is not None:
            # Fetch all the distinct jobs from all the jobs or aggregate passed by the user.
            distinct_jobs = set()
            for aggregate in aggregates:
                for job in aggregate:
                    distinct_jobs.add(job)
        else:
            distinct_jobs = self

        if eligible_jobs_max_lines is None:
            eligible_jobs_max_lines = flow_config.get_config_value(
                "eligible_jobs_max_lines"
            )

        if no_parallelize:
            print(
                "WARNING: "
                "The no_parallelize argument is deprecated as of 0.10 "
                "and will be removed in 0.12. "
                "Instead, set the status_parallelization configuration value to 'none'. "
                "In order to do this from the CLI, execute "
                "`signac config set flow.status_parallelization 'none'`\n",
                file=sys.stderr,
            )
            status_parallelization = "none"
        else:
            status_parallelization = self.config["flow"]["status_parallelization"]

        # initialize jinja2 template environment and necessary filters
        template_environment = self._template_environment()

        context = self._get_standard_template_context()

        # get job status information
        if profile:
            try:
                import pprofile
            except ImportError:
                raise ImportError(
                    "Profiling requires the pprofile package. "
                    "Install with `pip install pprofile`."
                )
            prof = pprofile.StatisticalProfile()

            fn_filter = [
                inspect.getfile(threading),
                inspect.getfile(multiprocessing),
                inspect.getfile(Pool),
                inspect.getfile(ThreadPool),
                inspect.getfile(tqdm),
            ]

            with prof(single=False):
                fetched_status = self._fetch_status(
                    aggregates,
                    distinct_jobs,
                    err,
                    ignore_errors,
                    status_parallelization,
                )

            prof._mergeFileTiming()

            # Unrestricted
            total_impact = 0
            hits = [
                hit
                for fn, file_timing in prof.merged_file_dict.items()
                if fn not in fn_filter
                for hit in file_timing.iterHits()
            ]
            sorted_hits = reversed(sorted(hits, key=lambda hit: hit[2]))
            total_num_hits = sum([hit[2] for hit in hits])

            profiling_results = ["# Profiling:\n"]

            profiling_results.extend(
                ["Rank Impact Code object", "---- ------ -----------"]
            )
            for i, (line, code, hits, duration) in enumerate(sorted_hits):
                impact = hits / total_num_hits
                total_impact += impact
                rank = i + 1
                profiling_results.append(
                    f"{rank:>4} {impact:>6.0%} {code.co_filename}:"
                    f"{code.co_firstlineno}:{code.co_name}"
                )
                if i > 10 or total_impact > 0.8:
                    break

            for module_fn in prof.merged_file_dict:
                if re.match(profile, module_fn):
                    file_timing = prof.merged_file_dict[module_fn]
                else:
                    continue

                total_hits = file_timing.getTotalHitCount()
                total_impact = 0

                profiling_results.append(f"\nHits by line for '{module_fn}':")
                profiling_results.append("-" * len(profiling_results[-1]))

                hits = list(sorted(file_timing.iterHits(), key=lambda h: 1 / h[2]))
                for line, code, hits, duration in hits:
                    impact = hits / total_hits
                    total_impact += impact
                    profiling_results.append(f"{module_fn}:{line} ({impact:2.0%}):")
                    try:
                        lines, start = inspect.getsourcelines(code)
                    except OSError:
                        continue
                    hits_ = [
                        file_timing.getHitStatsFor(line)[0]
                        for line in range(start, start + len(lines))
                    ]
                    profiling_results.extend(
                        [
                            f"{h:>5} {lineno:>4}: {l.rstrip()}"
                            for lineno, (l, h) in enumerate(zip(lines, hits_), start)
                        ]
                    )
                    profiling_results.append("")
                    if total_impact > 0.8:
                        break

            profiling_results.append(f"Total runtime: {int(prof.total_time)}s")
            if prof.total_time < 20:
                profiling_results.append(
                    "Warning: Profiler ran only for a short time, "
                    "results may be highly inaccurate."
                )

        else:
            fetched_status = self._fetch_status(
                aggregates, distinct_jobs, err, ignore_errors, status_parallelization
            )
            profiling_results = None

        operations_errors = {
            status_entry["_operations_error"] for status_entry in fetched_status
        }
        labels_errors = {
            status_entry["_labels_error"] for status_entry in fetched_status
        }
        errors = list(filter(None, operations_errors.union(labels_errors)))

        if errors:
            logger.warning(
                "Some job status updates did not succeed due to errors. "
                f"Number of unique errors: {len(errors)}. Use --debug to list all errors."
            )
            for i, error in enumerate(errors):
                logger.debug(f"Status update error #{i + 1}: '{error}'")

        if only_incomplete:
            # Remove jobs with no eligible operations from the status info

            def _incomplete(status_entry):
                return any(
                    operation["eligible"]
                    for operation in status_entry["operations"].values()
                )

            fetched_status = list(filter(_incomplete, fetched_status))

        statuses = {
            status_entry["job_id"]: status_entry for status_entry in fetched_status
        }

        # If the dump_json variable is set, just dump all status info
        # formatted in JSON to screen.
        if dump_json:
            print(json.dumps(statuses, indent=4), file=file)
            return None

        if overview:
            # get overview info:
            progress = defaultdict(int)
            for status in statuses.values():
                for label in status["labels"]:
                    progress[label] += 1
            progress_sorted = list(
                islice(
                    sorted(progress.items(), key=lambda x: (x[1], x[0]), reverse=True),
                    overview_max_lines,
                )
            )

        # Optionally expand parameters argument to all varying parameters.
        if parameters is self.PRINT_STATUS_ALL_VARYING_PARAMETERS:
            parameters = list(
                sorted(
                    {
                        key
                        for job in distinct_jobs
                        for key in job.sp.keys()
                        if len(
                            {_to_hashable(job.sp().get(key)) for job in distinct_jobs}
                        )
                        > 1
                    }
                )
            )

        if parameters:
            # get parameters info

            def _add_parameters(status):
                statepoint = self.open_job(id=status["job_id"]).statepoint()

                def dotted_get(mapping, key):
                    """Fetch a value from a nested mapping using a dotted key."""
                    if mapping is None:
                        return None
                    tokens = key.split(".")
                    if len(tokens) > 1:
                        return dotted_get(mapping.get(tokens[0]), ".".join(tokens[1:]))
                    return mapping.get(key)

                status["parameters"] = {}
                for parameter in parameters:
                    status["parameters"][parameter] = shorten(
                        str(self._alias(dotted_get(statepoint, parameter))),
                        param_max_width,
                    )

            for status in statuses.values():
                _add_parameters(status)

            for i, parameter in enumerate(parameters):
                parameters[i] = shorten(self._alias(str(parameter)), param_max_width)

        if detailed:
            # get detailed view info
            status_legend = " ".join(f"[{v}]:{k}" for k, v in self.ALIASES.items())

            if compact:
                num_operations = len(self._operations)

            if pretty:
                OPERATION_STATUS_SYMBOLS = {
                    "ineligible": "\u25cb",  # open circle
                    "eligible": "\u25cf",  # black circle
                    "active": "\u25b9",  # open triangle
                    "running": "\u25b8",  # black triangle
                    "completed": "\u2714",  # check mark
                }
                # Pretty (unicode) symbols denoting the execution status of operations.
            else:
                OPERATION_STATUS_SYMBOLS = {
                    "ineligible": "-",
                    "eligible": "+",
                    "active": "*",
                    "running": ">",
                    "completed": "X",
                }
                # ASCII symbols denoting the execution status of operations.
            operation_status_legend = " ".join(
                f"[{v}]:{k}" for k, v in OPERATION_STATUS_SYMBOLS.items()
            )

        context["jobs"] = list(statuses.values())
        context["overview"] = overview
        context["detailed"] = detailed
        context["all_ops"] = all_ops
        context["parameters"] = parameters
        context["compact"] = compact
        context["pretty"] = pretty
        context["unroll"] = unroll
        if overview:
            context["progress_sorted"] = progress_sorted
        if detailed:
            context["alias_bool"] = {True: "Y", False: "N"}
            context["scheduler_status_code"] = _FMT_SCHEDULER_STATUS
            context["status_legend"] = status_legend
            if compact:
                context["extra_num_operations"] = max(num_operations - 1, 0)
            if not unroll:
                context["operation_status_legend"] = operation_status_legend
                context["operation_status_symbols"] = OPERATION_STATUS_SYMBOLS

        def _add_dummy_operation(job):
            job["operations"][""] = {
                "completed": False,
                "eligible": False,
                "scheduler_status": JobStatus.dummy,
            }

        for job in context["jobs"]:
            has_eligible_ops = any([v["eligible"] for v in job["operations"].values()])
            if not has_eligible_ops and not context["all_ops"]:
                _add_dummy_operation(job)

        op_counter = Counter()
        for job in context["jobs"]:
            for key, value in job["operations"].items():
                if key != "" and value["eligible"]:
                    op_counter[key] += 1
        context["op_counter"] = op_counter.most_common(eligible_jobs_max_lines)
        num_omitted_operations = len(op_counter) - len(context["op_counter"])
        if num_omitted_operations > 0:
            context["op_counter"].append(
                (f"[{num_omitted_operations} more operations omitted]", "")
            )

        status_renderer = StatusRenderer()

        # We have to make a deep copy of the template environment if we're
        # using a process Pool for parallelism. Somewhere in the process of
        # manually pickling and dispatching tasks to individual processes
        # Python's reference counter loses track of the environment and ends up
        # destructing the template environment. This causes subsequent calls to
        # print_status to fail (although _fetch_status calls will still
        # succeed).
        template_environment_copy = (
            deepcopy(template_environment)
            if status_parallelization == "process"
            else template_environment
        )
        render_output = status_renderer.render(
            template,
            template_environment_copy,
            context,
            detailed,
            expand,
            unroll,
            compact,
            output_format,
        )

        print(render_output, file=file)

        # Show profiling results (if enabled)
        if profiling_results:
            print("\n" + "\n".join(profiling_results), file=file)

        return status_renderer

    def _run_operations(
        self, operations=None, pretend=False, np=None, timeout=None, progress=False
    ):
        """Execute the next operations as specified by the project's workflow.

        See also: :meth:`~.run`

        :param operations:
            The operations to execute (optional).
        :type operations:
            Sequence of instances of :class:`._JobOperation`
        :param pretend:
            Do not actually execute the operations, but show which command would have been used.
        :type pretend:
            bool
        :param np:
            The number of processors to use for each operation.
        :type np:
            int
        :param timeout:
            An optional timeout for each operation in seconds after which execution will
            be cancelled. Use -1 to indicate not timeout (the default).
        :type timeout:
            int
        :param progress:
            Show a progress bar during execution.
        :type progress:
            bool
        """
        if timeout is not None and timeout < 0:
            timeout = None
        if operations is None:
            operations = list(self._get_pending_operations())
        else:
            operations = list(operations)  # ensure list

        if np is None or np == 1 or pretend:
            if progress:
                operations = tqdm(operations)
            for operation in operations:
                self._execute_operation(operation, timeout, pretend)
        else:
            logger.debug(f"Parallelized execution of {len(operations)} operation(s).")
            with contextlib.closing(
                Pool(processes=cpu_count() if np < 0 else np)
            ) as pool:
                logger.debug(
                    f"Parallelized execution of {len(operations)} operation(s)."
                )
                try:
                    import pickle

                    self._run_operations_in_parallel(
                        pool, pickle, operations, progress, timeout
                    )
                    logger.debug("Used cPickle module for serialization.")
                except Exception as error:
                    if (
                        not isinstance(error, (pickle.PickleError, self._PickleError))
                        and "pickle" not in str(error).lower()
                    ):
                        raise  # most likely not a pickle related error...

                    try:
                        import cloudpickle
                    except ImportError:  # The cloudpickle package is not available.
                        logger.error(
                            "Unable to parallelize execution due to a pickling error. "
                            "\n\n - Try to install the 'cloudpickle' package, e.g., with "
                            "'pip install cloudpickle'!\n"
                        )
                        raise error
                    else:
                        try:
                            self._run_operations_in_parallel(
                                pool, cloudpickle, operations, progress, timeout
                            )
                        except self._PickleError as error:
                            raise RuntimeError(
                                "Unable to parallelize execution due to a pickling "
                                f"error: {error}."
                            )

    @deprecated(deprecated_in="0.11", removed_in="0.13", current_version=__version__)
    def run_operations(
        self, operations=None, pretend=False, np=None, timeout=None, progress=False
    ):
        """Execute the next operations as specified by the project's workflow.

        See also: :meth:`~.run`

        :param operations:
            The operations to execute (optional).
        :type operations:
            Sequence of instances of :class:`.JobOperation`
        :param pretend:
            Do not actually execute the operations, but show which command would have been used.
        :type pretend:
            bool
        :param np:
            The number of processors to use for each operation.
        :type np:
            int
        :param timeout:
            An optional timeout for each operation in seconds after which execution will
            be cancelled. Use -1 to indicate not timeout (the default).
        :type timeout:
            int
        :param progress:
            Show a progress bar during execution.
        :type progress:
            bool
        """
        return self._run_operations(operations, pretend, np, timeout, progress)

    class _PickleError(Exception):
        """Indicates a pickling error while trying to parallelize the execution of operations."""
<<<<<<< HEAD

        pass
=======
>>>>>>> 15833b8a

    @staticmethod
    def _job_operation_to_tuple(operation):
        return (
            operation.id,
            operation.name,
            [job.get_id() for job in operation._jobs],
            operation.cmd,
            operation.directives,
        )

    def _job_operation_from_tuple(self, data):
        id, name, job_ids, cmd, directives = data
        jobs = tuple(self.open_job(id=job_id) for job_id in job_ids)
        all_directives = jobs[0]._project._environment._get_default_directives()
        all_directives.update(directives)
        return _JobOperation(id, name, jobs, cmd, all_directives)

    def _run_operations_in_parallel(self, pool, pickle, operations, progress, timeout):
        """Execute operations in parallel.

        This function executes the given list of operations with the provided process pool.

        Since pickling of the project instance is likely to fail, we manually pickle the
        project instance and the operations before submitting them to the process pool to
        enable us to try different pool and pickle module combinations.
        """

        try:
            serialized_root = pickle.dumps(self.root_directory())
            serialized_operations = pickle.dumps(self._operations)
            serialized_tasks = [
                (
                    pickle.loads,
                    serialized_root,
                    self._job_operation_to_tuple(operation),
                    serialized_operations,
                    "run_operations",
                )
                for operation in tqdm(
                    operations, desc="Serialize tasks", file=sys.stderr
                )
            ]
        except Exception as error:  # Masking all errors since they must be pickling related.
            raise self._PickleError(error)

        results = [pool.apply_async(_serializer, task) for task in serialized_tasks]
        for result in tqdm(results) if progress else results:
            result.get(timeout=timeout)

    def _execute_operation(self, operation, timeout=None, pretend=False):
        if pretend:
            print(operation.cmd)
            return None

        logger.info(f"Execute operation '{operation}'...")
        # Check if we need to fork for operation execution...
        if (
            # The 'fork' directive was provided and evaluates to True:
            operation.directives.get("fork", False)
            # Separate process needed to cancel with timeout:
            or timeout is not None
            # The operation function is of an instance of FlowCmdOperation:
            or isinstance(self._operations[operation.name], FlowCmdOperation)
            # The specified executable is not the same as the interpreter instance:
            or operation.directives.get("executable", sys.executable) != sys.executable
        ):
            # ... need to fork:
            logger.debug(
                f"Forking to execute operation '{operation}' with "
                f"cmd '{operation.cmd}'."
            )
            subprocess.run(operation.cmd, shell=True, timeout=timeout, check=True)
        else:
            # ... executing operation in interpreter process as function:
            logger.debug(
                f"Executing operation '{operation}' with current interpreter "
                f"process ({os.getpid()})."
            )
            try:
                self._operations[operation.name](*operation._jobs)
            except Exception as error:
                assert len(operation._jobs) == 1
                raise UserOperationError(
                    f"An exception was raised during operation {operation.name} "
                    f"for job or aggregate with id {get_aggregate_id(operation._jobs)}."
                ) from error

    def _get_default_directives(self):
        return {
            name: self.groups[name].operation_directives.get(name, {})
            for name in self.operations
        }

    def run(
        self,
        jobs=None,
        names=None,
        pretend=False,
        np=None,
        timeout=None,
        num=None,
        num_passes=1,
        progress=False,
        order=None,
        ignore_conditions=IgnoreConditions.NONE,
    ):
        """Execute all pending operations for the given selection.

        This function will run in an infinite loop until all pending operations
        are executed, unless it reaches the maximum number of passes per
        operation or the maximum number of executions.

        By default there is no limit on the total number of executions, but a specific
        operation will only be executed once per job. This is to avoid accidental
        infinite loops when no or faulty post conditions are provided.

        See also: :meth:`~.run_operations`

        :param jobs:
            Only execute operations for the given jobs or aggregates of jobs,
            or all if the argument is omitted.
        :type jobs:
            Sequence of instances of :class:`.Job` or aggregate of instances of :class:`.Job`.
        :param names:
            Only execute operations that are in the provided set of names, or all, if the
            argument is omitted.
        :type names:
            Sequence of :class:`str`
        :param pretend:
            Do not actually execute the operations, but show which command would have been used.
        :type pretend:
            bool
        :param np:
            Parallelize to the specified number of processors. Use -1 to parallelize to all
            available processing units.
        :type np:
            int
        :param timeout:
            An optional timeout for each operation in seconds after which execution will
            be cancelled. Use -1 to indicate not timeout (the default).
        :type timeout:
            int
        :param num:
            The total number of operations that are executed will not exceed this argument
            if provided.
        :type num:
            int
        :param num_passes:
            The total number of one specific job-operation pair will not exceed this argument.
            The default is 1, there is no limit if this argument is `None`.
        :type num_passes:
            int
        :param progress:
            Show a progress bar during execution.
        :type progress:
            bool
        :param order:
            Specify the order of operations, possible values are:
                * 'none' or None (no specific order)
                * 'by-job' (operations are grouped by job)
                * 'by-op' (operations are grouped by operation)
                * 'cyclic' (order operations cyclic by job)
                * 'random' (shuffle the execution order randomly)
                * callable (a callable returning a comparison key for an
                            operation used to sort operations)

            The default value is `none`, which is equivalent to `by-op` in the current
            implementation.

            .. note::
                Users are advised to not rely on a specific execution order, as a
                substitute for defining the workflow in terms of pre- and post-conditions.
                However, a specific execution order may be more performant in cases where
                operations need to access and potentially lock shared resources.
        :type order:
            str, callable, or NoneType
        :param ignore_conditions:
            Specify if pre and/or post conditions check is to be ignored for eligibility check.
            The default is :py:class:`IgnoreConditions.NONE`.
        :type ignore_conditions:
            :py:class:`~.IgnoreConditions`
        """
        aggregates = self._convert_aggregates_from_jobs(jobs)

        # Get all matching FlowGroups
        if isinstance(names, str):
            raise ValueError(
                "The names argument of FlowProject.run() must be a sequence of strings, "
                "not a string."
            )
        if names is None:
            names = list(self.operations)

        flow_groups = self._gather_flow_groups(names)

        # Get default directives
        default_directives = self._get_default_directives()

        # Negative values for the execution limits, means 'no limit'.
        if num_passes and num_passes < 0:
            num_passes = None
        if num and num < 0:
            num = None

        if not isinstance(ignore_conditions, IgnoreConditions):
            raise ValueError(
                "The ignore_conditions argument of FlowProject.run() "
                "must be a member of class IgnoreConditions."
            )

        messages = []

        def log(msg, lvl=logging.INFO):
            messages.append((msg, lvl))

        reached_execution_limit = Event()

        def select(operation):
            if not self._is_selected_aggregate(operation._jobs, aggregates):
                return False

            if num is not None and select.total_execution_count >= num:
                reached_execution_limit.set()
                raise StopIteration  # Reached total number of executions

            # Check whether the operation was executed more than the total number of allowed
            # passes *per operation* (default=1).
            if (
                num_passes is not None
                and select.num_executions.get(operation, 0) >= num_passes
            ):
                log(
                    f"Operation '{operation}' exceeds max. # of allowed "
                    f"passes ({num_passes})."
                )

                # Warn if an operation has no post-conditions set.
                has_post_conditions = len(
                    self.operations[operation.name]._postconditions
                )
                if not has_post_conditions:
                    log(
                        f"Operation '{operation.name}' has no post-conditions!",
                        logging.WARNING,
                    )

                return False  # Reached maximum number of passes for this operation.

            # Increase execution counters for this operation.
            select.num_executions[operation] += 1
            select.total_execution_count += 1
            return True

        # Keep track of all executed job-operations; the number of executions
        # of each individual job-operation cannot exceed num_passes.
        select.num_executions = defaultdict(int)

        # Keep track of the total execution count, it may not exceed the value given by
        # num, if not None.
        # Note: We are not using sum(select.num_execution.values()) for efficiency.
        select.total_execution_count = 0

        for i_pass in count(1):
            if reached_execution_limit.is_set():
                logger.warning(
                    "Reached the maximum number of operations that can be executed, but "
                    "there are still operations pending."
                )
                break
            try:
                # Change groups to available run _JobOperation(s)
                with self._potentially_buffered():
                    operations = []
                    for flow_group in flow_groups:
                        for aggregate in self._get_aggregate_store(
                            flow_group.name
                        ).values():
                            operations.extend(
                                flow_group._create_run_job_operations(
                                    self._entrypoint,
                                    default_directives,
                                    aggregate,
                                    ignore_conditions,
                                )
                            )
                    operations = list(filter(select, operations))
            finally:
                if messages:
                    for msg, level in set(messages):
                        logger.log(level, msg)
                    del messages[:]  # clear
            if not operations:
                break  # No more pending operations or execution limits reached.

            def key_func_by_job(operation):
                # In order to group the aggregates in a by-job manner, we need
                # to first sort the aggregates using their aggregate id.
                return get_aggregate_id(operation._jobs)

            # Optionally re-order operations for execution if order argument is provided:
            if callable(order):
                operations = list(sorted(operations, key=order))
            elif order == "random":
                random.shuffle(operations)
            elif order in ("by-job", "cyclic"):
                groups = [
                    list(group)
                    for _, group in groupby(
                        sorted(operations, key=key_func_by_job), key=key_func_by_job
                    )
                ]
                if order == "cyclic":
                    operations = list(roundrobin(*groups))
                else:
                    operations = list(chain(*groups))
            elif order is None or order in ("none", "by-op"):
                pass  # by-op is the default order
            else:
                raise ValueError(
                    "Invalid value for the 'order' argument, valid arguments are "
                    "'none', 'by-op', 'by-job', 'cyclic', 'random', None, or a callable."
                )

            logger.info(
                f"Executing {len(operations)} operation(s) (Pass #{i_pass:02d})..."
            )
            self._run_operations(
                operations, pretend=pretend, np=np, timeout=timeout, progress=progress
            )

    def _gather_flow_groups(self, names=None):
        """Grabs FlowGroups that match any of a set of names."""
        operations = {}
        # if no names are selected try all singleton groups
        if names is None:
            names = self._operations.keys()
        for name in names:
            if name in operations:
                continue
            groups = [
                group
                for gname, group in self.groups.items()
                if re.fullmatch(name, gname)
            ]
            if len(groups) > 0:
                for group in groups:
                    operations[group.name] = group
            else:
                continue
        operations = list(operations.values())
        if not FlowProject._verify_group_compatibility(operations):
            raise ValueError(
                "Cannot specify groups or operations that "
                "will be included twice when using the"
                " -o/--operation option."
            )
        return operations

    def _get_submission_operations(
        self,
        aggregates,
        default_directives,
        names=None,
        ignore_conditions=IgnoreConditions.NONE,
        ignore_conditions_on_execution=IgnoreConditions.NONE,
    ):
        """Grabs _JobOperations that are eligible to run from FlowGroups."""
        for group in self._gather_flow_groups(names):
            for aggregate in self._get_aggregate_store(group.name).values():
                if (
                    group._eligible(aggregate, ignore_conditions)
                    and self._eligible_for_submission(group, aggregate)
                    and self._is_selected_aggregate(aggregate, aggregates)
                ):
                    yield group._create_submission_job_operation(
                        entrypoint=self._entrypoint,
                        default_directives=default_directives,
                        jobs=aggregate,
                        index=0,
                        ignore_conditions_on_execution=ignore_conditions_on_execution,
                    )

    def _get_pending_operations(
        self, jobs=None, operation_names=None, ignore_conditions=IgnoreConditions.NONE
    ):
        """Get all pending operations for the given selection."""
        assert not isinstance(operation_names, str)
        for operation in self._next_operations(jobs, ignore_conditions):
            # Return operations with names that match the provided list of
            # regular expressions, or all operations if no names are specified.
            if operation_names is None or any(
                re.fullmatch(operation_name, operation.name)
                for operation_name in operation_names
            ):
                yield operation

    @classmethod
    def _verify_group_compatibility(cls, groups):
        """Verifies that all selected groups can be submitted together."""
        return all(a.isdisjoint(b) for a in groups for b in groups if a != b)

    def _aggregate_is_in_project(self, aggregate):
        """Verifies that the aggregate belongs to this project."""
        return any(
            get_aggregate_id(aggregate) in aggregates
            for aggregates in self._stored_aggregates
        )

    @staticmethod
    def _is_selected_aggregate(aggregate, jobs):
        """Verifies whether the aggregate is present in the provided jobs.

        Providing ``jobs=None`` indicates that no specific job is provided by
        the user and hence ``aggregate`` is eligible for further evaluation.

        Always returns True if jobs is None.
        """
        return (jobs is None) or (aggregate in jobs)

    def _get_aggregate_from_id(self, id):
        # Iterate over all the instances of stored aggregates and search for the
        # aggregate in those instances.
        for aggregate_store in self._stored_aggregates:
            if id in aggregate_store:
                return aggregate_store[id]
        # Raise error as didn't find the id in any of the stored objects
        raise LookupError(f"Did not find aggregate with id {id} in the project")

    def _convert_aggregates_from_jobs(self, jobs):
        # The jobs parameter in public methods like ``run``, ``submit``, ``status`` may
        # accept either a signac job or an aggregate. We convert that job / aggregate
        # (which may be of any type (e.g. list)) to an aggregate of type ``tuple``.
        if jobs is not None:
            # aggregates must be a set to prevent duplicate entries
            aggregates = set()
            for aggregate in jobs:
                # User can still pass signac jobs.
                if isinstance(aggregate, signac.contrib.job.Job):
                    if aggregate not in self:
                        raise LookupError(
                            f"Did not find job {aggregate} in the project"
                        )
                    aggregates.add((aggregate,))
                else:
                    try:
                        aggregate = tuple(aggregate)
                    except TypeError as error:
                        raise TypeError(
                            "Invalid jobs argument. Please provide a valid "
                            "signac job or aggregate of jobs."
                        ) from error
                    else:
                        if not self._aggregate_is_in_project(aggregate):
                            raise LookupError(
                                f"Did not find aggregate {aggregate} in the project"
                            )
                        aggregates.add(aggregate)  # An aggregate provided by the user
            return list(aggregates)
        return None

    @contextlib.contextmanager
    def _potentially_buffered(self):
        """Enable the use of buffered mode for certain functions."""
        if self.config["flow"].as_bool("use_buffered_mode"):
            logger.debug("Entering buffered mode...")
            with signac.buffered():
                yield
            logger.debug("Exiting buffered mode.")
        else:
            yield

    def _script(
        self, operations, parallel=False, template="script.sh", show_template_help=False
    ):
        """Generate a run script to execute given operations.

        :param operations:
            The operations to execute.
        :type operations:
            Sequence of instances of :class:`._JobOperation`
        :param parallel:
            Execute all operations in parallel (default is False).
        :type parallel:
            bool
        :param template:
            The name of the template to use to generate the script.
        :type template:
            str
        :param show_template_help:
            Show help related to the templating system and then exit.
        :type show_template_help:
            bool
        """
        template_environment = self._template_environment()
        template = template_environment.get_template(template)
        context = self._get_standard_template_context()
        # For script generation we do not need the extra logic used for
        # generating cluster job scripts.
        context["base_script"] = "base_script.sh"
        context["operations"] = list(operations)
        context["parallel"] = parallel
        if show_template_help:
            self._show_template_help_and_exit(template_environment, context)
        return template.render(**context)

    @deprecated(deprecated_in="0.11", removed_in="0.13", current_version=__version__)
    def script(
        self, operations, parallel=False, template="script.sh", show_template_help=False
    ):
        """Generate a run script to execute given operations.

        :param operations:
            The operations to execute.
        :type operations:
            Sequence of instances of :class:`.JobOperation`
        :param parallel:
            Execute all operations in parallel (default is False).
        :type parallel:
            bool
        :param template:
            The name of the template to use to generate the script.
        :type template:
            str
        :param show_template_help:
            Show help related to the templating system and then exit.
        :type show_template_help:
            bool
        """
        return self._script(operations, parallel, template, show_template_help)

    def _generate_submit_script(
        self, _id, operations, template, show_template_help, env, **kwargs
    ):
        """Generate submission script to submit the execution of operations to a scheduler."""
        if template is None:
            template = env.template
        assert _id is not None

        template_environment = self._template_environment(env)
        template = template_environment.get_template(template)
        context = self._get_standard_template_context()
        # The flow 'script.sh' file simply extends the base script
        # provided. The choice of base script is dependent on the
        # environment, but will default to the 'base_script.sh' provided
        # with signac-flow unless additional environment information is
        # detected.

        logger.info(f"Use environment '{env}'.")
        logger.info(f"Set 'base_script={env.template}'.")
        context["base_script"] = env.template
        context["environment"] = env
        context["id"] = _id
        context["operations"] = list(operations)
        context.update(kwargs)
        if show_template_help:
            self._show_template_help_and_exit(template_environment, context)
        return template.render(**context)

    def _submit_operations(
        self,
        operations,
        _id=None,
        env=None,
        parallel=False,
        flags=None,
        force=False,
        template="script.sh",
        pretend=False,
        show_template_help=False,
        **kwargs,
    ):
        r"""Submit a sequence of operations to the scheduler.

        :param operations:
            The operations to submit.
        :type operations:
            A sequence of instances of :py:class:`._JobOperation`
        :param _id:
            The _id to be used for this submission.
        :type _id:
            str
        :param parallel:
            Execute all bundled operations in parallel.
        :type parallel:
            bool
        :param flags:
            Additional options to be forwarded to the scheduler.
        :type flags:
            list
        :param force:
            Ignore all warnings or checks during submission, just submit.
        :type force:
            bool
        :param template:
            The name of the template file to be used to generate the submission script.
        :type template:
            str
        :param pretend:
            Do not actually submit, but only print the submission script to screen. Useful
            for testing the submission workflow.
        :type pretend:
            bool
        :param show_template_help:
            Show information about available template variables and filters and exit.
        :type show_template_help:
            bool
        :param \*\*kwargs:
            Additional keyword arguments to be forwarded to the scheduler.
        :return:
            Returns the submission status after successful submission or None.
        """
        if _id is None:
            _id = self._store_bundled(operations)
        if env is None:
            env = self._environment
        else:
            warnings.warn(
                "The env argument is deprecated as of 0.10 and will be removed in 0.12. "
                "Instead, set the environment when constructing a FlowProject.",
                DeprecationWarning,
            )

        print(f"Submitting cluster job '{_id}':", file=sys.stderr)

        def _msg(group):
            print(f" - Group: {group}", file=sys.stderr)
            return group

        try:
            script = self._generate_submit_script(
                _id=_id,
                operations=map(_msg, operations),
                template=template,
                show_template_help=show_template_help,
                env=env,
                parallel=parallel,
                force=force,
                **kwargs,
            )
        except ConfigKeyError as error:
            key = str(error)
            raise SubmitError(
                f"Unable to submit, because of a configuration error.\n"
                f"The following key is missing: {key}.\n"
                f"Add the key to the configuration by executing:\n\n"
                f"  $ signac config --global set {key} VALUE\n"
            )
        else:
            # Keys which were explicitly set by the user, but are not evaluated by the
            # template engine are cause for concern and might hint at a bug in the template
            # script or ill-defined directives. Here we check whether all directive keys that
            # have been explicitly set by the user were actually evaluated by the template
            # engine and warn about those that have not been.
            keys_unused = {
                key
                for op in operations
                for key in op.directives._keys_set_by_user.difference(
                    op.directives.keys_used
                )
                if key not in ("fork", "nranks", "omp_num_threads")  # ignore list
            }
            if keys_unused:
                logger.warning(
                    "Some of the keys provided as part of the directives were not used by "
                    "the template script, including: {}".format(
                        ", ".join(sorted(keys_unused))
                    )
                )
            if pretend:
                print(script)

            else:
                return env.submit(_id=_id, script=script, flags=flags, **kwargs)

    @deprecated(deprecated_in="0.11", removed_in="0.13", current_version=__version__)
    def submit_operations(
        self,
        operations,
        _id=None,
        env=None,
        parallel=False,
        flags=None,
        force=False,
        template="script.sh",
        pretend=False,
        show_template_help=False,
        **kwargs,
    ):
        r"""Submit a sequence of operations to the scheduler.

        :param operations:
            The operations to submit.
        :type operations:
            A sequence of instances of :py:class:`.JobOperation`
        :param _id:
            The _id to be used for this submission.
        :type _id:
            str
        :param parallel:
            Execute all bundled operations in parallel.
        :type parallel:
            bool
        :param flags:
            Additional options to be forwarded to the scheduler.
        :type flags:
            list
        :param force:
            Ignore all warnings or checks during submission, just submit.
        :type force:
            bool
        :param template:
            The name of the template file to be used to generate the submission script.
        :type template:
            str
        :param pretend:
            Do not actually submit, but only print the submission script to screen. Useful
            for testing the submission workflow.
        :type pretend:
            bool
        :param show_template_help:
            Show information about available template variables and filters and exit.
        :type show_template_help:
            bool
        :param \*\*kwargs:
            Additional keyword arguments to be forwarded to the scheduler.
        :return:
            Returns the submission status after successful submission or None.
        """
        return self._submit_operations(
            operations,
            _id,
            env,
            parallel,
            flags,
            force,
            template,
            pretend,
            show_template_help,
            **kwargs,
        )

    def submit(
        self,
        bundle_size=1,
        jobs=None,
        names=None,
        num=None,
        parallel=False,
        force=False,
        walltime=None,
        env=None,
        ignore_conditions=IgnoreConditions.NONE,
        ignore_conditions_on_execution=IgnoreConditions.NONE,
        **kwargs,
    ):
        """Submit function for the project's main submit interface.

        :param bundle_size:
            Specify the number of operations to be bundled into one submission, defaults to 1.
        :type bundle_size:
            int
        :param jobs:
            Only submit operations associated with the provided jobs. Defaults to all jobs.
        :type jobs:
            Sequence of instances :class:`.Job`.
        :param names:
            Only submit operations with any of the given names, defaults to all names.
        :type names:
            Sequence of :class:`str`
        :param num:
            Limit the total number of submitted operations, defaults to no limit.
        :type num:
            int
        :param parallel:
            Execute all bundled operations in parallel.
        :type parallel:
            bool
        :param force:
            Ignore all warnings or checks during submission, just submit.
        :type force:
            bool
        :param walltime:
            Specify the walltime in hours or as instance of :py:class:`datetime.timedelta`.
        :param ignore_conditions:
            Specify if pre and/or post conditions check is to be ignored for eligibility check.
            The default is :py:class:`IgnoreConditions.NONE`.
        :type ignore_conditions:
            :py:class:`~.IgnoreConditions`
        :param ignore_conditions_on_execution:
            Specify if pre and/or post conditions check is to be ignored for eligibility check after
            submitting. The default is :py:class:`IgnoreConditions.NONE`.
        :type ignore_conditions:
            :py:class:`~.IgnoreConditions`
        """
        aggregates = self._convert_aggregates_from_jobs(jobs)

        # Regular argument checks and expansion
        if isinstance(names, str):
            raise ValueError(
                "The 'names' argument must be a sequence of strings, however "
                f"a single string was provided: {names}."
            )
        if env is None:
            env = self._environment
        else:
            warnings.warn(
                "The env argument is deprecated as of 0.10 and will be removed in 0.12. "
                "Instead, set the environment when constructing a FlowProject.",
                DeprecationWarning,
            )
        if walltime is not None:
            try:
                walltime = datetime.timedelta(hours=walltime)
            except TypeError as error:
                if (
                    str(error) != "unsupported type for timedelta "
                    "hours component: datetime.timedelta"
                ):
                    raise
        if not isinstance(ignore_conditions, IgnoreConditions):
            raise ValueError(
                "The ignore_conditions argument of FlowProject.run() "
                "must be a member of class IgnoreConditions."
            )

        # Gather all pending operations.
        with self._potentially_buffered():
            default_directives = self._get_default_directives()
            # The generator must be used *inside* the buffering context manager
            # for performance reasons.
            operation_generator = self._get_submission_operations(
                aggregates,
                default_directives,
                names,
                ignore_conditions,
                ignore_conditions_on_execution,
            )
            # islice takes the first "num" elements from the generator, or all
            # items if num is None.
            operations = list(islice(operation_generator, num))

        # Bundle them up and submit.
        with self._potentially_buffered():
            for bundle in _make_bundles(operations, bundle_size):
                status = self._submit_operations(
                    operations=bundle,
                    env=env,
                    parallel=parallel,
                    force=force,
                    walltime=walltime,
                    **kwargs,
                )
                if status is not None:
                    # Operations were submitted, store status
                    for operation in bundle:
                        operation.set_status(status)

    @classmethod
    def _add_submit_args(cls, parser):
        """Add arguments to submit sub command to parser."""
        parser.add_argument(
            "flags", type=str, nargs="*", help="Flags to be forwarded to the scheduler."
        )
        parser.add_argument(
            "--pretend",
            action="store_true",
            help="Do not really submit, but print the submission script to screen.",
        )
        parser.add_argument(
            "--force",
            action="store_true",
            help="Ignore all warnings and checks, just submit.",
        )
        parser.add_argument(
            "--test",
            action="store_true",
            help="Do not interact with the scheduler, implies --pretend.",
        )
        parser.add_argument(
            "--ignore-conditions",
            type=str,
            choices=["none", "pre", "post", "all"],
            default=IgnoreConditions.NONE,
            action=_IgnoreConditionsConversion,
            help="Specify conditions to ignore for eligibility check.",
        )
        parser.add_argument(
            "--ignore-conditions-on-execution",
            type=str,
            choices=["none", "pre", "post", "all"],
            default=IgnoreConditions.NONE,
            action=_IgnoreConditionsConversion,
            help="Specify conditions to ignore after submitting. May be useful "
            "for conditions that cannot be checked once scheduled.",
        )

        cls._add_operation_selection_arg_group(parser)
        cls._add_operation_bundling_arg_group(parser)
        cls._add_template_arg_group(parser)

    @classmethod
    def _add_script_args(cls, parser):
        cls._add_operation_selection_arg_group(parser)
        execution_group = parser.add_argument_group("execution")
        execution_group.add_argument(
            "-p",
            "--parallel",
            action="store_true",
            help="Execute all operations in parallel.",
        )
        cls._add_template_arg_group(parser)

    @classmethod
    def _add_template_arg_group(cls, parser, default="script.sh"):
        """Add argument group to parser for template handling."""
        template_group = parser.add_argument_group(
            "templating",
            "The execution and submission scripts are always generated from a script "
            f"which is by default called '{default}' and located within the default "
            "template directory. The system uses a default template if none is provided. "
            "The default template extends from a base template, which may be different "
            "depending on the local compute environment, e.g., 'slurm.sh' for an environment "
            "with SLURM scheduler. The name of the base template is provided with the "
            "'base_script' template variable.",
        )
        template_group.add_argument(
            "--template",
            type=str,
            default=default,
            help="The name of the template file within the template directory. "
            "The standard template directory is '${{project_root}}/templates' and "
            "can be configured with the 'template_dir' configuration variable. "
            f"Default: '{default}'.",
        )
        template_group.add_argument(
            "--template-help",
            dest="show_template_help",
            action="store_true",
            help="Show information about the template context, including available variables "
            "and filter functions; then exit.",
        )

    @classmethod
    def _add_job_selection_args(cls, parser):
        parser.add_argument(
            "-j",
            "--job-id",
            type=str,
            nargs="+",
            help="Only select jobs that match the given id(s).",
        )
        parser.add_argument(
            "-f",
            "--filter",
            type=str,
            nargs="+",
            help="Only select jobs that match the given state point filter.",
        )
        parser.add_argument(
            "--doc-filter",
            type=str,
            nargs="+",
            help="Only select jobs that match the given document filter.",
        )

    @classmethod
<<<<<<< HEAD
    def _add_operation_selection_arg_group(cls, parser, operations=None):
=======
    def _add_operation_selection_arg_group(cls, parser):
>>>>>>> 15833b8a
        """Add argument group to parser for job-operation selection."""
        selection_group = parser.add_argument_group(
            "job-operation selection",
            "By default, all eligible operations for all jobs are selected. Use "
            "the options in this group to reduce this selection.",
        )
        cls._add_job_selection_args(selection_group)
        selection_group.add_argument(
            "-o",
            "--operation",
            dest="operation_name",
            nargs="+",
            help="Only select operation or groups that match the given "
            "operation/group name(s).",
        )
        selection_group.add_argument(
            "-n",
            "--num",
            type=int,
            help="Limit the total number of operations/groups to be selected. A group is "
            "considered to be one operation even if it consists of multiple operations.",
        )

    @classmethod
    def _add_operation_bundling_arg_group(cls, parser):
        """Add argument group to parser for operation bundling."""

        bundling_group = parser.add_argument_group(
            "bundling",
            "Bundle multiple operations for execution, e.g., to submit them "
            "all together to a cluster job, or execute them in parallel within "
            "an execution script.",
        )
        bundling_group.add_argument(
            "-b",
            "--bundle",
            type=int,
            nargs="?",
            const=0,
            default=1,
            dest="bundle_size",
            help="Bundle multiple operations for execution in a single "
            "scheduler job. When this option is provided without argument, "
            " all pending operations are aggregated into one bundle.",
        )
        bundling_group.add_argument(
            "-p",
            "--parallel",
            action="store_true",
            help="Execute all operations in a single bundle in parallel.",
        )

    def export_job_statuses(self, collection, statuses):
        """Export the job statuses to a database collection."""
        for status in statuses:
            job = self.open_job(id=status["job_id"])
            status["statepoint"] = job.statepoint()
            collection.update_one(
                {"_id": status["job_id"]}, {"$set": status}, upsert=True
            )

    @classmethod
    def _add_print_status_args(cls, parser):
        """Add arguments to parser for the :meth:`~.print_status` method."""
        cls._add_job_selection_args(parser)
        view_group = parser.add_argument_group(
            "view", "Specify how to format the status display."
        )
        view_group.add_argument(
            "--json",
            dest="dump_json",
            action="store_true",
            help="Do not format the status display, but dump all data formatted in JSON.",
        )
        view_group.add_argument(
            "-d",
            "--detailed",
            action="store_true",
            help="Show a detailed view of all jobs and their labels and operations.",
        )
        view_group.add_argument(
            "-a",
            "--all-operations",
            dest="all_ops",
            action="store_true",
            help="Show information about all operations, not just active or eligible ones.",
        )
        view_group.add_argument(
            "--only-incomplete-operations",
            dest="only_incomplete",
            action="store_true",
            help="Only show information for jobs with incomplete operations.",
        )
        view_group.add_argument(
            "--stack",
            action="store_false",
            dest="unroll",
            help="Show labels and operations in separate rows.",
        )
        view_group.add_argument(
            "-1",
            "--one-line",
            dest="compact",
            action="store_true",
            help="Show only one line per job.",
        )
        view_group.add_argument(
            "-e",
            "--expand",
            action="store_true",
            help="Display job labels and job operations in two separate tables.",
        )
        view_group.add_argument("--pretty", action="store_true")
        view_group.add_argument(
            "--full",
            action="store_true",
            help="Show all available information (implies --detailed --all-operations).",
        )
        view_group.add_argument(
            "--no-overview",
            action="store_false",
            dest="overview",
            help="Do not print an overview.",
        )
        view_group.add_argument(
            "-m",
            "--overview-max-lines",
            type=_positive_int,
            help="Limit the number of lines in the overview.",
        )
        view_group.add_argument(
            "-p",
            "--parameters",
            type=str,
            nargs="*",
            help="Display select parameters of the job's "
            "statepoint with the detailed view.",
        )
        view_group.add_argument(
            "--param-max-width", type=int, help="Limit the width of each parameter row."
        )
        view_group.add_argument(
            "--eligible-jobs-max-lines",
            type=_positive_int,
            help="Limit the number of eligible jobs that are shown.",
        )
        parser.add_argument(
            "--ignore-errors",
            action="store_true",
            help="Ignore errors that might occur when querying the scheduler.",
        )
        parser.add_argument(
            "--no-parallelize",
            action="store_true",
            help="Do not parallelize the status determination. "
            "The '--no-parallelize' argument is deprecated. "
            "Please use the status_parallelization configuration "
            "instead (see above).",
        )
        view_group.add_argument(
            "-o",
            "--output-format",
            type=str,
            default="terminal",
            help="Set status output format: terminal, markdown, or html.",
        )

    def labels(self, job):
        """Yields all labels for the given ``job``.

        See also: :meth:`~.label`
        """
        for label_func, label_name in self._label_functions.items():
            if label_name is None:
                label_name = getattr(
                    label_func,
                    "_label_name",
                    getattr(label_func, "__name__", type(label_func).__name__),
                )
            try:
                label_value = label_func(job)
            except TypeError:
                try:
                    label_value = label_func(self, job)
                except Exception:
                    label_func = getattr(self, label.__func__.__name__)
                    label_value = label_func(job)

            assert label_name is not None
            if isinstance(label_value, str):
                yield label_value
            elif bool(label_value) is True:
                yield label_name

    def add_operation(self, name, cmd, pre=None, post=None, **kwargs):
        """Add an operation to the workflow.

        This method will add an instance of :py:class:`~.FlowOperation` to the
        operations of this project.

        .. seealso::

            A Python function may be defined as an operation function directly using
            the :meth:`~.operation` decorator.

        Any FlowOperation is associated with a specific command, which should be
        a function of :py:class:`~signac.contrib.job.Job`. The command (cmd) can
        be stated as function, either by using str-substitution based on a job's
        attributes, or by providing a unary callable, which expects an instance
        of job as its first and only positional argument.

        For example, if we wanted to define a command for a program called 'hello',
        which expects a job id as its first argument, we could construct the following
        two equivalent operations:

        .. code-block:: python

            op = FlowOperation('hello', cmd='hello {job._id}')
            op = FlowOperation('hello', cmd=lambda 'hello {}'.format(job._id))

        Here are some more useful examples for str-substitutions:

        .. code-block:: python

            # Substitute job state point parameters:
            op = FlowOperation('hello', cmd='cd {job.ws}; hello {job.sp.a}')

        Pre-conditions (pre) and post-conditions (post) can be used to
        trigger an operation only when certain conditions are met. Conditions are unary
        callables, which expect an instance of job as their first and only positional
        argument and return either True or False.

        An operation is considered "eligible" for execution when all pre-conditions
        are met and when at least one of the post-conditions is not met.
        Pre-conditions are always met when the list of pre-conditions is empty.
        Post-conditions are never met when the list of post-conditions is empty.

        Please note, eligibility in this contexts refers only to the workflow pipeline
        and not to other contributing factors, such as whether the job-operation is currently
        running or queued.

        :param name:
            A unique identifier for this operation, which may be freely chosen.
        :type name:
            str
        :param cmd:
            The command to execute operation; should be a function of job.
        :type cmd:
            str or callable
        :param pre:
            List of pre-conditions.
        :type pre:
            sequence of callables
        :param post:
            List of post-conditions.
        :type post:
            sequence of callables
        """
        if name in self.operations:
            raise KeyError("An operation with this identifier is already added.")
        op = self.operations[name] = FlowCmdOperation(cmd=cmd, pre=pre, post=post)
        if name in self._groups:
            raise KeyError("A group with this identifier already exists.")
        self._groups[name] = FlowGroup(
            name, operations={name: op}, operation_directives=dict(name=kwargs)
        )

    def completed_operations(self, job):
        """Determine which operations have been completed for job.

        :param job:
            The signac job handle.
        :type job:
            :class:`~signac.contrib.job.Job`
        :return:
            The name of the operations that are complete.
        :rtype:
            str
        """
        for name, op in self._operations.items():
            if op._complete((job,)):
                yield name

    def _next_operations(self, jobs=None, ignore_conditions=IgnoreConditions.NONE):
        """Determine the next eligible operations for aggregates.

        :param jobs:
            The signac job handles. By default all the aggregates are evaluated to get
            the next operation associated.
        :type jobs:
            tuple of :class:`~signac.contrib.job.Job`
        :param ignore_conditions:
            Specify if pre and/or post conditions check is to be ignored for eligibility check.
            The default is :py:class:`IgnoreConditions.NONE`.
        :type ignore_conditions:
            :py:class:`~.IgnoreConditions`
        :yield:
            All instances of :class:`~._JobOperation` jobs are eligible for.
        """
        for name in self.operations:
            group = self._groups[name]
            for aggregate in self._get_aggregate_store(group.name).values():
                if not self._is_selected_aggregate(aggregate, jobs):
                    continue
                yield from group._create_run_job_operations(
                    entrypoint=self._entrypoint,
                    default_directives={},
                    jobs=aggregate,
                    ignore_conditions=ignore_conditions,
                )

    @deprecated(deprecated_in="0.11", removed_in="0.13", current_version=__version__)
    def next_operations(self, *jobs, ignore_conditions=IgnoreConditions.NONE):
        r"""Determine the next eligible operations for provided job(s).

        :param *jobs:
            The signac job handles.
        :type *jobs:
            One or more instances of :class:`.Job`.
        :param ignore_conditions:
            Specify if pre and/or post conditions check is to be ignored for eligibility check.
            The default is :py:class:`IgnoreConditions.NONE`.
        :type ignore_conditions:
            :py:class:`~.IgnoreConditions`
        :yield:
            All instances of :class:`~.JobOperation` jobs are eligible for.
        """
        for name in self.operations:
            group = self._groups[name]
            aggregate_store = self._get_aggregate_store(group.name)

            # Only yield JobOperation instances from the default aggregates
            if not isinstance(aggregate_store, _DefaultAggregateStore):
                continue

            for aggregate in aggregate_store.values():
                # JobOperation handles a single job and not an aggregate of
                # jobs. Hence the single job in that aggregate should be
                # present in the jobs passed by a user.
                if aggregate[0] not in jobs:
                    continue

                for operation in group._create_run_job_operations(
                    entrypoint=self._entrypoint,
                    jobs=aggregate,
                    default_directives={},
                    ignore_conditions=ignore_conditions,
                    index=0,
                ):
                    yield JobOperation(
                        operation.id,
                        operation.name,
                        operation._jobs[0],
                        operation._cmd,
                        operation.directives,
                    )

    @classmethod
    def operation(cls, func, name=None):
        """Add the function `func` as operation function to the class workflow definition.

        This function is designed to be used as a decorator function, for example:

        .. code-block:: python

            @FlowProject.operation
            def hello(job):
                print('Hello', job)

        See also: :meth:`~.flow.FlowProject.add_operation`.
        """
        if isinstance(func, str):
            return lambda op: cls.operation(op, name=func)

        if name is None:
            name = func.__name__

        if (name, func) in cls._OPERATION_FUNCTIONS:
            raise ValueError(f"An operation with name '{name}' is already registered.")
        if name in cls._GROUP_NAMES:
            raise ValueError(f"A group with name '{name}' is already registered.")

        signature = inspect.signature(func)
        for i, parameter_value in enumerate(signature.parameters.values()):
            if i > 0 and parameter_value.default is inspect.Parameter.empty:
                raise ValueError(
                    "Only the first argument in an operation argument may not have "
                    f"a default value! ({name})"
                )
        if not getattr(func, "_flow_aggregate", False):
            func._flow_aggregate = aggregator.groupsof(1)

        # Append the name and function to the class registry
        cls._OPERATION_FUNCTIONS.append((name, func))
        cls._GROUPS.append(
            FlowGroupEntry(name=name, options="", aggregator=func._flow_aggregate)
        )
        if hasattr(func, "_flow_groups"):
            func._flow_groups.append(name)
        else:
            func._flow_groups = [name]
        return func

    @classmethod
    def _collect_operations(cls):
<<<<<<< HEAD
        """Collect all operations that were add via decorator."""
=======
        """Collect all operations added with the ``@FlowProject.operation`` decorator."""
>>>>>>> 15833b8a
        operations = []
        for parent_class in cls.__mro__:
            operations.extend(getattr(parent_class, "_OPERATION_FUNCTIONS", []))
        return operations

    @classmethod
    def _collect_conditions(cls, attr):
        """Collect conditions from attr using the mro hierarchy."""
        ret = defaultdict(list)
        for parent_class in cls.__mro__:
            for func, conds in getattr(parent_class, attr, {}).items():
                ret[func].extend(conds)
        return ret

    @classmethod
    def _collect_pre_conditions(cls):
<<<<<<< HEAD
        """Collect all pre-conditions that were added via decorator."""
=======
        """Collect all pre-conditions added with the ``@FlowProject.pre`` decorator."""
>>>>>>> 15833b8a
        return cls._collect_conditions("_OPERATION_PRE_CONDITIONS")

    @classmethod
    def _collect_post_conditions(cls):
<<<<<<< HEAD
        """Collect all post-conditions that were added via decorator."""
=======
        """Collect all post-conditions added with the ``@FlowProject.post`` decorator."""
>>>>>>> 15833b8a
        return cls._collect_conditions("_OPERATION_POST_CONDITIONS")

    def _register_operations(self):
        """Register all operation functions registered with this class and its parent classes."""
        operations = self._collect_operations()
        pre_conditions = self._collect_pre_conditions()
        post_conditions = self._collect_post_conditions()

        for name, func in operations:
            if name in self._operations:
                raise ValueError(f"Repeat definition of operation with name '{name}'.")

            # Extract pre/post conditions and directives from function:
            params = {
                "pre": pre_conditions.get(func, None),
                "post": post_conditions.get(func, None),
            }

            # Construct FlowOperation:
            if getattr(func, "_flow_cmd", False):
                self._operations[name] = FlowCmdOperation(cmd=func, **params)
            else:
                self._operations[name] = FlowOperation(op_func=func, **params)

    def _register_aggregates(self):
        """Generate aggregates for every operation or group in a FlowProject"""
        stored_aggregates = {}
        for _aggregator, groups in self._aggregator_per_group.items():
            stored_aggregates[_aggregator._create_AggregatesStore(self)] = groups
        self._stored_aggregates = stored_aggregates

    @classmethod
    def make_group(cls, name, options=""):
        """Make a FlowGroup named ``name`` and return a decorator to make groups.

        .. code-block:: python

            example_group = FlowProject.make_group('example')

            @example_group
            @FlowProject.operation
            def foo(job):
                return "hello world"

        FlowGroups group operations together for running and submitting
        JobOperations.

        :param name:
            The name of the :class:`~.FlowGroup`.
        :type name:
            str
        :param options:
            A string to append to submissions can be any valid :meth:`FlowOperation.run` option.
        :type options:
            str
        :param aggregator_obj:
            aggregator object associated with the :py:class:`FlowGroup`
        :type aggregator_obj:
            :py:class:`aggregator`
        """
        if name in cls._GROUP_NAMES:
            raise ValueError(f"Repeat definition of group with name '{name}'.")
        cls._GROUP_NAMES.add(name)
        group_entry = FlowGroupEntry(name, options, aggregator.groupsof(1))
        cls._GROUPS.append(group_entry)
        return group_entry

    def _register_groups(self):
        """Register all groups and add the correct operations to each."""
        group_entries = []
        # Gather all groups from class and parent classes.
        for cls in type(self).__mro__:
            group_entries.extend(getattr(cls, "_GROUPS", []))

        aggregators = defaultdict(list)
        # Initialize all groups without operations.
        # Also store the aggregates we need to store all the groups associated
        # with each aggregator.
        for entry in group_entries:
            self._groups[entry.name] = FlowGroup(entry.name, options=entry.options)
            aggregators[entry.aggregator].append(entry.name)
        self._aggregator_per_group = dict(aggregators)

        # Add operations and directives to group
        for operation_name, operation in self._operations.items():
            if isinstance(operation, FlowCmdOperation):
                func = operation._cmd
            else:
                func = operation._op_func

            if hasattr(func, "_flow_groups"):
                op_directives = getattr(func, "_flow_group_operation_directives", {})
                for group_name in func._flow_groups:
                    directives = op_directives.get(group_name)
                    self._groups[group_name].add_operation(
                        operation_name, operation, directives
                    )

            # For singleton groups add directives
            directives = getattr(func, "_flow_directives", {})
<<<<<<< HEAD
            self._groups[op_name].operation_directives[op_name] = directives
=======
            self._groups[operation_name].operation_directives[
                operation_name
            ] = directives
>>>>>>> 15833b8a

    @property
    def operations(self):
        """The dictionary of operations that have been added to the workflow."""
        return self._operations

    @property
    def groups(self):
        """The dictionary of groups that have been added to the workflow."""
        return self._groups

    def _get_aggregate_store(self, group):
        """Return aggregate store associated with the FlowGroup.

        :param group:
            The name of the FlowGroup whose aggregate store will be returned.
        :type group:
            str
        :returns:
            Aggregate store containing aggregates associated with the provided FlowGroup.
        :rtype:
            :py:class:`_DefaultAggregateStore`
        """
        for aggregate_store, groups in self._stored_aggregates.items():
            if group in groups:
                return aggregate_store
        return {}

    def _eligible_for_submission(self, flow_group, jobs):
        """Determine if a flow_group is eligible for submission with a given
        job-aggregate.

        By default, an operation is eligible for submission when it
        is not considered active, that means already queued or running.
        """
        if flow_group is None or jobs is None:
            return False
        if flow_group._get_status(jobs) >= JobStatus.submitted:
            return False
        group_ops = set(flow_group)
        for other_group in self._groups.values():
            if group_ops & set(other_group):
                if other_group._get_status(jobs) >= JobStatus.submitted:
                    return False
        return True

    def _main_status(self, args):
        """Print status overview."""
        aggregates = self._select_jobs_from_args(args)
        if args.compact and not args.unroll:
            logger.warning(
                "The -1/--one-line argument is incompatible with "
                "'--stack' and will be ignored."
            )
        show_traceback = args.debug or args.show_traceback
        args = {
            key: val
            for key, val in vars(args).items()
            if key
            not in [
                "func",
                "verbose",
                "debug",
                "show_traceback",
                "job_id",
                "filter",
                "doc_filter",
            ]
        }
        if args.pop("full"):
            args["detailed"] = args["all_ops"] = True

        start = time.time()
        try:
            self.print_status(jobs=aggregates, **args)
        except Exception as error:
            if show_traceback:
                logger.error(
                    f"Error during status update: {str(error)}\nUse '--ignore-errors' to "
                    "complete the update anyways."
                )
            else:
                logger.error(
                    f"Error during status update: {str(error)}\nUse '--ignore-errors' to "
                    "complete the update anyways or '--show-traceback' to show "
                    "the full traceback."
                )
                error = error.__cause__  # Always show the user traceback cause.
            traceback.print_exception(type(error), error, error.__traceback__)
        else:
            if aggregates is None:
                length_jobs = sum(
                    len(aggregate_store) for aggregate_store in self._stored_aggregates
                )
            else:
                length_jobs = len(aggregates)
            # Use small offset to account for overhead with few jobs
            delta_t = (time.time() - start - 0.5) / max(length_jobs, 1)
            config_key = "status_performance_warn_threshold"
            warn_threshold = flow_config.get_config_value(config_key)
            if not args["profile"] and delta_t > warn_threshold >= 0:
                print(
                    "WARNING: "
                    f"The status compilation took more than {warn_threshold}s per job. "
                    "Consider using `--profile` to determine bottlenecks "
                    "within the project workflow definition.\n"
                    f"Execute `signac config set flow.{config_key} VALUE` to specify "
                    "the warning threshold in seconds.\n"
                    "To speed up the compilation, try executing "
                    "`signac config set flow.status_parallelization 'process'` to set "
                    "the status_parallelization config value to process."
                    "Use -1 to completely suppress this warning.\n",
                    file=sys.stderr,
                )

    def _main_next(self, args):
        """Determine the jobs that are eligible for a specific operation."""
<<<<<<< HEAD
        for op in self._next_operations():
            if args.name in op.name:
                print(get_aggregate_id(op._jobs))
=======
        for operation in self._next_operations():
            if args.name in operation.name:
                print(get_aggregate_id(operation._jobs))
>>>>>>> 15833b8a

    def _main_run(self, args):
        """Run all (or select) job operations."""
        # Select jobs:
        aggregates = self._select_jobs_from_args(args)

        # Setup partial run function, because we need to call this either
        # inside some context managers or not based on whether we need
        # to switch to the project root directory or not.
        run = functools.partial(
            self.run,
            jobs=aggregates,
            names=args.operation_name,
            pretend=args.pretend,
            np=args.parallel,
            timeout=args.timeout,
            num=args.num,
            num_passes=args.num_passes,
            progress=args.progress,
            order=args.order,
            ignore_conditions=args.ignore_conditions,
        )

        if args.switch_to_project_root:
            with add_cwd_to_environment_pythonpath():
                with switch_to_directory(self.root_directory()):
                    run()
        else:
            run()

    def _main_script(self, args):
        """Generate a script for the execution of operations."""
        # Select jobs:
        aggregates = self._select_jobs_from_args(args)

        # Gather all pending operations or generate them based on a direct command...
        with self._potentially_buffered():
            names = args.operation_name if args.operation_name else None
            default_directives = self._get_default_directives()
            operations = self._get_submission_operations(
                aggregates,
                default_directives,
                names,
                args.ignore_conditions,
                args.ignore_conditions_on_execution,
            )
            operations = list(islice(operations, args.num))

        # Generate the script and print to screen.
        print(
            self._script(
                operations=operations,
                parallel=args.parallel,
                template=args.template,
                show_template_help=args.show_template_help,
            )
        )

    def _main_submit(self, args):
        """Submit jobs to a scheduler."""
        if args.test:
            args.pretend = True
        kwargs = vars(args)

        # Select jobs:
        aggregates = self._select_jobs_from_args(args)

        # Fetch the scheduler status.
        if not args.test:
            self._fetch_scheduler_status(aggregates)

        names = args.operation_name if args.operation_name else None
        self.submit(jobs=aggregates, names=names, **kwargs)

    def _main_exec(self, args):
        aggregates = self._select_jobs_from_args(args)
        try:
            operation = self._operations[args.operation]

            if isinstance(operation, FlowCmdOperation):

                def operation_function(job):
                    cmd = operation(job).format(job=job)
                    subprocess.run(cmd, shell=True, check=True)

            else:
                operation_function = operation

        except KeyError:
            raise KeyError(f"Unknown operation '{args.operation}'.")

        for aggregate in self._get_aggregate_store(args.operation).values():
            if self._is_selected_aggregate(aggregate, aggregates):
                operation_function(*aggregate)

    def _select_jobs_from_args(self, args):
<<<<<<< HEAD
        """Select jobs with the given command line arguments (--job-id, --filter, --doc-filter)."""
=======
        """Select jobs with the given command line arguments ('-j/-f/--doc-filter/--jobid')."""
>>>>>>> 15833b8a
        if (
            not args.func == self._main_exec
            and args.job_id
            and (args.filter or args.doc_filter)
        ):
            raise ValueError(
                "Cannot provide both -j/--job-id and -f/--filter or --doc-filter in combination."
            )

        if args.job_id:
            # aggregates must be a set to prevent duplicate entries
            aggregates = set()
            for id in args.job_id:
                # TODO: We need to add support for aggregation id parameter
                # for the -j flag ('agg-...')
                try:
                    aggregates.add((self.open_job(id=id),))
                except KeyError as error:
                    raise LookupError(f"Did not find job with id {error}.")
            return list(aggregates)
        elif "filter" in args or "doc_filter" in args:
            filter_ = parse_filter_arg(args.filter)
            doc_filter = parse_filter_arg(args.doc_filter)
            return JobsCursor(self, filter_, doc_filter)
        else:
            return None

    def main(self, parser=None):
        """Call this function to use the main command line interface.

        In most cases one would want to call this function as part of the
        class definition, e.g.:

        .. code-block:: python

             my_project.py
            from flow import FlowProject

            class MyProject(FlowProject):
                pass

            if __name__ == '__main__':
                MyProject().main()

        The project can then be executed on the command line:

        .. code-block:: bash

            $ python my_project.py --help
        """
        # Find file that main is called in. When running through the command
        # line interface, we know exactly what the entrypoint path should be:
        # it's the file where main is called, which we can pull off the stack.
        self._entrypoint.setdefault(
            "path", os.path.realpath(inspect.stack()[-1].filename)
        )

        if parser is None:
            parser = argparse.ArgumentParser()

        base_parser = argparse.ArgumentParser(add_help=False)

        # The argparse module does not automatically merge options shared between the main
        # parser and the subparsers. We therefore assign different destinations for each
        # option and then merge them manually below.
        for prefix, _parser in (("main_", parser), ("", base_parser)):
            _parser.add_argument(
                "-v",
                "--verbose",
                dest=prefix + "verbose",
                action="count",
                default=0,
                help="Increase output verbosity.",
            )
            _parser.add_argument(
                "--show-traceback",
                dest=prefix + "show_traceback",
                action="store_true",
                help="Show the full traceback on error.",
            )
            _parser.add_argument(
                "--debug",
                dest=prefix + "debug",
                action="store_true",
                help="This option implies `-vv --show-traceback`.",
            )

        subparsers = parser.add_subparsers()

        parser_status = subparsers.add_parser(
            "status",
            parents=[base_parser],
            description="Parallelization of the status command can be "
            "controlled by setting the flow.status_parallelization config "
            "value to 'thread' (default), 'none', or 'process'. To do this, "
            "execute `signac config set flow.status_parallelization VALUE`.",
        )
        self._add_print_status_args(parser_status)
        parser_status.add_argument(
            "--profile",
            const=inspect.getsourcefile(inspect.getmodule(self)),
            nargs="?",
            help="Collect statistics to determine code paths that are responsible "
            "for the majority of runtime required for status determination. "
            "Optionally provide a filename pattern to select for what files "
            "to show result for. Defaults to the main module. "
            "(requires pprofile)",
        )
        parser_status.set_defaults(func=self._main_status)

        parser_next = subparsers.add_parser(
            "next",
            parents=[base_parser],
            description="Determine jobs that are eligible for a specific operation.",
        )
        parser_next.add_argument("name", type=str, help="The name of the operation.")
        parser_next.set_defaults(func=self._main_next)

        parser_run = subparsers.add_parser(
            "run",
            parents=[base_parser],
        )
        self._add_operation_selection_arg_group(parser_run)

        execution_group = parser_run.add_argument_group("execution")
        execution_group.add_argument(
            "--pretend",
            action="store_true",
            help="Do not actually execute commands, just show them.",
        )
        execution_group.add_argument(
            "--progress",
            action="store_true",
            help="Display a progress bar during execution.",
        )
        execution_group.add_argument(
            "--num-passes",
            type=int,
            default=1,
            help="Specify how many times a particular job-operation may be executed within one "
            "session (default=1). This is to prevent accidental infinite loops, "
            "where operations are executed indefinitely, because post conditions "
            "were not properly set. Use -1 to allow for an infinite number of passes.",
        )
        execution_group.add_argument(
            "-t",
            "--timeout",
            type=int,
            help="A timeout in seconds after which the execution of one operation is canceled.",
        )
        execution_group.add_argument(
            "--switch-to-project-root",
            action="store_true",
            help="Temporarily add the current working directory to the python search path and "
            "switch to the root directory prior to execution.",
        )
        execution_group.add_argument(
            "-p",
            "--parallel",
            type=int,
            nargs="?",
            const="-1",
            help="Specify the number of cores to parallelize to. Defaults to all available "
            "processing units if argument is omitted.",
        )
        execution_group.add_argument(
            "--order",
            type=str,
            choices=["none", "by-op", "by-job", "cyclic", "random"],
            default=None,
            help="Specify the execution order of operations for each execution pass.",
        )
        execution_group.add_argument(
            "--ignore-conditions",
            type=str,
            choices=["none", "pre", "post", "all"],
            default=IgnoreConditions.NONE,
            action=_IgnoreConditionsConversion,
            help="Specify conditions to ignore for eligibility check.",
        )
        parser_run.set_defaults(func=self._main_run)

        parser_script = subparsers.add_parser(
            "script",
            parents=[base_parser],
        )
        parser_script.add_argument(
            "--ignore-conditions",
            type=str,
            choices=["none", "pre", "post", "all"],
            default=IgnoreConditions.NONE,
            action=_IgnoreConditionsConversion,
            help="Specify conditions to ignore for eligibility check.",
        )
        parser_script.add_argument(
            "--ignore-conditions-on-execution",
            type=str,
            choices=["none", "pre", "post", "all"],
            default=IgnoreConditions.NONE,
            action=_IgnoreConditionsConversion,
            help="Specify conditions to ignore after submitting. May be useful "
            "for conditions that cannot be checked once scheduled.",
        )
        self._add_script_args(parser_script)
        parser_script.set_defaults(func=self._main_script)

        parser_submit = subparsers.add_parser(
            "submit",
            parents=[base_parser],
            conflict_handler="resolve",
        )
        self._add_submit_args(parser_submit)
        env_group = parser_submit.add_argument_group(
            f"{self._environment.__name__} options"
        )
        self._environment.add_args(env_group)
        parser_submit.set_defaults(func=self._main_submit)
        print(
            "Using environment configuration:",
            self._environment.__name__,
            file=sys.stderr,
        )

        parser_exec = subparsers.add_parser(
            "exec",
            parents=[base_parser],
        )
        parser_exec.add_argument(
            "operation",
            type=str,
            choices=list(sorted(self._operations)),
            help="The operation to execute.",
        )
        parser_exec.add_argument(
            "job_id",
            type=str,
            nargs="*",
            help="The job ids, as registered in the signac project. "
            "Omit to default to all statepoints.",
        )
        parser_exec.set_defaults(func=self._main_exec)

        args = parser.parse_args()
        if not hasattr(args, "func"):
            parser.print_usage()
            sys.exit(2)

        # Manually 'merge' the various global options defined for both the main parser
        # and the parent parser that are shared by all subparsers:
        for dest in ("verbose", "show_traceback", "debug"):
            setattr(args, dest, getattr(args, "main_" + dest) or getattr(args, dest))
            delattr(args, "main_" + dest)

        # Read the config file and set the internal flag.
        # Do not overwrite with False if not present in config file
        if flow_config.get_config_value("show_traceback"):
            args.show_traceback = True

        if args.debug:  # Implies '-vv' and '--show-traceback'
            args.verbose = max(2, args.verbose)
            args.show_traceback = True

        # Support print_status argument alias
        if args.func == self._main_status and args.full:
            args.detailed = args.all_ops = True

        # Empty parameters argument on the command line means: show all varying parameters.
        if hasattr(args, "parameters"):
            if args.parameters is not None and len(args.parameters) == 0:
                args.parameters = self.PRINT_STATUS_ALL_VARYING_PARAMETERS

        # Set verbosity level according to the `-v` argument.
        logging.basicConfig(level=max(0, logging.WARNING - 10 * args.verbose))

        def _show_traceback_and_exit(error):
            if args.show_traceback:
                traceback.print_exception(type(error), error, error.__traceback__)
            elif isinstance(error, (UserOperationError, UserConditionError)):
                # Always show the user traceback cause.
                error = error.__cause__
                traceback.print_exception(type(error), error, error.__traceback__)
                print(
                    "Execute with '--show-traceback' or '--debug' to show the "
                    "full traceback.",
                    file=sys.stderr,
                )
            else:
                print(
                    "Execute with '--show-traceback' or '--debug' to get more "
                    "information.",
                    file=sys.stderr,
                )
            sys.exit(1)

        try:
            args.func(args)
        except NoSchedulerError as error:
            print(
                f"ERROR: {error}",
                "Consider to use the 'script' command to generate an execution script instead.",
                file=sys.stderr,
            )
            _show_traceback_and_exit(error)
        except SubmitError as error:
            print("Submission error:", error, file=sys.stderr)
            _show_traceback_and_exit(error)
        except (TimeoutError, subprocess.TimeoutExpired) as error:
            print(
                "Error: Failed to complete execution due to "
                f"timeout ({args.timeout}s).",
                file=sys.stderr,
            )
            _show_traceback_and_exit(error)
        except Jinja2TemplateNotFound as error:
            print(f"Did not find template script '{error}'.", file=sys.stderr)
            _show_traceback_and_exit(error)
        except AssertionError as error:
            if not args.show_traceback:
                print(
                    "ERROR: Encountered internal error during program execution.",
                    file=sys.stderr,
                )
            _show_traceback_and_exit(error)
        except (UserOperationError, UserConditionError) as error:
            if str(error):
                print(f"ERROR: {error}\n", file=sys.stderr)
            else:
                print(
                    "ERROR: Encountered error during program execution.\n",
                    file=sys.stderr,
                )
            _show_traceback_and_exit(error)
        except Exception as error:
            if str(error):
                print(
                    "ERROR: Encountered error during program execution: "
                    f"'{error}'\n",
                    file=sys.stderr,
                )
            else:
                print(
                    "ERROR: Encountered error during program execution.\n",
                    file=sys.stderr,
                )
            _show_traceback_and_exit(error)


def _serializer(loads, root, *args):
    root = loads(root)
    project = FlowProject.get_project(root)
    if args[-1] == "run_operations":
        operation_data = args[0]
        project._operations = loads(args[1])
        project._execute_operation(project._job_operation_from_tuple(operation_data))
    elif args[-1] == "fetch_labels":
        job = project.open_job(id=args[0])
        ignore_errors = args[1]
        project._label_functions = loads(args[2])
        return project._get_job_labels(job, ignore_errors=ignore_errors)
    elif args[-1] == "fetch_status":
        group = args[0]
        ignore_errors = args[1]
        cached_status = args[2]
        groups = loads(args[3])
        project._groups = groups
        groups_aggregate = loads(args[4])
        project._stored_aggregates = groups_aggregate
        return project._get_group_status(group, ignore_errors, cached_status)
    return None


<<<<<<< HEAD
=======
# Status-related helper functions


def _update_status(args):
    """Wrapper-function, that is probably obsolete."""
    return update_status(*args)


def _update_job_status(job, scheduler_jobs):
    """Update the status entry for job."""
    update_status(job, scheduler_jobs)


>>>>>>> 15833b8a
__all__ = [
    "FlowProject",
    "FlowOperation",
    "label",
    "staticlabel",
    "classlabel",
]<|MERGE_RESOLUTION|>--- conflicted
+++ resolved
@@ -165,11 +165,7 @@
 
     @classmethod
     def isfile(cls, filename):
-<<<<<<< HEAD
-        """True if the specified file exists for this job."""
-=======
         """True if the specified file exists for the job(s)."""
->>>>>>> 15833b8a
 
         def _isfile(*jobs):
             return all(job.isfile(filename) for job in jobs)
@@ -575,12 +571,6 @@
 
         self._preconditions = [_FlowCondition(cond) for cond in pre]
         self._postconditions = [_FlowCondition(cond) for cond in post]
-<<<<<<< HEAD
-=======
-
-    def __str__(self):
-        return "{type}(cmd='{cmd}')".format(type=type(self).__name__, cmd=self._cmd)
->>>>>>> 15833b8a
 
     def _eligible(self, jobs, ignore_conditions=IgnoreConditions.NONE):
         """Determine eligibility of jobs.
@@ -605,19 +595,11 @@
             )
         # len(self._preconditions) check for speed optimization
         met_preconditions = (
-<<<<<<< HEAD
-            (not len(self._preconditions))
-            or (ignore_conditions & IgnoreConditions.PRE)
-            or all(cond(jobs) for cond in self._preconditions)
-        )
-        if met_preconditions and len(self._postconditions):
-=======
             (len(self._preconditions) == 0)
             or (ignore_conditions & IgnoreConditions.PRE)
             or all(cond(jobs) for cond in self._preconditions)
         )
         if met_preconditions and len(self._postconditions) > 0:
->>>>>>> 15833b8a
             unmet_postconditions = (ignore_conditions & IgnoreConditions.POST) or any(
                 not cond(jobs) for cond in self._postconditions
             )
@@ -646,16 +628,9 @@
 
     def _complete(self, jobs):
         """True when all post-conditions are met."""
-<<<<<<< HEAD
-        if len(self._postconditions):
-            return all(cond(jobs) for cond in self._postconditions)
-        else:
-            return False
-=======
         if len(self._postconditions) > 0:
             return all(cond(jobs) for cond in self._postconditions)
         return False
->>>>>>> 15833b8a
 
     @deprecated(deprecated_in="0.11", removed_in="0.13", current_version=__version__)
     def complete(self, job):
@@ -1079,11 +1054,7 @@
         return set(self).isdisjoint(set(group))
 
     def _generate_id(self, jobs, operation_name=None, index=0):
-<<<<<<< HEAD
         """Generate a unique id which identifies this group and job(s)."""
-=======
-        """Return an id, which identifies this group with respect to this job."""
->>>>>>> 15833b8a
         project = jobs[0]._project
 
         # The full name is designed to be truly unique for each job-group.
@@ -1400,15 +1371,11 @@
 
             @classmethod
             def copy_from(cls, *other_funcs):
-<<<<<<< HEAD
-                """True if and only if all pre conditions of other operation(s) are met."""
-=======
                 """Copies pre-conditions from another operation.
 
                 True if and only if all pre conditions of other operation
                 function(s) are met.
                 """
->>>>>>> 15833b8a
                 return cls(
                     _create_all_metacondition(
                         cls._parent_class._collect_pre_conditions(), *other_funcs
@@ -1417,15 +1384,11 @@
 
             @classmethod
             def after(cls, *other_funcs):
-<<<<<<< HEAD
-                """True if and only if all post conditions of other operation(s) are met."""
-=======
                 """Pre-condition to run an operation after other operations.
 
                 True if and only if all post conditions of other operation
                 function(s) are met.
                 """
->>>>>>> 15833b8a
                 operation_functions = [
                     operation[1]
                     for operation in cls._parent_class._collect_operations()
@@ -1486,15 +1449,11 @@
 
             @classmethod
             def copy_from(cls, *other_funcs):
-<<<<<<< HEAD
-                """True if and only if all post conditions of other operation(s) are met."""
-=======
                 """Copies post-conditions from another operation.
 
                 True if and only if all post conditions of other operation
                 function(s) are met.
                 """
->>>>>>> 15833b8a
                 return cls(
                     _create_all_metacondition(
                         cls._parent_class._collect_post_conditions(), *other_funcs
@@ -1648,11 +1607,7 @@
 
     def _get_standard_template_context(self):
         """Return the standard templating context for run and submission scripts."""
-<<<<<<< HEAD
         context = {}
-=======
-        context = dict()
->>>>>>> 15833b8a
         context["project"] = self
         return context
 
@@ -1799,16 +1754,10 @@
                 else:
                     if condition_function._flow_tag is None:
                         raise RuntimeError(
-<<<<<<< HEAD
-                            f"Condition {cf} was not tagged. To create a graph, ensure "
-                            "each base condition has a ``__code__`` attribute or "
-                            "manually specified tag."
-=======
                             f"Condition {condition_function} was not tagged. "
                             "To create a graph, ensure each base condition "
                             "has a ``__code__`` attribute or manually "
                             "specified tag."
->>>>>>> 15833b8a
                         )
                     callbacks.add(condition_function._flow_tag)
 
@@ -1817,17 +1766,6 @@
         operations = list(self.operations.values())
         mat = [[0 for _ in range(len(operations))] for _ in range(len(operations))]
 
-<<<<<<< HEAD
-        for i, (name1, op1) in enumerate(ops):
-            for j, (name2, op2) in enumerate(ops[i:]):
-                postconds1 = unpack_conditions(to_callbacks(op1._postconditions))
-                postconds2 = unpack_conditions(to_callbacks(op2._postconditions))
-                preconds1 = unpack_conditions(to_callbacks(op1._preconditions))
-                preconds2 = unpack_conditions(to_callbacks(op2._preconditions))
-                if postconds1.intersection(preconds2):
-                    mat[i][j + i] = 1
-                elif preconds1.intersection(postconds2):
-=======
         for i, operation_i in enumerate(operations):
             for j, operation_j in enumerate(operations[i:]):
                 postconditions_i = unpack_conditions(
@@ -1845,7 +1783,6 @@
                 if postconditions_i.intersection(preconditions_j):
                     mat[i][j + i] = 1
                 elif preconditions_i.intersection(postconditions_j):
->>>>>>> 15833b8a
                     mat[j + i][i] = 1
         return mat
 
@@ -1882,11 +1819,7 @@
     # These are default aliases used within the status output.
 
     @classmethod
-<<<<<<< HEAD
-    def _alias(cls, x):
-=======
     def _alias(cls, name):
->>>>>>> 15833b8a
         """Use alias if specified."""
         try:
             return abbreviate(name, cls.ALIASES.get(name, name))
@@ -1981,7 +1914,6 @@
         yield from sorted(status_dict.items())
 
     def get_job_status(self, job, ignore_errors=False, cached_status=None):
-<<<<<<< HEAD
         """Return status information about a job.
 
         :param job:
@@ -2002,12 +1934,6 @@
             A dictionary containing job status for all jobs.
         :rtype:
             dict
-=======
-        """Get status of a job.
-
-        Returns a dict with detailed information about the status of a job or
-        an aggregate of jobs.
->>>>>>> 15833b8a
         """
         # TODO: Add support for aggregates for this method.
         result = {}
@@ -2018,11 +1944,7 @@
                     cached_status = self.document["_status"]._as_dict()
                 except KeyError:
                     cached_status = {}
-<<<<<<< HEAD
-            result["operations"] = OrderedDict(
-=======
             result["operations"] = dict(
->>>>>>> 15833b8a
                 self._get_operations_status((job,), cached_status)
             )
             result["_operations_error"] = None
@@ -2047,7 +1969,6 @@
         return result
 
     def _fetch_scheduler_status(self, jobs=None, file=None, ignore_errors=False):
-<<<<<<< HEAD
         """Update the status docs.
 
         :param jobs:
@@ -2062,9 +1983,6 @@
         :type ignore_errors:
             bool
         """
-=======
-        """Update the status docs."""
->>>>>>> 15833b8a
         if file is None:
             file = sys.stderr
         try:
@@ -2107,16 +2025,11 @@
             logger.info("Updated job status cache.")
 
     def _get_group_status(self, group_name, ignore_errors=False, cached_status=None):
-<<<<<<< HEAD
         """Return status information about a group.
 
         Status information is fetched for all jobs/aggregates associated with
         this group and returned as a dict.
 
-        :param job:
-            The signac job.
-        :type job:
-            :class:`~signac.contrib.job.Job`
         :param ignore_errors:
             Whether to ignore exceptions raised during status check.
         :type ignore_errors:
@@ -2132,9 +2045,6 @@
         :rtype:
             dict
         """
-=======
-        """Return a dict with detailed information about the status of jobs per group."""
->>>>>>> 15833b8a
         group = self._groups[group_name]
         status_dict = {}
         errors = {}
@@ -2178,11 +2088,7 @@
 
     def _get_job_labels(self, job, ignore_errors=False):
         """Return a dict with information about the labels of a job."""
-<<<<<<< HEAD
         result = {}
-=======
-        result = dict()
->>>>>>> 15833b8a
         result["job_id"] = str(job)
         try:
             result["labels"] = sorted(set(self.labels(job)))
@@ -3051,11 +2957,6 @@
 
     class _PickleError(Exception):
         """Indicates a pickling error while trying to parallelize the execution of operations."""
-<<<<<<< HEAD
-
-        pass
-=======
->>>>>>> 15833b8a
 
     @staticmethod
     def _job_operation_to_tuple(operation):
@@ -4023,11 +3924,7 @@
         )
 
     @classmethod
-<<<<<<< HEAD
-    def _add_operation_selection_arg_group(cls, parser, operations=None):
-=======
     def _add_operation_selection_arg_group(cls, parser):
->>>>>>> 15833b8a
         """Add argument group to parser for job-operation selection."""
         selection_group = parser.add_argument_group(
             "job-operation selection",
@@ -4433,11 +4330,7 @@
 
     @classmethod
     def _collect_operations(cls):
-<<<<<<< HEAD
-        """Collect all operations that were add via decorator."""
-=======
         """Collect all operations added with the ``@FlowProject.operation`` decorator."""
->>>>>>> 15833b8a
         operations = []
         for parent_class in cls.__mro__:
             operations.extend(getattr(parent_class, "_OPERATION_FUNCTIONS", []))
@@ -4454,20 +4347,12 @@
 
     @classmethod
     def _collect_pre_conditions(cls):
-<<<<<<< HEAD
-        """Collect all pre-conditions that were added via decorator."""
-=======
         """Collect all pre-conditions added with the ``@FlowProject.pre`` decorator."""
->>>>>>> 15833b8a
         return cls._collect_conditions("_OPERATION_PRE_CONDITIONS")
 
     @classmethod
     def _collect_post_conditions(cls):
-<<<<<<< HEAD
-        """Collect all post-conditions that were added via decorator."""
-=======
         """Collect all post-conditions added with the ``@FlowProject.post`` decorator."""
->>>>>>> 15833b8a
         return cls._collect_conditions("_OPERATION_POST_CONDITIONS")
 
     def _register_operations(self):
@@ -4568,13 +4453,9 @@
 
             # For singleton groups add directives
             directives = getattr(func, "_flow_directives", {})
-<<<<<<< HEAD
-            self._groups[op_name].operation_directives[op_name] = directives
-=======
             self._groups[operation_name].operation_directives[
                 operation_name
             ] = directives
->>>>>>> 15833b8a
 
     @property
     def operations(self):
@@ -4692,15 +4573,9 @@
 
     def _main_next(self, args):
         """Determine the jobs that are eligible for a specific operation."""
-<<<<<<< HEAD
-        for op in self._next_operations():
-            if args.name in op.name:
-                print(get_aggregate_id(op._jobs))
-=======
         for operation in self._next_operations():
             if args.name in operation.name:
                 print(get_aggregate_id(operation._jobs))
->>>>>>> 15833b8a
 
     def _main_run(self, args):
         """Run all (or select) job operations."""
@@ -4797,11 +4672,7 @@
                 operation_function(*aggregate)
 
     def _select_jobs_from_args(self, args):
-<<<<<<< HEAD
-        """Select jobs with the given command line arguments (--job-id, --filter, --doc-filter)."""
-=======
         """Select jobs with the given command line arguments ('-j/-f/--doc-filter/--jobid')."""
->>>>>>> 15833b8a
         if (
             not args.func == self._main_exec
             and args.job_id
@@ -5173,22 +5044,6 @@
     return None
 
 
-<<<<<<< HEAD
-=======
-# Status-related helper functions
-
-
-def _update_status(args):
-    """Wrapper-function, that is probably obsolete."""
-    return update_status(*args)
-
-
-def _update_job_status(job, scheduler_jobs):
-    """Update the status entry for job."""
-    update_status(job, scheduler_jobs)
-
-
->>>>>>> 15833b8a
 __all__ = [
     "FlowProject",
     "FlowOperation",
