# Copyright (c) 2019 The Regents of the University of Michigan
# All rights reserved.
# This software is licensed under the BSD 3-Clause License.
"""Workflow definition with the FlowProject.

The FlowProject is a signac Project that allows the user to define a workflow.
"""
import argparse
import contextlib
import functools
import inspect
import json
import logging
import multiprocessing
import os
import random
import re
import subprocess
import sys
import threading
import time
import traceback
from collections import Counter, defaultdict
from copy import deepcopy
from enum import IntFlag
from hashlib import md5, sha1
from itertools import chain, count, groupby, islice
from multiprocessing import Event, Pool, TimeoutError, cpu_count
from multiprocessing.pool import ThreadPool

import cloudpickle
import jinja2
import signac
from deprecation import deprecated
from jinja2 import TemplateNotFound as Jinja2TemplateNotFound
from signac.contrib.filterparse import parse_filter_arg
from tqdm.auto import tqdm

from .aggregates import _AggregateStore, aggregator, get_aggregate_id
from .environment import get_environment
from .errors import (
    ConfigKeyError,
    NoSchedulerError,
    SubmitError,
    TemplateError,
    UserConditionError,
    UserOperationError,
)
from .labels import _is_label_func, classlabel, label, staticlabel
from .render_status import _render_status
from .scheduling.base import ClusterJob, JobStatus
from .util import config as flow_config
from .util import template_filters
from .util.misc import (
    TrackGetItemDict,
    _bidict,
    _cached_partial,
    _get_parallel_executor,
    _positive_int,
    _to_hashable,
    add_cwd_to_environment_pythonpath,
    roundrobin,
    switch_to_directory,
)
from .util.translate import abbreviate, shorten
from .version import __version__

logger = logging.getLogger(__name__)


# The TEMPLATE_HELP can be shown with the --template-help option available to all
# command line subcommands that use the templating system.
TEMPLATE_HELP = """Execution and submission scripts are generated with the jinja2 template files.
Standard files are shipped with the package, but maybe replaced or extended with
custom templates provided within a project.
The default template directory can be configured with the 'template_dir' configuration
variable, for example in the project configuration file. The current template directory is:
{template_dir}

All template variables can be placed within a template using the standard jinja2
syntax, e.g., the project root directory can be written as: {{{{ project.root_directory() }}}}.
The available template variables are:
{template_vars}

Filter functions can be used to format template variables in a specific way.
For example: {{{{ project.get_id() | capitalize }}}}.

The available filters are:
{filters}"""

_FMT_SCHEDULER_STATUS = {
    JobStatus.unknown: "U",
    JobStatus.registered: "R",
    JobStatus.inactive: "I",
    JobStatus.submitted: "S",
    JobStatus.held: "H",
    JobStatus.queued: "Q",
    JobStatus.active: "A",
    JobStatus.error: "E",
    JobStatus.placeholder: " ",
}


class IgnoreConditions(IntFlag):
    """Flags that determine which conditions are used to determine job eligibility."""

    # The __invert__ operator must be defined since IntFlag simply performs an
    # integer bitwise not on the underlying enum value, which is problematic in
    # two's-complement arithmetic. What we want is to only flip valid bits.

    def __invert__(self):
        # Compute the largest number of bits used to represent one of the flags
        # so that we can XOR the appropriate number.
        max_bits = len(bin(max([elem.value for elem in type(self)]))) - 2
        return self.__class__((2 ** max_bits - 1) ^ self._value_)

    NONE = 0
    """Check all conditions."""

    PRE = 1
    """Ignore preconditions."""

    POST = 2
    """Ignore postconditions."""

    ALL = PRE | POST
    """Ignore all conditions."""

    def __str__(self):
        return {
            IgnoreConditions.PRE: "pre",
            IgnoreConditions.POST: "post",
            IgnoreConditions.ALL: "all",
            IgnoreConditions.NONE: "none",
        }[self]


class _IgnoreConditionsConversion(argparse.Action):
    def __init__(self, option_strings, dest, nargs=None, **kwargs):
        if nargs is not None:
            raise ValueError("nargs not allowed")
        super().__init__(option_strings, dest, **kwargs)

    def __call__(self, parser, namespace, values, option_string=None):
        setattr(namespace, self.dest, getattr(IgnoreConditions, values.upper()))


class _condition:
    # This counter should be incremented each time a "never" condition
    # is created, and the value should be used as the tag for that
    # condition to ensure that no pair of "never" conditions
    # are found to be equal by the graph detection algorithm.
    current_arbitrary_tag = 0

    def __init__(self, condition, tag=None):
        """Add tag to differentiate built-in conditions during graph detection."""
        if tag is None:
            try:
                tag = condition.__code__.co_code
            except AttributeError:
                logger.warning(f"Condition {condition} could not autogenerate tag.")
        condition._flow_tag = tag
        self.condition = condition

    @classmethod
    def isfile(cls, filename):
        """Determine if the specified file exists for the job(s)."""

        def _isfile(*jobs):
            return all(job.isfile(filename) for job in jobs)

        return cls(_isfile, "isfile_" + filename)

    @classmethod
    def true(cls, key):
        """Evaluate if a document key is True for the job(s).

        Returns True if the specified key is present in the job document(s) and
        evaluates to True.
        """

        def _document(*jobs):
            return all(job.document.get(key, False) for job in jobs)

        return cls(_document, "true_" + key)

    @classmethod
    def false(cls, key):
        """Evaluate if a document key is False for the job(s).

        Returns True if the specified key is present in the job document(s) and
        evaluates to False.
        """

        def _no_document(*jobs):
            return all(not job.document.get(key, False) for job in jobs)

        return cls(_no_document, "false_" + key)

    @classmethod
    def never(cls, func):
        """Return False."""
        cls.current_arbitrary_tag += 1
        return cls(lambda _: False, str(cls.current_arbitrary_tag))(func)

    @classmethod
    def not_(cls, condition):
        """Return ``not condition(*jobs)`` for the provided condition function."""

        def _not(*jobs):
            return not condition(*jobs)

        return cls(_not, b"not_" + condition.__code__.co_code)


def _create_all_metacondition(condition_dict, *other_funcs):
    """Generate metacondition requiring all provided conditions to be true.

    This function generates an aggregate metaconditions that requires *all*
    provided conditions to be met. The resulting metacondition is constructed
    with appropriate information for graph detection.
    """
    condition_list = [c for f in other_funcs for c in condition_dict[f]]

    def _flow_metacondition(*jobs):
        return all(c(*jobs) for c in condition_list)

    _flow_metacondition._composed_of = condition_list
    return _flow_metacondition


def _make_bundles(operations, size=None):
    """Slice an iterable of operations into equally sized bundles.

    This utility function splits an iterable of operations into equally sized
    bundles. The final bundle may be smaller than the specified size.

    Parameters
    ----------
    operations : iterable
        Iterable of operations.
    size : int
        Size of bundles. (Default value = None)

    Yields
    ------
    list
        Bundles of operations with specified size.

    """
    if size == 0:
        size = None
    operations = iter(operations)
    while True:
        bundle = list(islice(operations, size))
        if bundle:
            yield bundle
        else:
            break


class _AggregatesCursor:
    """Utility class to iterate over aggregates stored in a FlowProject.

    Parameters
    ----------
    project : :class:`~.FlowProject`
        A FlowProject whose jobs are aggregated.
    filter : dict
        A mapping of key-value pairs that all indexed job state points are
        compared against (Default value = None).
    doc_filter : dict
        A mapping of key-value pairs that all indexed job documents are
        compared against (Default value = None).

    """

    def __init__(self, project, filter=None, doc_filter=None):
        self._project = project
        self._filter = filter
        self._doc_filter = doc_filter
        # If no filter or doc_filter is provided by the user, then select every
        # aggregate present in the FlowProject. If filter or doc_filter are provided,
        # then use the jobs returned via JobsCursor instance.
        if filter is None and doc_filter is None:
            self._cursor = project._group_to_aggregate_store.inverse.keys()
        else:
            self._cursor = project.find_jobs(filter, doc_filter)

    def __eq__(self, other):
        # Cursors cannot compare equal if one is over aggregates and the other
        # is over jobs.
        if not (
            isinstance(other, type(self))
            and isinstance(other._cursor, type(self._cursor))
        ):
            return NotImplemented
        return self._cursor == other._cursor

    def __contains__(self, aggregate):
        if self._filter is None and self._doc_filter is None:
            aggregate_id = get_aggregate_id(aggregate)
            return any(
                aggregate_id in aggregate_store for aggregate_store in self._cursor
            )
        else:
            return aggregate[0] in self._cursor

    def __len__(self):
        if self._filter is None and self._doc_filter is None:
            # Return number of unique aggregates present in the project
            return sum(len(aggregate_store) for aggregate_store in self._cursor)
        else:
            return len(self._cursor)

    def __iter__(self):
        if self._filter is None and self._doc_filter is None:
            for aggregate_store in self._cursor:
                yield from aggregate_store.values()
        else:
            for job in self._cursor:
                yield (job,)


class _JobOperation:
    """Class containing execution information for one group and one job.

    The execution or submission of a :class:`~.FlowGroup` uses a passed-in command
    which can either be a string or function with no arguments that returns a shell
    executable command. The shell executable command won't be used if it is
    determined that the group can be executed without forking.

    .. note::

        This class is used by the :class:`~.FlowGroup` class for the execution and
        submission process and should not be instantiated by users themselves.

    Parameters
    ----------
    id : str
        The id of this _JobOperation instance. The id should be unique.
    name : str
        The name of the _JobOperation.
    jobs : tuple of :class:`~signac.contrib.job.Job`
        The jobs associated with this operation.
    cmd : callable or str
        The command that executes this operation. Can be a callable that when
        evaluated returns a string.
    directives : dict
        A `dict` object of additional parameters that provide instructions on
        how to execute this operation, e.g., specifically required resources.
    user_directives : set
        Keys in ``directives`` that correspond to user-specified directives
        that are not part of the environment's standard directives.
    """

    def __init__(self, id, name, jobs, cmd, directives, user_directives):
        self._id = id
        self.name = name
        self._jobs = jobs
        if not (callable(cmd) or isinstance(cmd, str)):
            raise ValueError("cmd must be a callable or string.")
        self._cmd = cmd

        # We use a special dictionary that tracks all keys that have been
        # evaluated by the template engine and compare them to those explicitly
        # set by the user. See also comment below.
        self.directives = TrackGetItemDict(directives)

        # Keys which were explicitly set by the user, but are not evaluated by
        # the template engine are cause for concern and might hint at a bug in
        # the template script or ill-defined directives. We are therefore
        # keeping track of all keys set by the user and check whether they have
        # been evaluated by the template script engine later.
        self.directives._keys_set_by_user = user_directives

    def __str__(self):
        aggregate_id = get_aggregate_id(self._jobs)
        return f"{self.name}({aggregate_id})"

    def __repr__(self):
        return "{type}(name='{name}', jobs='{jobs}', cmd={cmd}, directives={directives})".format(
            type=type(self).__name__,
            name=self.name,
            jobs="(" + ", ".join(map(repr, self._jobs)) + ")",
            cmd=repr(self.cmd),
            directives=self.directives,
        )

    def __hash__(self):
        return hash(self.id)

    def __eq__(self, other):
        return self.id == other.id

    @property
    def id(self):
        return self._id

    @property
    def cmd(self):
        if callable(self._cmd):
            # We allow cmd to be 'lazy' or an unevaluated function because
            # in cases where a user uses the Python API without specifying
            # a project entrypoint, running many operations is still valid.
            # If we need to fork this will fail to generate a command and
            # error, but not until then. If we don't fork then nothing errors,
            # and the user gets the expected result.
            return self._cmd()
        return self._cmd


class _SubmissionJobOperation(_JobOperation):
    r"""Class containing submission information for one group and one job.

    This class extends :class:`_JobOperation` to include a set of groups
    that will be executed via the "run" command. These groups are known at
    submission time.

    Parameters
    ----------
    \*args
        Passed to the constructor of :class:`_JobOperation`.
    eligible_operations : list
        A list of :class:`_JobOperation` that will be executed when this
        submitted job is executed.
    operations_with_unmet_preconditions : list
        A list of :class:`_JobOperation` that will not be executed in the
        first pass of :meth:`FlowProject.run` due to unmet preconditions. These
        operations may be executed in subsequent iterations of the run loop.
    operations_with_met_postconditions : list
        A list of :class:`_JobOperation` that will not be executed in the
        first pass of :meth:`FlowProject.run` because all postconditions are
        met. These operations may be executed in subsequent iterations of the
        run loop.
    \*\*kwargs
        Passed to the constructor of :class:`_JobOperation`.

    """

    def __init__(
        self,
        *args,
        eligible_operations=None,
        operations_with_unmet_preconditions=None,
        operations_with_met_postconditions=None,
        **kwargs,
    ):
        super().__init__(*args, **kwargs)

        if eligible_operations is None:
            eligible_operations = []
        self.eligible_operations = eligible_operations

        if operations_with_unmet_preconditions is None:
            operations_with_unmet_preconditions = []
        self.operations_with_unmet_preconditions = operations_with_unmet_preconditions

        if operations_with_met_postconditions is None:
            operations_with_met_postconditions = []
        self.operations_with_met_postconditions = operations_with_met_postconditions


class _FlowCondition:
    """A _FlowCondition represents a condition as a function of a signac job.

    The ``__call__()`` method of a _FlowCondition object may return either True
    or False, representing whether the condition is met or not.  This can be
    used to build a graph of conditions and operations.

    Parameters
    ----------
    callback : callable
        A callable with one positional argument (the job).

    """

    def __init__(self, callback):
        self._callback = callback

    def __call__(self, jobs):
        try:
            return self._callback(*jobs)
        except Exception as error:
            assert len(jobs) == 1
            raise UserConditionError(
                "An exception was raised while evaluating the condition {name} "
                "for job {jobs}.".format(
                    name=self._callback.__name__, jobs=", ".join(map(str, jobs))
                )
            ) from error

    def __hash__(self):
        return hash(self._callback)

    def __eq__(self, other):
        return self._callback == other._callback


class BaseFlowOperation:
    """A :class:`~.BaseFlowOperation` represents a data space operation acting on any job.

    Every :class:`~.BaseFlowOperation` is associated with a specific command.

    Preconditions (pre) and postconditions (post) can be used to trigger an
    operation only when certain conditions are met. Conditions are unary
    callables, which expect an instance of job as their first and only
    positional argument and return either True or False.

    An operation is considered "eligible" for execution when all preconditions
    are met and when at least one of the postconditions is not met.
    Preconditions are always met when the list of preconditions is empty.
    Postconditions are never met when the list of postconditions is empty.

    .. note::
        This class should not be instantiated directly.

    Parameters
    ----------
    pre : sequence of callables
        List of preconditions.
    post : sequence of callables
        List of postconditions.

    """

    def __init__(self, pre=None, post=None):
        if pre is None:
            pre = []
        if post is None:
            post = []

        self._preconditions = [_FlowCondition(cond) for cond in pre]
        self._postconditions = [_FlowCondition(cond) for cond in post]

    def _eligible(self, aggregate, ignore_conditions=IgnoreConditions.NONE):
        """Determine eligibility of an aggregate.

        An aggregate is eligible when all preconditions are true and at least
        one postcondition is false, or corresponding conditions are ignored.

        Parameters
        ----------
        aggregate : tuple of :class:`~signac.contrib.job.Job`
            The aggregate of signac jobs.
        ignore_conditions : :class:`~.IgnoreConditions`
            Specify if preconditions and/or postconditions are to be ignored
            when determining eligibility. The default is
            :class:`IgnoreConditions.NONE`.

        Returns
        -------
        bool
            Whether the aggregate is eligible.

        """
        if not isinstance(ignore_conditions, IgnoreConditions):
            raise ValueError(
                "The ignore_conditions argument of FlowProject.run() "
                "must be a member of class IgnoreConditions."
            )
        # len(self._preconditions) check for speed optimization
        met_preconditions = (
            (len(self._preconditions) == 0)
            or (ignore_conditions & IgnoreConditions.PRE)
            or all(cond(aggregate) for cond in self._preconditions)
        )
        if met_preconditions and len(self._postconditions) > 0:
            unmet_postconditions = (ignore_conditions & IgnoreConditions.POST) or any(
                not cond(aggregate) for cond in self._postconditions
            )
        else:
            unmet_postconditions = True
        return met_preconditions and unmet_postconditions

    def _complete(self, jobs):
        """Check if all postconditions are met."""
        if len(self._postconditions) > 0:
            return all(cond(jobs) for cond in self._postconditions)
        return False


class FlowCmdOperation(BaseFlowOperation):
    """An operation that executes a shell command.

    When an operation has the ``@cmd`` directive specified, it is
    instantiated as a :class:`~.FlowCmdOperation`. The operation should be a
    function of one or more positional arguments that are instances of
    :class:`~signac.contrib.job.Job`. The command (cmd) may either be a
    callable that expects one or more instances of
    :class:`~signac.contrib.job.Job` as positional arguments and returns a
    string containing valid shell commands, or the string of commands itself.
    In either case, the resulting string may contain any attributes of the
    job (or jobs) placed in curly braces, which will then be substituted by
    Python string formatting.

    .. note::
        This class should not be instantiated directly.

    Parameters
    ----------
    cmd : str or callable
        The command to execute the operation. Callable values will be
        provided one or more positional arguments (``*jobs``) that are
        instances of :class:`~signac.contrib.job.Job`. String values will be
        formatted with ``cmd.format(jobs=jobs)`` where ``jobs`` is a tuple of
        :class:`~signac.contrib.job.Job`, or ``cmd.format(jobs=jobs,
        job=job)`` if only one job is provided.
    pre : sequence of callables
        List of preconditions.
    post : sequence of callables
        List of postconditions.

    """

    def __init__(self, cmd, pre=None, post=None):
        super().__init__(pre=pre, post=post)
        self._cmd = cmd

    def __str__(self):
        return f"{type(self).__name__}(cmd='{self._cmd}')"

    def __call__(self, *jobs):
        """Return the command formatted with the supplied job(s)."""
        cmd = self._cmd(*jobs) if callable(self._cmd) else self._cmd
        format_arguments = {"jobs": jobs}
        if len(jobs) == 1:
            format_arguments["job"] = jobs[0]
        return cmd.format(**format_arguments)


class FlowOperation(BaseFlowOperation):
    """An operation that executes a Python function.

    All operations without the ``@cmd`` directive use this class. The
    callable ``op_func`` should be a function of one or more instances of
    :class:`~signac.contrib.job.Job`.

    .. note::
        This class should not be instantiated directly.

    Parameters
    ----------
    op_func : callable
        A callable function of ``*jobs``.
    pre : sequence of callables
        List of preconditions.
    post : sequence of callables
        List of postconditions.

    """

    def __init__(self, op_func, pre=None, post=None):
        super().__init__(pre=pre, post=post)
        self._op_func = op_func

    def __str__(self):
        """Return string representing operation."""
        return f"{type(self).__name__}(op_func='{self._op_func}')"

    def __call__(self, *jobs):
        r"""Call the operation on the provided jobs.

        Parameters
        ----------
        \*jobs : One or more instances of :class:`~signac.contrib.job.Job`.
            The jobs passed to the operation.

        Returns
        -------
        object
            The result of the operation function.

        """
        return self._op_func(*jobs)


class FlowGroupEntry:
    """A FlowGroupEntry registers operations for inclusion into a :class:`FlowGroup`.

    Application developers should not directly instantiate this class, but
    use :meth:`~.FlowProject.make_group` instead.

    Operation functions can be marked for inclusion into a :class:`FlowGroup`
    by decorating the functions with a corresponding :class:`FlowGroupEntry`.
    If the operation requires specific directives, :meth:`~.with_directives`
    accepts keyword arguments that are mapped to directives and returns a
    decorator that can be applied to the operation to mark it for inclusion in
    the group and indicate that it should be executed using the specified
    directives. This overrides the default directives specified by
    :meth:`flow.directives`.

    Parameters
    ----------
    name : str
        The name of the :class:`FlowGroup` to be created.
    options : str
        The :meth:`FlowProject.run` options to pass when submitting the group.
        These will be included in all submissions. Submissions use run
        commands to execute.
    group_aggregator : :class:`~.aggregator`
        aggregator object associated with the :class:`FlowGroup` (Default value = None).
    """

    def __init__(self, name, options="", group_aggregator=None):
        self.name = name
        self.options = options
        # We register aggregators associated with operation functions in
        # `_register_groups` and we do not set the aggregator explicitly.
        # We delay setting the aggregator because we do not restrict the
        # decorator placement in terms of `@FlowGroupEntry`, `@aggregator`, or
        # `@operation`.
        self.group_aggregator = group_aggregator

    def __call__(self, func):
        """Add the function into the group's operations.

        This call operator allows the class to be used as a decorator.

        Parameters
        ----------
        func : callable
            The function to decorate.

        Returns
        -------
        callable
            The decorated function.

        """
        if hasattr(func, "_flow_groups"):
            if self.name in func._flow_groups:
                raise ValueError(
                    f"Cannot register existing name {func} with group {self.name}"
                )
            func._flow_groups.append(self.name)
        else:
            func._flow_groups = [self.name]
        return func

    def _set_directives(self, func, directives):
        if hasattr(func, "_flow_group_operation_directives"):
            if self.name in func._flow_group_operation_directives:
                raise ValueError(
                    f"Cannot set directives because directives already exist "
                    f"for {func} in group {self.name}"
                )
            func._flow_group_operation_directives[self.name] = directives
        else:
            func._flow_group_operation_directives = {self.name: directives}

    def with_directives(self, directives):
        """Return a decorator that sets group specific directives to the operation.

        Parameters
        ----------
        directives : dict
            Directives to use for resource requests and running the operation
            through the group.

        Returns
        -------
        function
            A decorator which registers the function into the group with
            specified directives.

        """

        def decorator(func):
            self._set_directives(func, directives)
            return self(func)

        return decorator


class FlowGroup:
    """A :class:`~.FlowGroup` represents a subset of a workflow for a project.

    A :class:`FlowGroup` is associated with one or more instances of
    :class:`~.BaseFlowOperation`.

    Examples
    --------
    In the example below, the directives will be ``{'nranks': 4}`` for op1 and
    ``{'nranks': 2, 'executable': 'python3'}`` for op2.

    .. code-block:: python

        group = FlowProject.make_group(name='example_group')

        @group.with_directives({"nranks": 4})
        @FlowProject.operation.with_directives({"nranks": 2, "executable": "python3"})
        def op1(job):
            pass

        @group
        @FlowProject.operation.with_directives({"nranks": 2, "executable": "python3"})
        def op2(job):
            pass

    Parameters
    ----------
    name : str
        The name of the group to be used when calling from the command line.
    operations : dict
        A dictionary of operations where the keys are operation names and
        each value is a :class:`~.BaseFlowOperation`.
    operation_directives : dict
        A dictionary of additional parameters that provide instructions on how
        to execute a particular operation, e.g., specifically required
        resources. Operation names are keys and the dictionaries of directives
        are values. If an operation does not have directives specified, then
        the directives of the singleton group containing that operation are
        used. To prevent this, set the directives to an empty dictionary for
        that operation.
    options : str
        A string of options to append to the output of the object's call method.
        This allows options like ``--num_passes`` to be given to a group.

    """

    MAX_LEN_ID = 100

    def __init__(self, name, operations=None, operation_directives=None, options=""):
        self.name = name
        self.options = options
        # Requires Python >=3.6: dict must be ordered to ensure consistent
        # pretend submission output for templates.
        self.operations = {} if operations is None else dict(operations)
        if operation_directives is None:
            self.operation_directives = {}
        else:
            self.operation_directives = operation_directives

    def _set_entrypoint_item(self, entrypoint, directives, key, default, jobs):
        """Set a value (executable, path) for entrypoint in command.

        Order of priority is the operation directives specified and
        then the project specified value.
        """
        entrypoint[key] = directives.get(key, entrypoint.get(key, default))
        if callable(entrypoint[key]):
            entrypoint[key] = entrypoint[key](*jobs)

    def _determine_entrypoint(self, entrypoint, directives, jobs):
        """Get the entrypoint for creating a _JobOperation.

        If path cannot be determined, then raise a RuntimeError since we do not
        know where to point to.
        """
        entrypoint = entrypoint.copy()
        self._set_entrypoint_item(
            entrypoint, directives, "executable", sys.executable, jobs
        )

        # If a path is not provided, default to the path to the file where the
        # FlowProject (subclass) is defined.
        # We are assuming that all the jobs belong to the same project
        default_path = inspect.getfile(jobs[0]._project.__class__)
        self._set_entrypoint_item(entrypoint, directives, "path", default_path, jobs)
        return "{} {}".format(entrypoint["executable"], entrypoint["path"]).lstrip()

    def _resolve_directives(self, name, defaults, env):
        all_directives = env._get_default_directives()
        if name in self.operation_directives:
            all_directives.update(self.operation_directives[name])
        else:
            all_directives.update(defaults.get(name, {}))
        return all_directives

    def _submit_cmd(self, entrypoint, ignore_conditions, jobs=None):
        entrypoint = self._determine_entrypoint(entrypoint, {}, jobs)
        cmd = f"{entrypoint} run -o {self.name}"
        cmd = cmd if jobs is None else cmd + f" -j {get_aggregate_id(jobs)}"
        cmd = cmd if self.options is None else cmd + " " + self.options
        if ignore_conditions != IgnoreConditions.NONE:
            return cmd.strip() + " --ignore-conditions=" + str(ignore_conditions)
        return cmd.strip()

    def _run_cmd(self, entrypoint, operation_name, operation, directives, jobs):
        if isinstance(operation, FlowCmdOperation):
            return operation(*jobs).lstrip()
        entrypoint = self._determine_entrypoint(entrypoint, directives, jobs)
        return f"{entrypoint} exec {operation_name} {get_aggregate_id(jobs)}".lstrip()

    def __iter__(self):
        yield from self.operations.values()

    def __repr__(self):
        return (
            "{type}(name='{name}', operations='{operations}', "
            "operation_directives={directives}, options='{options}')".format(
                type=type(self).__name__,
                name=self.name,
                operations=" ".join(list(self.operations)),
                directives=self.operation_directives,
                options=self.options,
            )
        )

    def _eligible(self, aggregate, ignore_conditions=IgnoreConditions.NONE):
        """Determine if at least one operation is eligible.

        A :class:`~.FlowGroup` is eligible for execution if at least one of
        its associated operations is eligible.

        Parameters
        ----------
        aggregate : tuple of :class:`~signac.contrib.job.Job`
            The aggregate of signac jobs.
        ignore_conditions : :class:`~.IgnoreConditions`
            Specify if preconditions and/or postconditions are to be ignored
            while checking eligibility. The default is
            :class:`IgnoreConditions.NONE`.

        Returns
        -------
        bool
            Whether the group is eligible.

        """
        return any(op._eligible(aggregate, ignore_conditions) for op in self)

    def _complete(self, jobs):
        """Check if postconditions are met for all operations in the group.

        Parameters
        ----------
        jobs : tuple
            The signac job handles.

        Returns
        -------
        bool
            Whether the group is complete (all contained operations are
            complete).

        """
        return all(op._complete(jobs) for op in self)

    def add_operation(self, name, operation, directives=None):
        """Add an operation to the :class:`~.FlowGroup`.

        Parameters
        ----------
        name : str
            The name of the operation.
        operation : :class:`~.BaseFlowOperation`
            The workflow operation to add to the :class:`~.FlowGroup`.
        directives : dict
            The operation specific directives. (Default value = None)

        """
        self.operations[name] = operation
        if directives is not None:
            self.operation_directives[name] = directives

    def isdisjoint(self, group):
        """Return whether two groups are disjoint.

        Groups are disjoint if they do not share any common operations.

        Parameters
        ----------
        group : :class:`~.FlowGroup`
            The other :class:`~.FlowGroup` to compare to.

        Returns
        -------
        bool
            Returns ``True`` if ``group`` and ``self`` share no operations,
            otherwise returns ``False``.

        """
        return set(self).isdisjoint(set(group))

    def _generate_id(self, aggregate, operation_name=None):
        """Generate a unique id which identifies this group and job(s).

        The generated value is used to identify interactions with the
        scheduler.

        Parameters
        ----------
        aggregate : tuple of :class:`signac.contrib.job.Job`
            The aggregate of signac jobs.
        operation_name : str
            Operation name defining the unique id. (Default value = None)

        Returns
        -------
        str
            The unique id.

        """
        project = aggregate[0]._project

        # The full name is designed to be truly unique for each job-group.
        if operation_name is None:
            op_string = "".join(sorted(list(self.operations)))
        else:
            op_string = operation_name

        root_directory = project.root_directory()
        aggregate_id = get_aggregate_id(aggregate)
        full_name = f"{root_directory}%{aggregate_id}%{op_string}"
        # The job_op_id is a hash computed from the unique full name.
        job_op_id = md5(full_name.encode("utf-8")).hexdigest()

        # The actual job id is then constructed from a readable part and the
        # job_op_id, ensuring that the job-op is still somewhat identifiable,
        # but guaranteed to be unique. The readable name is based on the
        # project id, aggregate id, and operation name. All names and the id
        # itself are restricted in length to guarantee that the id does not get
        # too long.
        max_len = self.MAX_LEN_ID - len(job_op_id)
        if max_len < len(job_op_id):
            raise ValueError(f"Value for MAX_LEN_ID is too small ({self.MAX_LEN_ID}).")

        separator = getattr(project._environment, "JOB_ID_SEPARATOR", "/")
        readable_name = "{project}{sep}{aggregate_id}{sep}{op_string}{sep}".format(
            sep=separator,
            project=str(project)[:12],
            aggregate_id=aggregate_id,
            op_string=op_string[:12],
        )[:max_len]

        # By appending the unique job_op_id, we ensure that each id is truly unique.
        return readable_name + job_op_id

    def _create_submission_job_operation(
        self,
        entrypoint,
        default_directives,
        jobs,
        ignore_conditions_on_execution=IgnoreConditions.NONE,
    ):
        """Create a _JobOperation object from the :class:`~.FlowGroup`.

        Creates a _JobOperation for use in submitting and scripting.

        Parameters
        ----------
        entrypoint : dict
            The path and executable, if applicable, to point to for execution.
        default_directives : dict
            The default directives to use for the operations. This is to allow
            for user specified groups to 'inherit' directives from
            ``default_directives``. If no defaults are desired, the argument
            can be set to an empty dictionary. This must be done explicitly,
            however.
        jobs : tuple of :class:`~signac.contrib.job.Job`
            The jobs that the :class:`~._JobOperation` is based on.
        ignore_conditions_on_execution : :class:`~.IgnoreConditions`
            Specify if preconditions and/or postconditions are to be ignored
            while checking eligibility during execution (after submission). The
            default is :class:`IgnoreConditions.NONE`.

        Returns
        -------
        :class:`~._SubmissionJobOperation`
            Returns a :class:`~._SubmissionJobOperation` for submitting the
            group. The :class:`~._JobOperation` will have directives that have
            been collected appropriately from its contained operations.

        """
        unevaluated_cmd = _cached_partial(
            self._submit_cmd,
            entrypoint=entrypoint,
            jobs=jobs,
            ignore_conditions=ignore_conditions_on_execution,
        )

        def _get_run_ops(ignore_ops, additional_ignores_flag):
            """Get all runnable operations.

            Returns operations that match the combination of the conditions
            required by ``_create_submission_job_operation`` and the ignored
            flags, and remove operations in the ``ignore_ops`` list.

            Parameters
            ----------
            ignore_ops : iterable
                Operations to ignore.
            additional_ignores_flag : :class:`~.IgnoreConditions`
                An additional set of ignore flags combined with the ignore
                flags used for execution.

            Returns
            -------
            list of :class:`_JobOperation`
                Runnable operations.

            """
            ignore_ops = set(ignore_ops)
            return [
                op
                for op in self._create_run_job_operations(
                    entrypoint=entrypoint,
                    default_directives=default_directives,
                    jobs=jobs,
                    ignore_conditions=ignore_conditions_on_execution
                    | additional_ignores_flag,
                )
                if op not in ignore_ops
            ]

        submission_directives = self._get_submission_directives(
            default_directives, jobs
        )
        eligible_operations = _get_run_ops([], IgnoreConditions.NONE)
        operations_with_unmet_preconditions = _get_run_ops(
            eligible_operations, IgnoreConditions.PRE
        )
        operations_with_met_postconditions = _get_run_ops(
            eligible_operations, IgnoreConditions.POST
        )

        submission_job_operation = _SubmissionJobOperation(
            self._generate_id(jobs),
            self.name,
            jobs,
            cmd=unevaluated_cmd,
            directives=dict(submission_directives),
            user_directives=set(submission_directives.user_keys),
            eligible_operations=eligible_operations,
            operations_with_unmet_preconditions=operations_with_unmet_preconditions,
            operations_with_met_postconditions=operations_with_met_postconditions,
        )
        return submission_job_operation

    def _create_run_job_operations(
        self,
        entrypoint,
        default_directives,
        jobs,
        ignore_conditions=IgnoreConditions.NONE,
    ):
        """Create _JobOperation object(s) from the :class:`~.FlowGroup`.

        Yields a _JobOperation for each contained operation given proper
        conditions are met.

        Parameters
        ----------
        entrypoint : dict
            The path and executable, if applicable, to point to for execution.
        default_directives : dict
            The default directives to use for the operations. This is to allow
            for user-specified groups to inherit directives from
            ``default_directives``. If no defaults are desired, the argument
            must be explicitly set to an empty dictionary.
        jobs : tuple of :class:`~signac.contrib.job.Job`
            The jobs that the :class:`~._JobOperation` is based on.
        ignore_conditions : :class:`~.IgnoreConditions`
            Specify if preconditions and/or postconditions are to be ignored
            when determining eligibility check. The default is
            :class:`IgnoreConditions.NONE`.

        Returns
        -------
        Iterator[_JobOperation]
            Iterator of eligible instances of :class:`~._JobOperation`.

        """
        # Assuming all the jobs belong to the same FlowProject
        env = jobs[0]._project._environment
        for operation_name, operation in self.operations.items():
            if operation._eligible(jobs, ignore_conditions):
                directives = self._resolve_directives(
                    operation_name, default_directives, env
                )
                directives.evaluate(jobs)
                # Return an unevaluated command to make evaluation lazy and
                # reduce side effects in callable FlowCmdOperations.
                unevaluated_cmd = _cached_partial(
                    self._run_cmd,
                    entrypoint=entrypoint,
                    operation_name=operation_name,
                    operation=operation,
                    directives=directives,
                    jobs=jobs,
                )
                job_op = _JobOperation(
                    self._generate_id(jobs, operation_name),
                    operation_name,
                    jobs,
                    cmd=unevaluated_cmd,
                    directives=dict(directives),
                    user_directives=set(directives.user_keys),
                )
                # Get the prefix, and if it's non-empty, set the fork directive
                # to True since we must launch a separate process. Override
                # the command directly.
                prefix = jobs[0]._project._environment.get_prefix(job_op)
                if prefix != "":
                    job_op.directives["fork"] = True
                    job_op._cmd = f"{prefix} {job_op.cmd}"
                yield job_op

    def _get_submission_directives(self, default_directives, jobs):
        """Get the combined resources for submission.

        No checks are done to mitigate inappropriate aggregation of operations.
        This can lead to poor utilization of computing resources.
        """
        env = jobs[0]._project._environment
        operation_names = list(self.operations.keys())
        # The first operation's directives are evaluated, then all other
        # operations' directives are applied as updates with aggregate=True
        directives = self._resolve_directives(
            operation_names[0], default_directives, env
        )
        directives.evaluate(jobs)
        for name in operation_names[1:]:
            # get directives for operation
            directives.update(
                self._resolve_directives(name, default_directives, env),
                aggregate=True,
                jobs=jobs,
            )
        return directives


class _FlowProjectClass(type):
    """Metaclass for the FlowProject class."""

    def __new__(metacls, name, bases, namespace):
        cls = type.__new__(metacls, name, bases, dict(namespace))

        # All operation functions are registered with the operation()
        # classmethod, which is intended to be used as a decorator function.
        # _OPERATION_FUNCTIONS is a list of tuples of the operation name and
        # the operation function. In addition, preconditions and postconditions
        # are registered with the class.

        cls._OPERATION_FUNCTIONS = []
        cls._OPERATION_PRECONDITIONS = defaultdict(list)
        cls._OPERATION_POSTCONDITIONS = defaultdict(list)

        # All label functions are registered with the label() classmethod,
        # which is intended to be used as decorator function. The
        # _LABEL_FUNCTIONS dict contains the function as key and the label name
        # as value, or None to use the default label name.
        cls._LABEL_FUNCTIONS = {}

        # Give the class a preconditions and postconditions class that are
        # aware of the class they are in.
        cls.pre = cls._setup_preconditions_class(parent_class=cls)
        cls.post = cls._setup_postconditions_class(parent_class=cls)

        # Give the class an operation register object
        cls.operation = cls._setup_operation_object(parent_class=cls)

        # All groups are registered with the function returned by the
        # make_group classmethod. In contrast to operations and labels, the
        # make_group classmethod does not serve as the decorator, the functor
        # it returns does. The _GROUPS list records the groups created and
        # their passed parameters for later initialization. The _GROUP_NAMES
        # set stores whether a group name has already been used.
        cls._GROUPS = []
        cls._GROUP_NAMES = set()

        return cls

    @staticmethod
    def _setup_preconditions_class(parent_class):
        class pre(_condition):
            """Define and evaluate preconditions for operations.

            A precondition is a function accepting one or more jobs as
            positional arguments (``*jobs``) that must evaluate to True for
            this operation to be eligible for execution. For example:

            .. code-block:: python

                @Project.operation
                @Project.pre(lambda job: not job.doc.get('hello'))
                def hello(job):
                    print('hello', job)
                    job.doc.hello = True

                @Project.operation
                @aggregator()
                @Project.pre(lambda *jobs: all("hi_all" not in job.doc for job in jobs))
                def hi_all(*jobs):
                    print('hi', jobs)
                    for job in jobs:
                        job.doc.hi_all = True

            The *hello* operation would only execute if the 'hello' key in the
            job document does not evaluate to True. Similarly, the *hi_all* operation
            would execute only if the 'hi_all' key is not present in all of the jobs passed.

            An optional tag may be associated with the condition. These tags
            are used by :meth:`~.detect_operation_graph` when comparing
            conditions for equality. The tag defaults to the bytecode of the
            function.
            """

            _parent_class = parent_class

            def __call__(self, func):
                operation_functions = [
                    operation[1]
                    for operation in self._parent_class._collect_operations()
                ]
                if self.condition in operation_functions:
                    raise ValueError(
                        "Operation functions cannot be used as preconditions."
                    )
                self._parent_class._OPERATION_PRECONDITIONS[func].insert(
                    0, self.condition
                )
                return func

            @classmethod
            def copy_from(cls, *other_funcs):
                """Copy preconditions from other operation(s).

                True if and only if all preconditions of other operation
                function(s) are met.
                """
                return cls(
                    _create_all_metacondition(
                        cls._parent_class._collect_preconditions(), *other_funcs
                    )
                )

            @classmethod
            def after(cls, *other_funcs):
                """Precondition to run an operation after other operations.

                True if and only if all postconditions of other operation
                function(s) are met.
                """
                operation_functions = [
                    operation[1]
                    for operation in cls._parent_class._collect_operations()
                ]
                if not all(
                    condition in operation_functions for condition in other_funcs
                ):
                    raise ValueError("The arguments to pre.after must be operations.")
                return cls(
                    _create_all_metacondition(
                        cls._parent_class._collect_postconditions(), *other_funcs
                    )
                )

        return pre

    @staticmethod
    def _setup_postconditions_class(parent_class):
        class post(_condition):
            """Define and evaluate postconditions for operations.

            A postcondition is a function accepting one or more jobs as
            positional arguments (``*jobs``) that must evaluate to True for
            this operation to be considered complete. For example:

            .. code-block:: python

                @Project.operation
                @Project.post(lambda job: job.doc.get('bye'))
                def bye(job):
                    print('bye', job)
                    job.doc.bye = True

                @Project.operation
                @aggregator()
                @Project.post(lambda *jobs: all("bye_all" in job.doc for job in jobs))
                def bye_all(*jobs):
                    print('bye', jobs)
                    for job in jobs:
                        job.doc.bye_all = True

            The *bye* operation would be considered complete and therefore no
            longer eligible for execution once the 'bye' key in the job
            document evaluates to True. Similarly, the *bye_all* operation
            would be considered complete and therefore no longer eligible for execution
            only if the 'bye_all' key is present in all of the jobs passed.

            An optional tag may be associated with the condition. These tags
            are used by :meth:`~.detect_operation_graph` when comparing
            conditions for equality. The tag defaults to the bytecode of the
            function.
            """

            _parent_class = parent_class

            def __call__(self, func):
                operation_functions = [
                    operation[1]
                    for operation in self._parent_class._collect_operations()
                ]
                if self.condition in operation_functions:
                    raise ValueError(
                        "Operation functions cannot be used as postconditions."
                    )
                self._parent_class._OPERATION_POSTCONDITIONS[func].insert(
                    0, self.condition
                )
                return func

            @classmethod
            def copy_from(cls, *other_funcs):
                """Copy postconditions from other operation(s).

                True if and only if all postconditions of other operation
                function(s) are met.
                """
                return cls(
                    _create_all_metacondition(
                        cls._parent_class._collect_postconditions(), *other_funcs
                    )
                )

        return post

    @staticmethod
    def _setup_operation_object(parent_class):
        class OperationRegister:
            """Add operation functions to the class workflow definition.

            This object is designed to be used as a decorator, for example:

            .. code-block:: python

                @FlowProject.operation
                def hello(job):
                    print('Hello', job)

            Directives can also be specified by using :meth:`FlowProject.operation.with_directives`.

            .. code-block:: python

                @FlowProject.operation.with_directives({"nranks": 4})
                def mpi_hello(job):
                    print("hello")

            Parameters
            ----------
            func : callable
                The function to add to the workflow.
            name : str
                The operation name. Uses the name of the function if None.
                (Default value = None)

            Returns
            -------
            callable
                The operation function.
            """

            _parent_class = parent_class

            def __call__(self, func, name=None):
                if isinstance(func, str):
                    return lambda op: self(op, name=func)

                if func in chain(
                    *self._parent_class._OPERATION_PRECONDITIONS.values(),
                    *self._parent_class._OPERATION_POSTCONDITIONS.values(),
                ):
                    raise ValueError(
                        "A condition function cannot be used as an operation."
                    )

                if name is None:
                    name = func.__name__

                for (
                    registered_name,
                    registered_func,
                ) in self._parent_class._OPERATION_FUNCTIONS:
                    if name == registered_name:
                        raise ValueError(
                            f"An operation with name '{name}' is already registered."
                        )
                    if func is registered_func:
                        raise ValueError(
                            "An operation with this function is already registered."
                        )
                if name in self._parent_class._GROUP_NAMES:
                    raise ValueError(
                        f"A group with name '{name}' is already registered."
                    )

                signature = inspect.signature(func)
                for i, parameter_value in enumerate(signature.parameters.values()):
                    if i > 0 and parameter_value.default is inspect.Parameter.empty:
                        raise ValueError(
                            "Only the first argument in an operation argument may not have "
                            f"a default value! ({name})"
                        )
                if not getattr(func, "_flow_aggregate", False):
                    func._flow_aggregate = _aggregator.groupsof(1)

                # Append the name and function to the class registry
                self._parent_class._OPERATION_FUNCTIONS.append((name, func))
                self._parent_class._GROUPS.append(
                    FlowGroupEntry(name=name, options="")
                    # TODO: Enable aggregator argument.
                    # FlowGroupEntry(name=name, options="", aggregator=func._flow_aggregate)
                )
                if hasattr(func, "_flow_groups"):
                    func._flow_groups.append(name)
                else:
                    func._flow_groups = [name]
                return func

            def with_directives(self, directives, name=None):
                """Return a decorator that also sets directives for the operation.

                Parameters
                ----------
                directives : dict
                    Directives to use for resource requests and running the operation through the
                    group.
                name : str
                    The operation name. Uses the name of the function if None.
                    (Default value = None)

                Returns
                -------
                function
                    A decorator which registers the function with the correct name and directives as
                    an operation of the :class:`~.FlowProject` subclass.
                """

                def add_operation_with_directives(function):
                    function._flow_directives = directives
                    return self(function, name)

                return add_operation_with_directives

        return OperationRegister()


class FlowProject(signac.contrib.Project, metaclass=_FlowProjectClass):
    """A signac project class specialized for workflow management.

    This class is used to define, execute, and submit workflows based on
    operations and conditions.

    Users typically interact with this class through its command line interface.

    This is a typical example of how to use this class:

    .. code-block:: python

        @FlowProject.operation
        def hello(job):
            print('hello', job)

        FlowProject().main()

    Parameters
    ----------
    config : :class:`signac.contrib.project._ProjectConfig`
        A signac configuration, defaults to the configuration loaded
        from the current directory.
    environment : :class:`flow.environment.ComputeEnvironment`
        An environment to use for scheduler submission. If ``None``, the
        environment is automatically identified. The default is ``None``.
    entrypoint : dict
        A dictionary with two possible keys: ``'executable'`` and ``'path'``.
        The path represents the location of the script file (the
        script file must call :meth:`FlowProject.main`). The executable
        represents the location of the Python interpreter used for the
        execution of :class:`~.BaseFlowOperation` that are Python functions.

    """

    def __init__(self, config=None, environment=None, entrypoint=None):
        super().__init__(config=config)

        # Associate this class with a compute environment.
        self._environment = environment or get_environment()

        # Assign variables that give script location information
        self._entrypoint = {} if entrypoint is None else entrypoint

        # The standard local template directory is a directory called 'templates' within
        # the project root directory. This directory may be specified with the 'template_dir'
        # configuration variable.
        self._template_dir = os.path.join(
            self.root_directory(), self._config.get("template_dir", "templates")
        )
        self._template_environment_ = {}

        # Register all label functions with this project instance.
        self._label_functions = {}
        self._register_labels()

        # Register all operation functions with this project instance.
        self._operations = {}
        self._register_operations()

        # Register all groups and aggregates with this project instance.
        self._groups = {}
        self._group_to_aggregate_store = _bidict()
        self._register_groups()

    def _setup_template_environment(self):
        """Set up the jinja2 template environment.

        The templating system is used to generate templated scripts for the
        script() and _submit_operations() / submit() function and the
        corresponding command line subcommands.
        """
        if self._config.get("flow") and self._config["flow"].get("environment_modules"):
            envs = self._config["flow"].as_list("environment_modules")
        else:
            envs = []

        # Templates are searched in the local template directory first, then in additionally
        # installed packages, then in the main package 'templates' directory.
        extra_packages = []
        for env in envs:
            try:
                extra_packages.append(jinja2.PackageLoader(env, "templates"))
            except ImportError as error:
                logger.warning(f"Unable to load template from package '{error.name}'.")

        load_envs = (
            [jinja2.FileSystemLoader(self._template_dir)]
            + extra_packages
            + [jinja2.PackageLoader("flow", "templates")]
        )

        template_environment = jinja2.Environment(
            loader=jinja2.ChoiceLoader(load_envs),
            trim_blocks=True,
            lstrip_blocks=True,
            extensions=[TemplateError],
        )

        # Setup standard filters that can be used to format context variables.
        template_environment.filters[
            "format_timedelta"
        ] = template_filters.format_timedelta
        template_environment.filters["format_memory"] = template_filters.format_memory
        template_environment.filters["identical"] = template_filters.identical
        template_environment.filters["with_np_offset"] = template_filters.with_np_offset
        template_environment.filters["calc_tasks"] = template_filters.calc_tasks
        template_environment.filters["calc_num_nodes"] = template_filters.calc_num_nodes
        template_environment.filters["calc_walltime"] = template_filters.calc_walltime
        template_environment.filters["calc_memory"] = template_filters.calc_memory
        template_environment.filters[
            "check_utilization"
        ] = template_filters.check_utilization
        template_environment.filters[
            "homogeneous_openmp_mpi_config"
        ] = template_filters.homogeneous_openmp_mpi_config
        template_environment.filters["get_config_value"] = flow_config.get_config_value
        template_environment.filters[
            "require_config_value"
        ] = flow_config.require_config_value
        template_environment.filters[
            "get_account_name"
        ] = template_filters.get_account_name
        template_environment.filters["print_warning"] = template_filters.print_warning
        if "max" not in template_environment.filters:  # for jinja2 < 2.10
            template_environment.filters["max"] = max
        if "min" not in template_environment.filters:  # for jinja2 < 2.10
            template_environment.filters["min"] = min

        return template_environment

    def _template_environment(self, environment=None):
        if environment is None:
            environment = self._environment
        if environment not in self._template_environment_:
            template_environment = self._setup_template_environment()

            # Add environment-specific custom filters:
            for name, member in inspect.getmembers(environment):
                if getattr(member, "_flow_template_filter", False):
                    template_environment.filters[name] = member

            self._template_environment_[environment] = template_environment
        return self._template_environment_[environment]

    def _get_standard_template_context(self):
        """Return the standard templating context for run and submission scripts."""
        context = {}
        context["project"] = self
        return context

    def _show_template_help_and_exit(self, template_environment, context):
        """Print all context variables and filters to screen and exit."""
        from textwrap import TextWrapper

        wrapper = TextWrapper(width=90, break_long_words=False)
        print(
            TEMPLATE_HELP.format(
                template_dir=self._template_dir,
                template_vars="\n".join(wrapper.wrap(", ".join(sorted(context)))),
                filters="\n".join(
                    wrapper.wrap(", ".join(sorted(template_environment.filters)))
                ),
            )
        )
        sys.exit(2)

    @classmethod
    def label(cls, label_name_or_func=None):
        """Designate a function as a label function for this class.

        For example, we can define a label function like this:

        .. code-block:: python

            @FlowProject.label
            def foo_label(job):
                if job.document.get('foo', False):
                    return 'foo-label-text'

        The ``foo-label-text`` label will now show up in the status view for
        each job, where the ``foo`` key evaluates true.

        If the label functions returns any type other than ``str``, the label
        name will be the name of the function if and only if the return value
        evaluates to ``True``, for example:

        .. code-block:: python

            @FlowProject.label
            def foo_label(job):
                return job.document.get('foo', False)

        Finally, specify a label name by providing it as the first argument
        to the ``label()`` decorator.

        Parameters
        ----------
        label_name_or_func : str or callable
            A label name or callable. (Default value = None)

        Returns
        -------
        callable
            A decorator for the label function.

        """
        if callable(label_name_or_func):
            # This handles the case where no label name is given, as in
            # @FlowProject.label. label_name_or_func is a function.
            cls._LABEL_FUNCTIONS[label_name_or_func] = None
            return label_name_or_func

        def label_func(func):
            # This handles the case where a label name is given, as in
            # @FlowProject.label("label_name"). label_name_or_func is a string.
            cls._LABEL_FUNCTIONS[func] = label_name_or_func
            return func

        return label_func

    def detect_operation_graph(self):
        """Determine the directed acyclic graph given by operation conditions.

        In general, executing a given operation registered with a FlowProject
        just involves checking the operation's preconditions and postconditions
        to determine eligibility. More generally, however, the preconditions
        and postconditions define a directed acyclic graph that governs the
        execution of all operations. Visualizing this graph can be useful for
        finding logic errors in the specified conditions, and having this graph
        computed also enables additional execution modes. For example, using
        this graph it is possible to determine exactly what operations need to
        be executed in order to make the operation eligible so that the task of
        executing all necessary operations can be automated.

        The graph is determined by iterating over all pairs of operations and
        checking for equality of preconditions and postconditions. The
        algorithm builds an adjacency matrix based on whether the preconditions
        for one operation match the postconditions for another. The comparison
        of operations is conservative; by default, conditions must be composed
        of identical code to be identified as equal (technically, they must
        have equivalent bytecode, i.e. ``cond1.__code__.co_code ==
        cond2.__code__.co_code``). Users can specify that conditions should be
        treated as equal by providing tags to the operations.

        Given a :class:`~.FlowProject` subclass defined in a module
        ``project.py``, the output graph could be visualized using Matplotlib
        and NetworkX with the following code:

        .. code-block:: python

            import numpy as np
            import networkx as nx
            from matplotlib import pyplot as plt

            from project import Project

            project = Project()
            ops = project.operations.keys()
            adj = np.asarray(project.detect_operation_graph())

            plt.figure()
            g = nx.DiGraph(adj)
            pos = nx.spring_layout(g)
            nx.draw(g, pos)
            nx.draw_networkx_labels(
                g, pos,
                labels={key: name for (key, name) in
                        zip(range(len(ops)), [o for o in ops])})

            plt.show()

        Returns
        -------
        list of lists of int
            The adjacency matrix of operation dependencies. A zero indicates no
            dependency, and a 1 indicates dependency. This can be converted to
            a graph using NetworkX.

        Raises
        ------
        :class:`RuntimeError`
            If a condition does not have a tag. This can occur when using
            ``functools.partial``, and a manually specified condition tag has
            not been set.

        """

        def to_callbacks(conditions):
            """Get the actual callables associated with FlowConditions."""
            return [condition._callback for condition in conditions]

        def unpack_conditions(condition_functions):
            """Create a set of callbacks from condition functions.

            Metaconditions in the list of condition functions are reduced into
            the functions that they are composed of. All condition functions
            must have a `_flow_tag` attribute defined.
            """
            callbacks = set()
            for condition_function in condition_functions:
                # The condition function may not have a __name__ attribute in
                # cases where functools is used for condition creation.
                if (
                    hasattr(condition_function, "__name__")
                    and condition_function.__name__ == "_flow_metacondition"
                ):
                    callbacks = callbacks.union(
                        unpack_conditions(condition_function._composed_of)
                    )
                else:
                    if condition_function._flow_tag is None:
                        raise RuntimeError(
                            f"Condition {condition_function} was not tagged. "
                            "To create a graph, ensure each base condition "
                            "has a ``__code__`` attribute or manually "
                            "specified tag."
                        )
                    callbacks.add(condition_function._flow_tag)

            return callbacks

        operations = list(self.operations.values())
        mat = [[0 for _ in range(len(operations))] for _ in range(len(operations))]

        for i, operation_i in enumerate(operations):
            for j, operation_j in enumerate(operations[i:]):
                postconditions_i = unpack_conditions(
                    to_callbacks(operation_i._postconditions)
                )
                postconditions_j = unpack_conditions(
                    to_callbacks(operation_j._postconditions)
                )
                preconditions_i = unpack_conditions(
                    to_callbacks(operation_i._preconditions)
                )
                preconditions_j = unpack_conditions(
                    to_callbacks(operation_j._preconditions)
                )
                if postconditions_i.intersection(preconditions_j):
                    mat[i][j + i] = 1
                elif preconditions_i.intersection(postconditions_j):
                    mat[j + i][i] = 1
        return mat

    def _register_class_labels(self):
        """Register all label functions which are part of the class definition.

        To register a class method or function as a label function, use the
        :meth:`~.FlowProject.label()` class method as a decorator.
        """

        def predicate(member):
            return inspect.ismethod(member) or inspect.isfunction(member)

        class_label_functions = {}
        for name, function in inspect.getmembers(type(self), predicate=predicate):
            if _is_label_func(function):
                class_label_functions[name] = function

        for name in sorted(class_label_functions):
            self._label_functions[class_label_functions[name]] = None

    def _register_labels(self):
        """Register all label functions registered with this class and its parent classes."""
        self._register_class_labels()

        for cls in type(self).__mro__:
            self._label_functions.update(getattr(cls, "_LABEL_FUNCTIONS", {}))

    ALIASES = {
        str(status).replace("JobStatus.", ""): symbol
        for status, symbol in _FMT_SCHEDULER_STATUS.items()
        if status != JobStatus.placeholder
    }
    """Default aliases used within the status output."""

    @classmethod
    def _alias(cls, name):
        """Use alias if specified.

        Parameters
        ----------
        name : str
            Long name to abbreviate.

        Returns
        -------
        str
            Abbreviation if it exists, otherwise the input name.

        """
        try:
            return abbreviate(name, cls.ALIASES.get(name, name))
        except TypeError:
            return name

    def _fn_bundle(self, bundle_id):
        """Return the canonical name to store bundle information."""
        return os.path.join(self.root_directory(), ".bundles", bundle_id)

    def _store_bundled(self, operations):
        """Store operation-ids as part of a bundle and return bundle id.

        The operation identifiers are stored in a text file whose name is
        determined by the _fn_bundle() method. This may be used to identify
        the status of individual operations from the bundle id. A single
        operation will not be stored, but instead the operation's id is
        directly returned.

        Parameters
        ----------
        operations : A sequence of instances of :class:`._JobOperation`
            The operations to bundle.

        Returns
        -------
        str
            The bundle id.

        """
        if len(operations) == 1:
            return operations[0].id
        sep = getattr(self._environment, "JOB_ID_SEPARATOR", "/")
        _id = sha1(".".join(op.id for op in operations).encode("utf-8")).hexdigest()
        bundle_id = f"{self}{sep}bundle{sep}{_id}"
        fn_bundle = self._fn_bundle(bundle_id)
        os.makedirs(os.path.dirname(fn_bundle), exist_ok=True)
        with open(fn_bundle, "w") as file:
            for operation in operations:
                file.write(operation.id + "\n")
        return bundle_id

    def _expand_bundled_jobs(self, scheduler_jobs):
        """Expand jobs which were submitted as part of a bundle."""
        sep = getattr(self._environment, "JOB_ID_SEPARATOR", "/")
        bundle_prefix = f"{self}{sep}bundle{sep}"
        if scheduler_jobs is None:
            return
        for job in scheduler_jobs:
            if job.name().startswith(bundle_prefix):
                with open(self._fn_bundle(job.name())) as file:
                    for line in file:
                        yield ClusterJob(line.strip(), job.status())
            else:
                yield job

    def scheduler_jobs(self, scheduler):
        """Fetch jobs from the scheduler.

        This function will fetch all scheduler jobs from the scheduler and also
        expand bundled jobs automatically.

        However, this function will not automatically filter scheduler jobs
        which are not associated with this project.

        Parameters
        ----------
        scheduler : :class:`~.Scheduler`
            The scheduler instance.

        Yields
        ------
        :class:`~.ClusterJob`:
            All cluster jobs fetched from the scheduler.

        """
        yield from self._expand_bundled_jobs(scheduler.jobs())

    def _get_cached_scheduler_status(self):
        """Fetch all status information.

        The project document key ``_status`` is returned as a plain dict, or an
        empty dict if no status information is present.

        Returns
        -------
        dict
            Dictionary of cached status information. The keys are uniquely
            generated ids for each group and job. The values are instances of
            :class:`~.JobStatus`.

        """
        try:
            return self.document["_status"]()
        except KeyError:
            return {}

    @contextlib.contextmanager
    def _update_cached_scheduler_status(self):
        """Context manager used to update cached project status.

        When entered, this context manager yields an empty dictionary. The
        keys in this dictionary are unique generated ids for a given group
        and aggregate, and the value is an instance of :class:`~.JobStatus`.
        When the context exits, this dictionary is used to update the project
        document's cached status.

        Yields
        ------
        dict
            Empty dictionary where status information should be stored.

        """
        status_update = {}
        try:
            yield status_update
        finally:
            if not status_update:
                return

            status_update = {key: int(value) for key, value in status_update.items()}
            if "_status" in self.document:
                disk_status = self.document["_status"]()
            else:
                disk_status = {}
            disk_status.update(status_update)

            # Filter out JobStatus.unknown before writing to disk, to save
            # space and reduce the write time.
            disk_status = {
                key: value
                for key, value in disk_status.items()
                if value != int(JobStatus.unknown)
            }

            self.document["_status"] = disk_status

    def _generate_selected_aggregate_groups(
        self,
        selected_aggregates=None,
        selected_groups=None,
        tqdm_kwargs=None,
    ):
        """Yield selected aggregates and groups.

        Parameters
        ----------
        selected_aggregates : sequence of tuples of :class:`~signac.contrib.job.Job`
            Aggregates to select.
        selected_groups : set of :class:`~.FlowGroup`
            Groups to select.
        tqdm_kwargs : dict or None
            A dict of keyword arguments to the tqdm progress bar used for
            iterating over aggregates. If None, no progress bar will be
            shown. (Default value = None)

        Yields
        ------
        aggregate_id : str
            Selected aggregate id.
        aggregate : tuple of :class:`~signac.contrib.job.Job`
            Selected aggregate.
        group : :class:`~.FlowGroup`
            Selected group.

        """

        def aggregate_progress_wrapper(aggregates):
            """Show progress bar if keyword arguments are provided."""
            if tqdm_kwargs is not None:
                return tqdm(
                    aggregates,
                    total=len(aggregates),
                    **tqdm_kwargs,
                )
            else:
                return aggregates

        if (
            selected_groups is not None
            and len(selected_groups) >= 0
            and len(self._group_to_aggregate_store.inverse) > 1
        ):
            # Use only aggregate stores for the selected groups.
            aggregate_stores_of_selected_groups = {
                self._group_to_aggregate_store[group] for group in selected_groups
            }
            aggregate_stores = {
                aggregate_store: self._group_to_aggregate_store.inverse[aggregate_store]
                for aggregate_store in aggregate_stores_of_selected_groups
            }
        else:
            # Use all aggregate stores.
            aggregate_stores = self._group_to_aggregate_store.inverse

        for (
            aggregate_store,
            aggregate_groups,
        ) in aggregate_stores.items():
            if selected_groups is not None:
                # Filter out groups that are not selected. The order of
                # aggregate_groups must be preserved. Using an intersection of
                # ordered sets would be preferable but would require a
                # dependency.
                matching_groups = [
                    group for group in aggregate_groups if group in selected_groups
                ]
                if len(matching_groups) == 0:
                    # Skip aggregate store if no groups are selected
                    continue
            else:
                matching_groups = aggregate_groups
            if selected_aggregates is not None:
                # Use selected aggregates in the aggregate store
                for aggregate in aggregate_progress_wrapper(selected_aggregates):
                    aggregate_id = get_aggregate_id(aggregate)
                    if aggregate_id in aggregate_store:
                        for group in matching_groups:
                            yield aggregate_id, aggregate, group
            else:
                # Use all aggregates in the aggregate store
                for aggregate_id, aggregate in aggregate_progress_wrapper(
                    aggregate_store.items()
                ):
                    for group in matching_groups:
                        yield aggregate_id, aggregate, group

    def _generate_selected_aggregate_groups_with_status(
        self,
        scheduler_info=None,
        *args,
        **kwargs,
    ):
        r"""Yield selected aggregates and groups while updating cached status.

        After the iterator is exhausted (or if an exception is raised during
        iteration), the project's cached status will be updated for all
        aggregates and groups that have been yielded by this generator.

        Parameters
        ----------
        scheduler_info : dict or None
            A dict of the form returned by :meth:`~._query_scheduler_status`,
            with keys corresponding to scheduler job names and values that
            are instances of :class:`~.JobStatus`. If None, all jobs will
            have unknown status. (Default value = None)
        \*args :
            Arguments forwarded to
            :meth:`~._generate_selected_aggregate_groups`.
        \*\*kwargs :
            Keyword arguments forwarded to
            :meth:`~._generate_selected_aggregate_groups`.

        Yields
        ------
        scheduler_id : str
            Unique identifier for this aggregate and group.
        scheduler_status : :class:`~.JobStatus`
            The scheduler status of this aggregate and group.
        aggregate_id : str
            Selected aggregate id.
        aggregate : tuple of :class:`~signac.contrib.job.Job`
            Selected aggregate.
        group : :class:`~.FlowGroup`
            Selected group.

        """
        if scheduler_info is None:
            scheduler_info = {}
        with self._update_cached_scheduler_status() as status_update:
            for (
                aggregate_id,
                aggregate,
                group,
            ) in self._generate_selected_aggregate_groups(*args, **kwargs):
                scheduler_id = group._generate_id(aggregate)
                scheduler_status = scheduler_info.get(scheduler_id, JobStatus.unknown)
                status_update[scheduler_id] = scheduler_status
                yield scheduler_id, scheduler_status, aggregate_id, aggregate, group

    def _get_aggregate_group_status(self, aggregate, cached_status):
        """Fetch group status for this aggregate.

        Parameters
        ----------
        aggregate : tuple of :class:`~signac.contrib.job.Job`
            Aggregate for which status information is fetched.
        cached_status : dict
            Dictionary of cached status information. The keys are uniquely
            generated ids for each group and job. The values are instances of
            :class:`~.JobStatus`.

        Yields
        ------
        str
            Operation name.
        dict
            Operation status dictionary.

        """
        starting_dict = functools.partial(dict, scheduler_status=JobStatus.unknown)
        status_dict = defaultdict(starting_dict)

        # TODO: Add support for groups that are not single operations.
        single_operation_groups = {self._groups[name] for name in self.operations}

        for aggregate_id, aggregate, group, in self._generate_selected_aggregate_groups(
            selected_aggregates=[aggregate],
            selected_groups=single_operation_groups,
        ):
            completed = group._complete(aggregate)
            # If the group is not completed, it is sufficient to determine
            # eligibility while ignoring postconditions (we know at least
            # one postcondition is not met).
            eligible = not completed and group._eligible(
                aggregate, ignore_conditions=IgnoreConditions.POST
            )
            scheduler_status = cached_status.get(
                group._generate_id(aggregate), JobStatus.unknown
            )
            for operation in group.operations:
                if scheduler_status >= status_dict[operation]["scheduler_status"]:
                    status_dict[operation] = {
                        "scheduler_status": scheduler_status,
                        "eligible": eligible,
                        "completed": completed,
                    }

        yield from sorted(status_dict.items())

    def _get_aggregate_status(self, aggregate, cached_status, ignore_errors=False):
        """Return status information about an aggregate.

        Parameters
        ----------
        aggregate : tuple of :class:`~signac.contrib.job.Job`
            Aggregate for which status information is fetched.
        cached_status : dict
            Dictionary of cached status information. The keys are uniquely
            generated ids for each group and job. The values are instances of
            :class:`~.JobStatus`. (Default value = None)
        ignore_errors : bool
            Whether to ignore exceptions raised during status check. (Default value = False)

        Returns
        -------
        dict
            A dictionary containing job status for all jobs.

        """
        aggregate_id = get_aggregate_id(aggregate)
        result = {
            "job_id": aggregate_id,
            "operations": {},
            "_operations_error": None,
        }
        try:
            result["operations"] = dict(
                self._get_aggregate_group_status(aggregate, cached_status)
            )
        except Exception as error:
            logger.debug(
                "Error while getting operations status for job '%s': '%s'.",
                aggregate_id,
                error,
            )
            if ignore_errors:
                result["_operations_error"] = str(error)
            else:
                raise
        return result

    def get_job_status(self, job, ignore_errors=False, cached_status=None):
        """Return status information about a job.

        Parameters
        ----------
        job : :class:`~signac.contrib.job.Job`
            The signac job.
        ignore_errors : bool
            Whether to ignore exceptions raised during status check. (Default value = False)
        cached_status : dict
            Dictionary of cached status information. The keys are uniquely
            generated ids for each group and job. The values are instances of
            :class:`~.JobStatus`. (Default value = None)

        Returns
        -------
        dict
            A dictionary containing job status for all jobs.

        """
        if cached_status is None:
            cached_status = self._get_cached_scheduler_status()
        result = self._get_aggregate_status(
            aggregate=(job,),
            ignore_errors=ignore_errors,
            cached_status=cached_status,
        )
        labels_result = self._get_job_labels(job, ignore_errors=ignore_errors)
        result["labels"] = labels_result["labels"]
        result["_labels_error"] = labels_result["_labels_error"]
        return result

    def _query_scheduler_status(self, err=None, ignore_errors=False):
        """Query the scheduler for job status.

        Parameters
        ----------
        err : file-like object
            File where status information is printed.
        ignore_errors : bool
            Whether to ignore exceptions raised during status check.

        Returns
        -------
        dict :
            A dictionary of scheduler job information. The keys are scheduler
            job names and the values are instances of :class:`~.JobStatus`.
            If the scheduler cannot be found or an error occurs with
            ``ignore_errors=True``, an empty dic is returned.

        """
        if err is None:
            err = sys.stderr
        try:
            scheduler = self._environment.get_scheduler()
            print("Querying scheduler...", file=err)
            return {
                scheduler_job.name(): scheduler_job.status()
                for scheduler_job in self.scheduler_jobs(scheduler)
            }
        except NoSchedulerError:
            logger.debug("No scheduler available.")
        except RuntimeError as error:
            logger.warning("Error occurred while querying scheduler: '%s'.", error)
            if not ignore_errors:
                raise
        return {}

    def _get_job_labels(self, job, ignore_errors=False):
        """Return a dict with information about the labels of a job.

        Parameters
        ----------
        job : :class:`signac.contrib.job.Job`
            Job handle.
        ignore_errors : bool
            Whether to ignore errors raised while fetching labels. (Default value = False)

        Returns
        -------
        dict
            Dictionary with keys ``job_id``, ``labels``, and ``_labels_error``.

        """
        result = {
            "job_id": job.get_id(),
            "labels": [],
            "_labels_error": None,
        }
        try:
            result["labels"] = sorted(set(self.labels(job)))
        except Exception as error:
            logger.debug(
                "Error while determining labels for job '%s': '%s'.", job, error
            )
            if ignore_errors:
                result["_labels_error"] = str(error)
            else:
                raise
        return result

    def _fetch_status(
        self,
        aggregates,
        err,
        ignore_errors,
        status_parallelization="none",
    ):
        """Fetch status for the provided aggregates / jobs.

        Parameters
        ----------
        aggregates : sequence of aggregates
            The aggregates for which a user requested to fetch status.
        err : file-like object
            File where status information is printed.
        ignore_errors : bool
            Fetch status even if querying the scheduler fails.
        status_parallelization : str
            Parallelization mode for fetching the status. Allowed values are
            "thread", "process", or "none". (Default value = "none")

        Returns
        -------
        status_results : list
            A list of dictionaries containing keys ``aggregate_id``,
            ``groups``, and ``_error``.
        job_labels : list
            A list of dictionaries containing keys ``job_id``, ``labels``,
            and ``_labels_error``.
        individual_jobs : list of :class:`~signac.contrib.job.Job`
            List of jobs, filtered from aggregates containing one job. This
            is used internally to generate labels (labels are only supported
            by individual jobs) and the calling code in
            :meth:`~.print_status` also needs this information. This is
            returned from this method so that iteration over all aggregates
            only has to occur one time.

        """
        if status_parallelization not in ("thread", "process", "none"):
            raise RuntimeError(
                "Configuration value status_parallelization is invalid. "
                "Valid choices are 'thread', 'process', or 'none'."
            )

        parallel_executor = _get_parallel_executor(status_parallelization)
        single_operation_groups = {self._groups[name] for name in self.operations}

        # Update the project's status cache
        scheduler_info = self._query_scheduler_status(
            err=err, ignore_errors=ignore_errors
        )

        def compute_status(data):
            scheduler_id, scheduler_status, aggregate_id, aggregate, group = data
            # Only single-operation groups are supported for status fetching
            assert len(group.operations) == 1

            status = {}
            error_text = None
            try:
                status["scheduler_status"] = scheduler_status
                completed = group._complete(aggregate)
                status["completed"] = completed
                # If the group is not completed, it is sufficient to determine
                # eligibility while ignoring postconditions (we know at least
                # one postcondition is not met).
                status["eligible"] = not completed and group._eligible(
                    aggregate, ignore_conditions=IgnoreConditions.POST
                )
            except Exception as error:
                logger.debug(
                    "Error while getting operations status for job '%s': '%s'.",
                    aggregate_id,
                    error,
                )
                if not ignore_errors:
                    raise
                error_text = str(error)
                status["completed"] = False
                status["eligible"] = False
            result = {
                "aggregate_id": aggregate_id,
                "group_name": group.name,
                "status": status,
                "_error": error_text,
            }
            return result

        with self._buffered():
            aggregate_groups = list(
                self._generate_selected_aggregate_groups_with_status(
                    scheduler_info=scheduler_info,
                    selected_aggregates=aggregates,
                    selected_groups=single_operation_groups,
                )
            )
            status_results = parallel_executor(
                compute_status,
                aggregate_groups,
                desc="Fetching status",
                file=err,
            )
            # aggregate_groups is a list of tuples containing scheduler,
            # aggregate, and group information. To compute labels, we fetch the
            # unique jobs from the aggregates containing only one job.
            if len(single_operation_groups) > 0:
                individual_jobs = {
                    aggregate_group[3][0]
                    for aggregate_group in aggregate_groups
                    if len(aggregate_group[3]) == 1
                }
            else:
                # If no operations exist, use all jobs in the project.
                individual_jobs = set(self)
            compute_labels = functools.partial(
                self._get_job_labels,
                ignore_errors=ignore_errors,
            )
            job_labels = parallel_executor(
                compute_labels,
                individual_jobs,
                desc="Fetching labels",
                file=err,
            )

        status_results_combined = []
        for aggregate_id, aggregate_results in groupby(
            sorted(status_results, key=lambda result: result["aggregate_id"]),
            key=lambda result: result["aggregate_id"],
        ):
            aggregate_results = list(aggregate_results)
            # Collect all errors that occurred while evaluating status of
            # groups for this aggregate
            error_message = None
            error_messages = [result["_error"] for result in aggregate_results]
            if any(error_messages):
                error_message = f"{len(error_messages)} error(s): " + ", ".join(
                    error_messages
                )
            status_results_combined.append(
                {
                    "aggregate_id": aggregate_id,
                    "groups": {
                        result["group_name"]: result["status"]
                        for result in aggregate_results
                    },
                    "_error": error_message,
                }
            )

        return status_results_combined, job_labels, individual_jobs

    PRINT_STATUS_ALL_VARYING_PARAMETERS = True
    """This constant can be used to signal that the print_status() method is supposed
    to automatically show all varying parameters."""

    def print_status(
        self,
        jobs=None,
        overview=True,
        overview_max_lines=None,
        detailed=False,
        parameters=None,
        param_max_width=None,
        expand=False,
        all_ops=False,
        only_incomplete=False,
        dump_json=False,
        unroll=True,
        compact=False,
        pretty=False,
        file=None,
        err=None,
        ignore_errors=False,
        template=None,
        profile=False,
        eligible_jobs_max_lines=None,
        output_format="terminal",
    ):
        """Print the status of the project.

        Parameters
        ----------
        jobs : iterable of :class:`~signac.contrib.job.Job` or aggregates
            If ``None``, print status for all jobs/aggregates. If not
            ``None``, only print status for the given jobs or aggregates
            (Default value = None).
        overview : bool
            Display an overview of the project status. (Default value = True)
        overview_max_lines : int
            Limit the number of overview lines. (Default value = None)
        detailed : bool
            Print a detailed status of each job. (Default value = False)
        parameters : list of str
            Print the value of the specified parameters. (Default value = None)
        param_max_width : int
            Limit the number of characters of parameter columns. (Default value = None)
        expand : bool
            Present labels and operations in two separate tables. (Default value = False)
        all_ops : bool
            Include operations that are not eligible to run. (Default value = False)
        only_incomplete : bool
            Only show jobs that have eligible operations. (Default value = False)
        dump_json : bool
            Output the data as JSON instead of printing the formatted output.
            (Default value = False)
        unroll : bool
            Separate columns for jobs and the corresponding operations. (Default value = True)
        compact : bool
            Print a compact version of the output. (Default value = False)
        pretty : bool
            Prettify the output. (Default value = False)
        file : str
            Redirect all output to this file, defaults to sys.stdout.
        err : str
            Redirect all error output to this file, defaults to sys.stderr.
        ignore_errors : bool
            Print status even if querying the scheduler fails. (Default value = False)
        template : str
            User provided Jinja2 template file. (Default value = None)
        profile : bool
            Show profile result. (Default value = False)
        eligible_jobs_max_lines : int
            Limit the number of operations and its eligible job count printed
            in the overview. (Default value = None)
        output_format : str
            Status output format, supports:
            'terminal' (default), 'markdown' or 'html'.

        """
        if file is None:
            file = sys.stdout
        if err is None:
            err = sys.stderr

        aggregates = self._convert_jobs_to_aggregates(jobs)

        if eligible_jobs_max_lines is None:
            eligible_jobs_max_lines = flow_config.get_config_value(
                "eligible_jobs_max_lines"
            )

        status_parallelization = self.config["flow"]["status_parallelization"]

        # initialize jinja2 template environment and necessary filters
        template_environment = self._template_environment()

        context = self._get_standard_template_context()

        # get job status information
        if profile:
            try:
                import pprofile
            except ImportError:
                raise ImportError(
                    "Profiling requires the pprofile package. "
                    "Install with `pip install pprofile`."
                )
            prof = pprofile.StatisticalProfile()

            fn_filter = [
                inspect.getfile(threading),
                inspect.getfile(multiprocessing),
                inspect.getfile(Pool),
                inspect.getfile(ThreadPool),
                inspect.getfile(tqdm),
            ]

            with prof(single=False):
                status_results, job_labels, individual_jobs = self._fetch_status(
                    aggregates=aggregates,
                    err=err,
                    ignore_errors=ignore_errors,
                    status_parallelization=status_parallelization,
                )

            prof._mergeFileTiming()

            # Unrestricted
            total_impact = 0
            hits = [
                hit
                for fn, file_timing in prof.merged_file_dict.items()
                if fn not in fn_filter
                for hit in file_timing.iterHits()
            ]
            sorted_hits = reversed(sorted(hits, key=lambda hit: hit[2]))
            total_num_hits = sum([hit[2] for hit in hits])

            profiling_results = ["# Profiling:\n"]

            profiling_results.extend(
                ["Rank Impact Code object", "---- ------ -----------"]
            )
            for i, (line, code, hits, duration) in enumerate(sorted_hits):
                impact = hits / total_num_hits
                total_impact += impact
                rank = i + 1
                profiling_results.append(
                    f"{rank:>4} {impact:>6.0%} {code.co_filename}:"
                    f"{code.co_firstlineno}:{code.co_name}"
                )
                if i > 10 or total_impact > 0.8:
                    break

            for module_fn in prof.merged_file_dict:
                if re.match(profile, module_fn):
                    file_timing = prof.merged_file_dict[module_fn]
                else:
                    continue

                total_hits = file_timing.getTotalHitCount()
                total_impact = 0

                profiling_results.append(f"\nHits by line for '{module_fn}':")
                profiling_results.append("-" * len(profiling_results[-1]))

                hits = list(sorted(file_timing.iterHits(), key=lambda h: 1 / h[2]))
                for line, code, hits, duration in hits:
                    impact = hits / total_hits
                    total_impact += impact
                    profiling_results.append(f"{module_fn}:{line} ({impact:2.0%}):")
                    try:
                        lines, start = inspect.getsourcelines(code)
                    except OSError:
                        continue
                    hits_ = [
                        file_timing.getHitStatsFor(line)[0]
                        for line in range(start, start + len(lines))
                    ]
                    profiling_results.extend(
                        [
                            f"{h:>5} {lineno:>4}: {l.rstrip()}"
                            for lineno, (l, h) in enumerate(zip(lines, hits_), start)
                        ]
                    )
                    profiling_results.append("")
                    if total_impact > 0.8:
                        break

            profiling_results.append(f"Total runtime: {int(prof.total_time)}s")
            if prof.total_time < 20:
                profiling_results.append(
                    "Warning: Profiler ran only for a short time, "
                    "results may be highly inaccurate."
                )

        else:
            status_results, job_labels, individual_jobs = self._fetch_status(
                aggregates=aggregates,
                err=err,
                ignore_errors=ignore_errors,
                status_parallelization=status_parallelization,
            )
            profiling_results = None

        operations_errors = {status_entry["_error"] for status_entry in status_results}
        labels_errors = {status_entry["_labels_error"] for status_entry in job_labels}
        errors = list(filter(None, operations_errors.union(labels_errors)))

        if errors:
            logger.warning(
                "Some job status updates did not succeed due to errors. Number "
                "of unique errors: %i. Use --debug to list all errors.",
                len(errors),
            )
            for i, error in enumerate(errors):
                logger.debug("Status update error #%i: '%s'", i + 1, error)

        # Get the total number of statuses before removing those with no
        # eligible groups.
        total_num_jobs_or_aggregates = len(status_results)

        def _has_any_eligible_group(status_entry):
            return any(group["eligible"] for group in status_entry["groups"].values())

        if only_incomplete:
            # Remove jobs with no eligible groups from the status info.
            status_results = list(filter(_has_any_eligible_group, status_results))
            total_num_eligible_jobs_or_aggregates = len(status_results)
        else:
            total_num_eligible_jobs_or_aggregates = sum(
                1 for _ in filter(_has_any_eligible_group, status_results)
            )

        statuses = {
            status_entry["aggregate_id"]: status_entry
            for status_entry in status_results
        }

        # Add labels to the status information.
        for job_label_data in job_labels:
            job_id = job_label_data["job_id"]
            # There is no status information if the project has no operations.
            # If no status information exists for this job, we need to set
            # default values.
            if job_id in statuses:
                # Don't create label entries for job ids that were removed by
                # --only-incomplete-operations.
                statuses[job_id].setdefault("groups", {})
                statuses[job_id]["labels"] = job_label_data["labels"]

        # If the dump_json variable is set, just dump all status info
        # formatted in JSON to screen.
        if dump_json:
            print(json.dumps(statuses, indent=4), file=file)
            return None

        if overview:
            # get overview info:
            progress = defaultdict(int)
            for status in job_labels:
                for label in status["labels"]:
                    progress[label] += 1
            # Sort the label progress by amount complete (descending), then
            # alphabetically.
            progress_sorted = list(
                islice(
                    sorted(progress.items(), key=lambda x: (-x[1], x[0])),
                    overview_max_lines,
                )
            )

        # Optionally expand parameters argument to all varying parameters.
        if parameters is self.PRINT_STATUS_ALL_VARYING_PARAMETERS:
            parameters = list(
                sorted(
                    {
                        key
                        for job in individual_jobs
                        for key in job.statepoint.keys()
                        if len(
                            {
                                _to_hashable(job.statepoint().get(key))
                                for job in individual_jobs
                            }
                        )
                        > 1
                    }
                )
            )

        if parameters:
            # get parameters info

            def _add_parameters(status):
                aggregate_id = status["aggregate_id"]
                if aggregate_id.startswith("agg-"):
                    # TODO: Fill parameters with empty values (or shared values?)
                    raise ValueError("Cannot show parameters for aggregates.")
                statepoint = self.open_job(id=aggregate_id).statepoint()

                def dotted_get(mapping, key):
                    """Fetch a value from a nested mapping using a dotted key."""
                    if mapping is None:
                        return None
                    tokens = key.split(".")
                    if len(tokens) > 1:
                        return dotted_get(mapping.get(tokens[0]), ".".join(tokens[1:]))
                    return mapping.get(key)

                status["parameters"] = {}
                for parameter in parameters:
                    status["parameters"][parameter] = shorten(
                        str(self._alias(dotted_get(statepoint, parameter))),
                        param_max_width,
                    )

            for status in statuses.values():
                _add_parameters(status)

            for i, parameter in enumerate(parameters):
                parameters[i] = shorten(self._alias(str(parameter)), param_max_width)

        if detailed:
            # get detailed view info

            if compact:
                num_operations = len(self._operations)

            if pretty:
                OPERATION_STATUS_SYMBOLS = {
                    "ineligible": "\u25cb",  # open circle
                    "eligible": "\u25cf",  # black circle
                    "active": "\u25b9",  # open triangle
                    "running": "\u25b8",  # black triangle
                    "completed": "\u2714",  # check mark
                }
                # Pretty (unicode) symbols denoting the execution status of operations.
            else:
                OPERATION_STATUS_SYMBOLS = {
                    "ineligible": "-",
                    "eligible": "+",
                    "active": "*",
                    "running": ">",
                    "completed": "X",
                }
                # ASCII symbols denoting the execution status of operations.
            operation_status_legend = " ".join(
                f"[{v}]:{k}" for k, v in OPERATION_STATUS_SYMBOLS.items()
            )

        status_legend = " ".join(f"[{v}]:{k}" for k, v in self.ALIASES.items())
        context["jobs"] = list(statuses.values())
        context["total_num_jobs_or_aggregates"] = total_num_jobs_or_aggregates
        context[
            "total_num_eligible_jobs_or_aggregates"
        ] = total_num_eligible_jobs_or_aggregates
        context["total_num_job_labels"] = len(job_labels)
        context["overview"] = overview
        context["detailed"] = detailed
        context["all_ops"] = all_ops
        context["parameters"] = parameters
        context["compact"] = compact
        context["pretty"] = pretty
        context["unroll"] = unroll
        context["status_legend"] = status_legend
        if overview:
            context["progress_sorted"] = progress_sorted
        if detailed:
            context["alias_bool"] = {True: "Y", False: "N"}
            context["scheduler_status_code"] = _FMT_SCHEDULER_STATUS
            if compact:
                context["extra_num_operations"] = max(num_operations - 1, 0)
            if not unroll:
                context["operation_status_legend"] = operation_status_legend
                context["operation_status_symbols"] = OPERATION_STATUS_SYMBOLS

        def _add_placeholder_operation(job):
            job["groups"][""] = {
                "completed": False,
                "eligible": False,
                "scheduler_status": JobStatus.placeholder,
            }

        for job in context["jobs"]:
            has_eligible_ops = any([v["eligible"] for v in job["groups"].values()])
            if not has_eligible_ops and not context["all_ops"]:
                _add_placeholder_operation(job)

        op_counter = Counter()
        op_submission_status_counter = defaultdict(Counter)
        for job in context["jobs"]:
            for group_name, group_status in job["groups"].items():
                if group_name != "":
                    if group_status["eligible"]:
                        op_counter[group_name] += 1
                    op_submission_status_counter[group_name][
                        group_status["scheduler_status"]
                    ] += 1

        def _op_submission_summary(counter):
            """Generate string of statuses and counts, sorted by status."""
            return ", ".join(
                f"[{_FMT_SCHEDULER_STATUS[status]}]: {count}"
                for status, count in sorted(counter.items())
            )

        op_counter_status = [
            [
                group_name,
                group_count,
                _op_submission_summary(op_submission_status_counter[group_name]),
            ]
            for group_name, group_count in op_counter.most_common(
                eligible_jobs_max_lines
            )
        ]
        context["op_counter"] = op_counter_status
        num_omitted_operations = len(op_counter) - len(context["op_counter"])
        if num_omitted_operations > 0:
            context["op_counter"].append(
                (f"[{num_omitted_operations} more operations omitted]", "")
            )

        # We have to make a deep copy of the template environment if we're
        # using a process Pool for parallelism. Somewhere in the process of
        # manually pickling and dispatching tasks to individual processes
        # Python's reference counter loses track of the environment and ends up
        # destructing the template environment. This causes subsequent calls to
        # print_status to fail (although _fetch_status calls will still
        # succeed).
        template_environment_copy = (
            deepcopy(template_environment)
            if status_parallelization == "process"
            else template_environment
        )
        render_output = _render_status(
            template=template,
            template_environment=template_environment_copy,
            context=context,
            detailed=detailed,
            expand=expand,
            unroll=unroll,
            compact=compact,
            output_format=output_format,
        )

        print(render_output, file=file)

        # Show profiling results (if enabled)
        if profiling_results:
            print("\n" + "\n".join(profiling_results), file=file)

    def _run_operations(
        self, operations=None, pretend=False, np=None, timeout=None, progress=False
    ):
        """Execute the next operations as specified by the project's workflow.

        See also: :meth:`~.run`.

        Parameters
        ----------
        operations : Sequence of instances of :class:`._JobOperation`
            The operations to execute (optional). (Default value = None)
        pretend : bool
            Do not actually execute the operations, but show the commands that
            would have been executed. (Default value = False)
        np : int
            The number of processors to use for each operation. (Default value = None)
        timeout : int
            An optional timeout for each operation in seconds after which
            execution will be cancelled. Use -1 to indicate no timeout (the
            default).
        progress : bool
            Show a progress bar during execution. (Default value = False)

        """
        if timeout is not None and timeout < 0:
            timeout = None
        if operations is None:
            operations = list(self._next_operations())
        else:
            operations = list(operations)  # ensure list

        if np is None or np == 1 or pretend:
            if progress:
                operations = tqdm(operations)
            for operation in operations:
                self._execute_operation(operation, timeout, pretend)
        else:
            logger.debug("Parallelized execution of %i operation(s).", len(operations))
            with Pool(processes=cpu_count() if np < 0 else np) as pool:
                logger.debug(
                    "Parallelized execution of %i operation(s).", len(operations)
                )
                try:
                    self._run_operations_in_parallel(
                        pool, operations, progress, timeout
                    )
                except self._PickleError as error:
                    raise RuntimeError(
                        "Unable to parallelize execution due to a pickling "
                        f"error: {error}."
                    )

    class _PickleError(Exception):
        """Indicates a pickling error while trying to parallelize the execution of operations."""

    @staticmethod
    def _job_operation_to_tuple(operation):
        return (
            operation.id,
            operation.name,
            [job.get_id() for job in operation._jobs],
            operation.cmd,
            operation.directives,
        )

    def _job_operation_from_tuple(self, data):
        id, name, job_ids, cmd, directives = data
        jobs = tuple(self.open_job(id=job_id) for job_id in job_ids)
        return _JobOperation(
            id, name, jobs, cmd, directives, directives._keys_set_by_user
        )

    def _run_operations_in_parallel(self, pool, operations, progress, timeout):
        """Execute operations in parallel.

        This function executes the given list of operations with the provided
        process pool.

        Since pickling of the project instance is likely to fail, we manually
        pickle the project instance and the operations before submitting them
        to the process pool.
        """
        try:
            serialized_project = cloudpickle.dumps(self)
            serialized_tasks = [
                (
                    cloudpickle.loads,
                    serialized_project,
                    self._job_operation_to_tuple(operation),
                )
                for operation in tqdm(
                    operations, desc="Serialize tasks", file=sys.stderr
                )
            ]
        except Exception as error:  # Masking all errors since they must be pickling related.
            raise self._PickleError(error)

        results = [
            pool.apply_async(_deserialize_and_run_operation, task)
            for task in serialized_tasks
        ]
        for result in tqdm(results) if progress else results:
            result.get(timeout=timeout)

    def _execute_operation(self, operation, timeout=None, pretend=False):
        if pretend:
            print(operation.cmd)
            return None

        logger.info("Execute operation '%s'...", operation)
        # Check if we need to fork for operation execution...
        if (
            # The 'fork' directive was provided and evaluates to True:
            operation.directives.get("fork", False)
            # Separate process needed to cancel with timeout:
            or timeout is not None
            # The operation function is of an instance of FlowCmdOperation:
            or isinstance(self._operations[operation.name], FlowCmdOperation)
            # The specified executable is not the same as the interpreter instance:
            or operation.directives.get("executable", sys.executable) != sys.executable
        ):
            # ... need to fork:
            logger.debug(
                "Forking to execute operation '%s' with cmd '%s'.",
                operation,
                operation.cmd,
            )
            subprocess.run(operation.cmd, shell=True, timeout=timeout, check=True)
        else:
            # ... executing operation in interpreter process as function:
            logger.debug(
                "Executing operation '%s' with current interpreter process (%s).",
                operation,
                os.getpid(),
            )
            try:
                self._operations[operation.name](*operation._jobs)
            except Exception as error:
                raise UserOperationError(
                    f"An exception was raised during operation {operation.name} "
                    f"for job or aggregate with id {get_aggregate_id(operation._jobs)}."
                ) from error

    def _get_default_directives(self):
        return {
            name: self.groups[name].operation_directives.get(name, {})
            for name in self.operations
        }

    def run(
        self,
        jobs=None,
        names=None,
        pretend=False,
        np=None,
        timeout=None,
        num=None,
        num_passes=1,
        progress=False,
        order=None,
        ignore_conditions=IgnoreConditions.NONE,
    ):
        """Execute all eligible operations for the given selection.

        This function will run in an infinite loop until all eligible
        operations are executed, unless it reaches the maximum number of
        passes per operation or the maximum number of executions.

        By default there is no limit on the total number of executions, but a
        specific operation will only be executed once per job. This is to avoid
        accidental infinite loops when no or faulty postconditions are
        provided.

        Parameters
        ----------
        jobs : iterable of :class:`~signac.contrib.job.Job` or aggregates
            If ``None``, execute operations for all eligible jobs/aggregates.
            If not ``None``, only execute operations for the given jobs or
            aggregates (Default value = None).
        names : iterable of :class:`str`
            Only execute operations that match the provided set of names
            (interpreted as regular expressions), or all if the argument is
            None. (Default value = None)
        pretend : bool
            Do not actually execute the operations, but show the commands that
            would have been executed. (Default value = False)
        np : int
            Parallelize to the specified number of processors. Use -1 to
            parallelize to all available processing units. (Default value = None)
        timeout : int
            An optional timeout for each operation in seconds after which
            execution will be cancelled. Use -1 to indicate no timeout (the
            default).
        num : int
            The total number of operations that are executed will not exceed
            this argument if provided. (Default value = None)
        num_passes : int or None
            The total number of executions of one specific job-operation pair
            will not exceed this argument. The default is 1, there is no limit
            if this argument is None.
        progress : bool
            Show a progress bar during execution. (Default value = False)
        order : str, callable, or None
            Specify the order of operations. Possible values are:

            * 'none' or None (no specific order)
            * 'by-job' (operations are grouped by job)
            * 'cyclic' (order operations cyclic by job)
            * 'random' (shuffle the execution order randomly)
            * callable (a callable returning a comparison key for an
              operation used to sort operations)

            The default value is ``'none'``, which is equivalent to ``'by-job'``
            in the current implementation.

            .. note::

                Users are advised to not rely on a specific execution order as
                a substitute for defining the workflow in terms of
                preconditions and postconditions. However, a specific execution
                order may be more performant in cases where operations need to
                access and potentially lock shared resources.

        ignore_conditions : :class:`~.IgnoreConditions`
            Specify if preconditions and/or postconditions are to be ignored
            when determining eligibility. The default is
            :class:`IgnoreConditions.NONE`.

        """
        aggregates = self._convert_jobs_to_aggregates(jobs)

        # Get all matching FlowGroups
        if isinstance(names, str):
            raise ValueError(
                "The names argument of FlowProject.run() must be a sequence of strings, "
                "not a string."
            )
        if names is None:
            names = list(self.operations)
        else:
            absent_ops = (set(self._groups.keys()) ^ set(names)) & set(names)
            if absent_ops:
                print(
                    f"Unrecognized flow operation(s): {', '.join(absent_ops)}",
                    file=sys.stderr,
                )

        # Get default directives
        default_directives = self._get_default_directives()

        # Negative values for the execution limits, means 'no limit'.
        if num_passes and num_passes < 0:
            num_passes = None
        if num and num < 0:
            num = None

        if not isinstance(ignore_conditions, IgnoreConditions):
            raise ValueError(
                "The ignore_conditions argument of FlowProject.run() "
                "must be a member of class IgnoreConditions."
            )

        messages = []

        def log(msg, lvl=logging.INFO):
            messages.append((msg, lvl))

        reached_execution_limit = Event()

        def select(operation):
            if operation._jobs not in aggregates:
                return False

            if num is not None and select.total_execution_count >= num:
                reached_execution_limit.set()
                raise StopIteration  # Reached total number of executions

            # Check whether the operation was executed more than the total number of allowed
            # passes *per operation* (default=1).
            if (
                num_passes is not None
                and select.num_executions.get(operation, 0) >= num_passes
            ):
                log(
                    f"Operation '{operation}' exceeds max. # of allowed "
                    f"passes ({num_passes})."
                )

                # Warn if an operation has no postconditions set.
                has_postconditions = (
                    len(self.operations[operation.name]._postconditions) > 0
                )
                if not has_postconditions:
                    log(
                        f"Operation '{operation.name}' has no postconditions!",
                        logging.WARNING,
                    )

                return False  # Reached maximum number of passes for this operation.

            # Increase execution counters for this operation.
            select.num_executions[operation] += 1
            select.total_execution_count += 1
            return True

        # Keep track of all executed job-operations; the number of executions
        # of each individual job-operation cannot exceed num_passes.
        select.num_executions = defaultdict(int)

        # Keep track of the total execution count, it may not exceed the value given by
        # num, if not None.
        # Note: We are not using sum(select.num_execution.values()) for efficiency.
        select.total_execution_count = 0

        for i_pass in count(1):
            if reached_execution_limit.is_set():
                logger.warning(
                    "Reached the maximum number of operations that can be executed, but "
                    "there are still eligible operations."
                )
                break
            try:
                # Generate _JobOperation instances for selected groups and aggregates.
                with self._buffered():
                    operations = []
                    run_groups = set(self._gather_flow_groups(names))
                    for (
                        aggregate_id,
                        aggregate,
                        group,
                    ) in self._generate_selected_aggregate_groups(
                        selected_aggregates=aggregates,
                        selected_groups=run_groups,
                    ):
                        operations.extend(
                            group._create_run_job_operations(
                                self._entrypoint,
                                default_directives,
                                aggregate,
                                ignore_conditions,
                            )
                        )
                    operations = list(filter(select, operations))
            finally:
                if messages:
                    for msg, level in set(messages):
                        logger.log(level, msg)
                    del messages[:]  # clear
            if not operations:
                break  # No more eligible operations or execution limits reached.

            def key_func_by_job(operation):
                # In order to group the aggregates in a by-job manner, we need
                # to first sort the aggregates using their aggregate id.
                return get_aggregate_id(operation._jobs)

            # Optionally re-order operations for execution if order argument is provided:
            if callable(order):
                operations = list(sorted(operations, key=order))
            elif order == "cyclic":
                groups = [
                    list(group)
                    for _, group in groupby(
                        sorted(operations, key=key_func_by_job), key=key_func_by_job
                    )
                ]
                operations = list(roundrobin(*groups))
            elif order == "random":
                random.shuffle(operations)
            elif order is None or order in ("none", "by-job"):
                # by-job is the default order
                pass
            else:
                raise ValueError(
                    "Invalid value for the 'order' argument, valid arguments are "
                    "'none', 'by-job', 'cyclic', 'random', None, or a callable."
                )

            logger.info(
                "Executing %i operation(s) (Pass #%02d)...",
                len(operations),
                i_pass,
            )
            self._run_operations(
                operations, pretend=pretend, np=np, timeout=timeout, progress=progress
            )

    def _gather_flow_groups(self, names=None):
        r"""Grabs :class:`~.FlowGroup`\ s that match any of a set of names.

        The provided names can be any regular expressions that fully match a group name.

        Parameters
        ----------
        names : iterable of :class:`str`
            Only select operations that match the provided set of names
            (interpreted as regular expressions), or all if the argument is
            None. (Default value = None)

        Returns
        -------
        list
            List of groups matching the provided names.

        """
        if names is None:
            # If no names are selected, use all singleton groups
            operations = [self._groups[name] for name in self.operations]
        else:
            operations = {}
            for name in names:
                if name in operations:
                    continue
                groups = [
                    group
                    for group_name, group in self.groups.items()
                    if re.fullmatch(name, group_name)
                ]
                if len(groups) > 0:
                    for group in groups:
                        operations[group.name] = group
                else:
                    continue
            operations = list(operations.values())
        if not FlowProject._verify_group_compatibility(operations):
            raise ValueError(
                "Cannot specify groups or operations that will be included "
                "twice when using the -o/--operation option."
            )
        return operations

    def _get_submission_operations(
        self,
        aggregates,
        default_directives,
        names=None,
        ignore_conditions=IgnoreConditions.NONE,
        ignore_conditions_on_execution=IgnoreConditions.NONE,
    ):
        r"""Grabs eligible :class:`~._JobOperation`\ s from :class:`~.FlowGroup`\ s.

        Parameters
        ----------
        aggregates : sequence of tuples of :class:`~signac.contrib.job.Job`
            The aggregates to consider for submission.
        default_directives : dict
            The default directives to use for the operations. This is to allow
            for user specified groups to 'inherit' directives from
            ``default_directives``. If no defaults are desired, the argument
            can be set to an empty dictionary. This must be done explicitly,
            however.
        names : iterable of :class:`str`
            Only select operations that match the provided set of names
            (interpreted as regular expressions), or all if the argument is
            None. (Default value = None)
        ignore_conditions : :class:`~.IgnoreConditions`
            Specify if preconditions and/or postconditions are to be ignored
            when determining eligibility. The default is
            :class:`IgnoreConditions.NONE`.
        ignore_conditions_on_execution : :class:`~.IgnoreConditions`
            Specify if preconditions and/or postconditions are to be ignored
            when determining eligibility after submitting. The default is
            :class:`IgnoreConditions.NONE`.

        Yields
        ------
        :class:`~._SubmissionJobOperation`
            Returns a :class:`~._SubmissionJobOperation` for submitting the
            group. The :class:`~._JobOperation` will have directives that have
            been collected appropriately from its contained operations.

        """
        submission_groups = set(self._gather_flow_groups(names))

        # Fetch scheduler status
        scheduler_info = self._query_scheduler_status()
        for (
            scheduler_id,
            scheduler_status,
            aggregate_id,
            aggregate,
            group,
        ) in self._generate_selected_aggregate_groups_with_status(
            scheduler_info=scheduler_info,
            selected_aggregates=aggregates,
            selected_groups=submission_groups,
        ):
            if group._eligible(
                aggregate=aggregate, ignore_conditions=ignore_conditions
            ) and self._eligible_for_submission(
                group, aggregate, scheduler_status, scheduler_info
            ):
                yield group._create_submission_job_operation(
                    entrypoint=self._entrypoint,
                    default_directives=default_directives,
                    jobs=aggregate,
                    ignore_conditions_on_execution=ignore_conditions_on_execution,
                )

    @classmethod
    def _verify_group_compatibility(cls, groups):
        """Verify that all selected groups can be submitted together."""
        return all(a.isdisjoint(b) for a in groups for b in groups if a != b)

    def _get_aggregate_from_id(self, id):
        # Iterate over all the instances of stored aggregates and search for the
        # aggregate id in those instances.
        for aggregate_store in self._group_to_aggregate_store.inverse:
            try:
                # Assume the id exists and skip the __contains__ check for
                # performance. If the id doesn't exist in this aggregate_store,
                # it will raise an exception that can be ignored.
                return aggregate_store[id]
            except KeyError:
                pass
        # Raise error as didn't find the id in any of the stored objects
        raise LookupError(f"Did not find aggregate with id {repr(id)}.")

    def _convert_jobs_to_aggregates(self, jobs):
        """Convert sequences of signac jobs to aggregates.

        The ``jobs`` parameter in public methods like :meth:`~.run`,
        :meth:`~.submit`, and :meth:`~.print_status` accepts a sequence of
        signac jobs. This method converts that sequence into a sequence of
        aggregates (tuples containing single signac jobs).
        """
        if jobs is None:
            return _AggregatesCursor(self)
        elif isinstance(jobs, _AggregatesCursor):
            return jobs

        # Handle user-provided jobs/aggregates
        aggregates = []
        for aggregate in jobs:
            if isinstance(aggregate, signac.contrib.job.Job):
                # aggregate is a single signac job.
                if aggregate not in self:
                    raise LookupError(f"Did not find job {aggregate} in the project")
                aggregates.append((aggregate,))
            else:
                try:
                    aggregate = tuple(aggregate)
                    assert all(
                        isinstance(job, signac.contrib.job.Job) for job in aggregate
                    )
                except (AssertionError, TypeError) as error:
                    raise TypeError(
                        "Invalid jobs argument. Please provide a valid "
                        "signac job or aggregate of jobs."
                    ) from error
                else:
                    # aggregate is a tuple of signac jobs.
                    # Ensure that the aggregate exists in one of the aggregate
                    # stores associated with this project. This will raise an
                    # error if not.
                    aggregate_from_id = self._get_aggregate_from_id(
                        get_aggregate_id(aggregate)
                    )
                    aggregates.append(aggregate_from_id)
        return aggregates

    @contextlib.contextmanager
    def _buffered(self):
        """Enable the use of buffered mode for certain functions."""
        logger.debug("Entering buffered mode.")
        with signac.buffered():
            yield
        logger.debug("Exiting buffered mode.")

    def _generate_submit_script(
        self, _id, operations, template, show_template_help, **kwargs
    ):
        """Generate submission script to submit the execution of operations to a scheduler."""
        if template is None:
            template = self._environment.template
        assert _id is not None

        template_environment = self._template_environment(self._environment)
        template = template_environment.get_template(template)
        context = self._get_standard_template_context()
        # The flow 'script.sh' file simply extends the base script
        # provided. The choice of base script is dependent on the
        # environment, but will default to the 'base_script.sh' provided
        # with signac-flow unless additional environment information is
        # detected.

        logger.info("Set 'base_script=%s'.", self._environment.template)
        logger.info("Use environment '%s'.", self._environment)
        context["base_script"] = self._environment.template
        context["environment"] = self._environment
        context["id"] = _id
        context["operations"] = list(operations)
        context.update(kwargs)
        if show_template_help:
            self._show_template_help_and_exit(template_environment, context)
        return template.render(**context)

    def _submit_operations(
        self,
        operations,
        _id=None,
        parallel=False,
        flags=None,
        force=False,
        template="script.sh",
        pretend=False,
        show_template_help=False,
        **kwargs,
    ):
        r"""Submit a sequence of operations to the scheduler.

        Parameters
        ----------
        operations : A sequence of instances of :class:`~._JobOperation`
            The operations to submit.
        _id : str
            The _id to be used for this submission. (Default value = None)
        parallel : bool
            Execute all bundled operations in parallel. (Default value = False)
        flags : list
            Additional options to be forwarded to the scheduler. (Default value = None)
        force : bool
            Ignore all warnings or checks during submission, just submit. (Default value = False)
        template : str
            The name of the template file to be used to generate the submission
            script. (Default value = "script.sh")
        pretend : bool
            Do not actually submit, but only print the submission script to screen. Useful
            for testing the submission workflow. (Default value = False)
        show_template_help : bool
            Show information about available template variables and filters and
            exit. (Default value = False)
        \*\*kwargs
            Additional keyword arguments forwarded to :meth:`~.ComputeEnvironment.submit`.

        Returns
        -------
        :class:`~.JobStatus` or None
            Returns the submission status after successful submission or None.

        """
        if _id is None:
            _id = self._store_bundled(operations)

        print(f"Submitting cluster job '{_id}':", file=sys.stderr)

        def _msg(group):
            print(f" - Group: {group}", file=sys.stderr)
            return group

        try:
            script = self._generate_submit_script(
                _id=_id,
                operations=map(_msg, operations),
                template=template,
                show_template_help=show_template_help,
                parallel=parallel,
                force=force,
                **kwargs,
            )
        except ConfigKeyError as error:
            key = str(error)
            raise SubmitError(
                f"Unable to submit, because of a configuration error.\n"
                f"The following key is missing: {key}.\n"
                f"Add the key to the configuration by executing:\n\n"
                f"  $ signac config --global set {key} VALUE\n"
            )
        else:
            # Keys which were explicitly set by the user, but are not evaluated by the
            # template engine are cause for concern and might hint at a bug in the template
            # script or ill-defined directives. Here we check whether all directive keys that
            # have been explicitly set by the user were actually evaluated by the template
            # engine and warn about those that have not been.
            keys_unused = {
                key
                for op in operations
                for key in op.directives._keys_set_by_user.difference(
                    op.directives.keys_used
                )
                if key not in ("fork", "nranks", "omp_num_threads")  # ignore list
            }
            if keys_unused:
                logger.warning(
                    "Some of the keys provided as part of the directives were not used by "
                    "the template script, including: %s",
                    ", ".join(sorted(keys_unused)),
                )
            if pretend:
                print(script)

            else:
                return self._environment.submit(
                    _id=_id, script=script, flags=flags, **kwargs
                )

    def submit(
        self,
        bundle_size=1,
        jobs=None,
        names=None,
        num=None,
        parallel=False,
        force=False,
        ignore_conditions=IgnoreConditions.NONE,
        ignore_conditions_on_execution=IgnoreConditions.NONE,
        **kwargs,
    ):
        r"""Submit function for the project's main submit interface.

        Parameters
        ----------
        bundle_size : int
            Specify the number of operations to be bundled into one submission, defaults to 1.
        jobs : iterable of :class:`~signac.contrib.job.Job` or aggregates
            If ``None``, submit operations for all eligible jobs/aggregates.
            If not ``None``, only submit operations for the given jobs or
            aggregates (Default value = None).
        names : iterable of :class:`str`
            Only submit operations that match the provided set of names
            (interpreted as regular expressions), or all if the argument is
            None. (Default value = None)
        num : int
            Limit the total number of submitted operations, defaults to no limit.
        parallel : bool
            Execute all bundled operations in parallel. (Default value = False)
        force : bool
            Ignore all warnings or checks during submission, just submit. (Default value = False)
        ignore_conditions : :class:`~.IgnoreConditions`
            Specify if preconditions and/or postconditions are to be ignored
            when determining eligibility. The default is
            :class:`IgnoreConditions.NONE`.
        ignore_conditions_on_execution : :class:`~.IgnoreConditions`
            Specify if preconditions and/or postconditions are to be ignored
            when determining eligibility after submitting. The default is
            :class:`IgnoreConditions.NONE`.
        \*\*kwargs
            Additional keyword arguments forwarded to :meth:`~.ComputeEnvironment.submit`.

        """
        if names is not None:
            absent_ops = (set(self._groups.keys()) ^ set(names)) & set(names)
            if absent_ops:
                print(
                    f"Unrecognized flow operation(s): {', '.join(absent_ops)}",
                    file=sys.stderr,
                )

        aggregates = self._convert_jobs_to_aggregates(jobs)

        # Regular argument checks and expansion
        if isinstance(names, str):
            raise ValueError(
                "The 'names' argument must be a sequence of strings, however "
                f"a single string was provided: {names}."
            )

        if not isinstance(ignore_conditions, IgnoreConditions):
            raise ValueError(
                "The ignore_conditions argument of FlowProject.run() "
                "must be a member of class IgnoreConditions."
            )

        # Gather all eligible operations.
        with self._buffered():
            default_directives = self._get_default_directives()
            # The generator must be used *inside* the buffering context manager
            # for performance reasons.
            operation_generator = self._get_submission_operations(
                aggregates,
                default_directives,
                names,
                ignore_conditions,
                ignore_conditions_on_execution,
            )
            # islice takes the first "num" elements from the generator, or all
            # items if num is None.
            operations = list(islice(operation_generator, num))

        # Bundle them up and submit.
        with self._buffered():
            with self._update_cached_scheduler_status() as status_update:
                for bundle in _make_bundles(operations, bundle_size):
                    status = self._submit_operations(
                        operations=bundle,
                        parallel=parallel,
                        force=force,
                        **kwargs,
                    )
                    if status is not None:
                        # Operations were submitted, store status
                        for operation in bundle:
                            status_update[operation.id] = status

    @classmethod
    def _add_submit_args(cls, parser):
        """Add arguments to submit subcommand to parser."""
        parser.add_argument(
            "flags", type=str, nargs="*", help="Flags to be forwarded to the scheduler."
        )
        parser.add_argument(
            "--pretend",
            action="store_true",
            help="Do not really submit, but print the submission script to screen.",
        )
        parser.add_argument(
            "--force",
            action="store_true",
            help="Ignore all warnings and checks, just submit.",
        )
        parser.add_argument(
            "--ignore-conditions",
            type=str,
            choices=["none", "pre", "post", "all"],
            default=IgnoreConditions.NONE,
            action=_IgnoreConditionsConversion,
            help="Specify conditions to ignore for eligibility check.",
        )
        parser.add_argument(
            "--ignore-conditions-on-execution",
            type=str,
            choices=["none", "pre", "post", "all"],
            default=IgnoreConditions.NONE,
            action=_IgnoreConditionsConversion,
            help="Specify conditions to ignore after submitting. May be useful "
            "for conditions that cannot be checked once scheduled.",
        )

        cls._add_operation_selection_arg_group(parser)
        cls._add_operation_bundling_arg_group(parser)
        cls._add_template_arg_group(parser)

    @classmethod
    def _add_script_args(cls, parser):
        cls._add_operation_selection_arg_group(parser)
        execution_group = parser.add_argument_group("execution")
        execution_group.add_argument(
            "-p",
            "--parallel",
            action="store_true",
            help="Execute all operations in parallel.",
        )
        cls._add_template_arg_group(parser)

    @classmethod
    def _add_template_arg_group(cls, parser, default="script.sh"):
        """Add argument group to parser for template handling."""
        template_group = parser.add_argument_group(
            "templating",
            "The execution and submission scripts are always generated from a script "
            f"which is by default called '{default}' and located within the default "
            "template directory. The system uses a default template if none is provided. "
            "The default template extends from a base template, which may be different "
            "depending on the local compute environment, e.g., 'slurm.sh' for an environment "
            "with SLURM scheduler. The name of the base template is provided with the "
            "'base_script' template variable.",
        )
        template_group.add_argument(
            "--template",
            type=str,
            default=default,
            help="The name of the template file within the template directory. "
            "The standard template directory is '${{project_root}}/templates' and "
            "can be configured with the 'template_dir' configuration variable. "
            f"Default: '{default}'.",
        )
        template_group.add_argument(
            "--template-help",
            dest="show_template_help",
            action="store_true",
            help="Show information about the template context, including available variables "
            "and filter functions; then exit.",
        )

    @classmethod
    def _add_job_selection_args(cls, parser):
        parser.add_argument(
            "-j",
            "--job-id",
            type=str,
            nargs="+",
            help="Only select jobs that match the given id(s).",
        )
        parser.add_argument(
            "-f",
            "--filter",
            type=str,
            nargs="+",
            help="Only select jobs that match the given state point filter.",
        )
        parser.add_argument(
            "--doc-filter",
            type=str,
            nargs="+",
            help="Only select jobs that match the given document filter.",
        )

    @classmethod
    def _add_operation_selection_arg_group(cls, parser):
        """Add argument group to parser for job-operation selection."""
        selection_group = parser.add_argument_group(
            "job-operation selection",
            "By default, all eligible operations for all jobs are selected. Use "
            "the options in this group to reduce this selection.",
        )
        cls._add_job_selection_args(selection_group)
        selection_group.add_argument(
            "-o",
            "--operation",
            dest="operation_name",
            nargs="+",
            help="Only select operation or groups that match the given "
            "operation/group name(s).",
        )
        selection_group.add_argument(
            "-n",
            "--num",
            type=int,
            help="Limit the total number of operations/groups to be selected. A group is "
            "considered to be one operation even if it consists of multiple operations.",
        )

    @classmethod
    def _add_operation_bundling_arg_group(cls, parser):
        """Add argument group to parser for operation bundling."""
        bundling_group = parser.add_argument_group(
            "bundling",
            "Bundle multiple operations for execution, e.g., to submit them "
            "all together to a cluster job, or execute them in parallel within "
            "an execution script.",
        )
        bundling_group.add_argument(
            "-b",
            "--bundle",
            type=int,
            nargs="?",
            const=0,
            default=1,
            dest="bundle_size",
            help="Bundle multiple operations for execution in a single "
            "scheduler job. When this option is provided without an argument, "
            "all eligible operations are combined into one bundle.",
        )
        bundling_group.add_argument(
            "-p",
            "--parallel",
            action="store_true",
            help="Execute all operations in a single bundle in parallel.",
        )

    @classmethod
    def _add_print_status_args(cls, parser):
        """Add arguments to parser for the :meth:`~.print_status` method."""
        cls._add_job_selection_args(parser)
        view_group = parser.add_argument_group(
            "view", "Specify how to format the status display."
        )
        view_group.add_argument(
            "--json",
            dest="dump_json",
            action="store_true",
            help="Do not format the status display, but dump all data formatted in JSON.",
        )
        view_group.add_argument(
            "-d",
            "--detailed",
            action="store_true",
            help="Show a detailed view of all jobs and their labels and operations.",
        )
        view_group.add_argument(
            "-a",
            "--all-operations",
            dest="all_ops",
            action="store_true",
            help="Show information about all operations, not just active or eligible ones.",
        )
        view_group.add_argument(
            "--only-incomplete-operations",
            dest="only_incomplete",
            action="store_true",
            help="Only show information for jobs with incomplete operations.",
        )
        view_group.add_argument(
            "--stack",
            action="store_false",
            dest="unroll",
            help="Show labels and operations in separate rows.",
        )
        view_group.add_argument(
            "-1",
            "--one-line",
            dest="compact",
            action="store_true",
            help="Show only one line per job.",
        )
        view_group.add_argument(
            "-e",
            "--expand",
            action="store_true",
            help="Display job labels and job operations in two separate tables.",
        )
        view_group.add_argument("--pretty", action="store_true")
        view_group.add_argument(
            "--full",
            action="store_true",
            help="Show all available information (implies --detailed --all-operations).",
        )
        view_group.add_argument(
            "--no-overview",
            action="store_false",
            dest="overview",
            help="Do not print an overview.",
        )
        view_group.add_argument(
            "-m",
            "--overview-max-lines",
            type=_positive_int,
            help="Limit the number of lines in the overview.",
        )
        view_group.add_argument(
            "-p",
            "--parameters",
            type=str,
            nargs="*",
            help="Display select parameters of the job's "
            "statepoint with the detailed view.",
        )
        view_group.add_argument(
            "--param-max-width", type=int, help="Limit the width of each parameter row."
        )
        view_group.add_argument(
            "--eligible-jobs-max-lines",
            type=_positive_int,
            help="Limit the number of eligible jobs that are shown.",
        )
        parser.add_argument(
            "--ignore-errors",
            action="store_true",
            help="Ignore errors that might occur when querying the scheduler.",
        )
        view_group.add_argument(
            "-o",
            "--output-format",
            type=str,
            default="terminal",
            help="Set status output format: terminal, markdown, or html.",
        )

    def labels(self, job):
        """Yield all labels for the given ``job``.

        See also: :meth:`~.label`.

        Parameters
        ----------
        job : :class:`signac.contrib.job.Job`
            Job handle.

        Yields
        ------
        str
            Label value.

        """
        for label_func, label_name in self._label_functions.items():
            if label_name is None:
                label_name = getattr(
                    label_func,
                    "_label_name",
                    getattr(label_func, "__name__", type(label_func).__name__),
                )
            try:
                label_value = label_func(job)
            except TypeError:
                try:
                    label_value = label_func(self, job)
                except Exception:
                    label_func = getattr(self, label.__func__.__name__)
                    label_value = label_func(job)

            assert label_name is not None
            if isinstance(label_value, str):
                yield label_value
            elif bool(label_value) is True:
                yield label_name

    @deprecated(
        deprecated_in="0.14",
        removed_in="0.16",
        current_version=__version__,
        details="Method has been removed.",
    )
    def add_operation(*args, **kwargs):  # noqa: D102
        raise AttributeError(
            "The add_operation() method was removed in version 0.14. "
            "Please see https://docs.signac.io/en/latest/flow-project.html#defining-a-workflow "
            "for instructions on how to define operations using the current API. This message "
            "will be removed in version 0.16."
        )

    def completed_operations(self, job):
        """Determine which operations have been completed for job.

        Parameters
        ----------
        job : :class:`~signac.contrib.job.Job`
            The signac job handle.

        Yields
        ------
        str
            The names of the operations that are complete.

        """
        for name, op in self._operations.items():
            if op._complete((job,)):
                yield name

    def _next_operations(
        self, jobs=None, operation_names=None, ignore_conditions=IgnoreConditions.NONE
    ):
        """Determine the next eligible operations for aggregates.

        Parameters
        ----------
        jobs : tuple of :class:`~signac.contrib.job.Job`
            The signac job handles. By default all the aggregates are evaluated
            to get the next operation associated.
        operation_names : iterable of :class:`str`
            Only select operations that match the provided set of names
            (interpreted as regular expressions), or all single operation
            groups if the argument is None. (Default value = None)
        ignore_conditions : :class:`~.IgnoreConditions`
            Specify if preconditions and/or postconditions are to be ignored
            when determining eligibility. The default is
            :class:`IgnoreConditions.NONE`.

        Yields
        ------
        :class:`~._JobOperation`
            All eligible operations for the provided jobs.

        """
        if jobs is None:
            jobs = _AggregatesCursor(self)
        if operation_names is None:
            selected_groups = {self._groups[name] for name in self.operations}
        else:
            selected_groups = set(self._gather_flow_groups(operation_names))
        for aggregate_id, aggregate, group, in self._generate_selected_aggregate_groups(
            selected_aggregates=jobs,
            selected_groups=selected_groups,
        ):
            yield from group._create_run_job_operations(
                entrypoint=self._entrypoint,
                default_directives={},
                jobs=aggregate,
                ignore_conditions=ignore_conditions,
            )

    @classmethod
<<<<<<< HEAD
=======
    def operation(cls, func, name=None):
        """Add an operation function to the class workflow definition.

        This function is designed to be used as a decorator, for example:

        .. code-block:: python

            @FlowProject.operation
            def hello(job):
                print('Hello', job)

        Parameters
        ----------
        func : callable
            The function to add to the workflow.
        name : str
            The operation name. Uses the name of the function if None.
             (Default value = None)

        Returns
        -------
        callable
            The operation function.

        """
        if isinstance(func, str):
            return lambda op: cls.operation(op, name=func)

        if func in chain(
            *cls._OPERATION_PRECONDITIONS.values(),
            *cls._OPERATION_POSTCONDITIONS.values(),
        ):
            raise ValueError("A condition function cannot be used as an operation.")

        if name is None:
            name = func.__name__

        for registered_name, registered_func in cls._OPERATION_FUNCTIONS:
            if name == registered_name:
                raise ValueError(
                    f"An operation with name '{name}' is already registered."
                )
            if func is registered_func:
                raise ValueError(
                    "An operation with this function is already registered."
                )
        if name in cls._GROUP_NAMES:
            raise ValueError(f"A group with name '{name}' is already registered.")

        if not getattr(func, "_flow_aggregate", False):
            func._flow_aggregate = aggregator.groupsof(1)

        # Append the name and function to the class registry
        cls._OPERATION_FUNCTIONS.append((name, func))
        # We register aggregators associated with operation functions in
        # `_register_groups` and we do not set the aggregator explicitly.
        # We delay setting the aggregator because we do not restrict the
        # decorator placement in terms of `@FlowGroupEntry`, `@aggregator`, or
        # `@operation`.
        cls._GROUPS.append(FlowGroupEntry(name=name, options=""))
        if hasattr(func, "_flow_groups"):
            func._flow_groups.append(name)
        else:
            func._flow_groups = [name]
        return func

    @classmethod
>>>>>>> b9b38730
    def _collect_operations(cls):
        """Collect all operations added with the ``@FlowProject.operation`` decorator."""
        operations = []
        for parent_class in cls.__mro__:
            operations.extend(getattr(parent_class, "_OPERATION_FUNCTIONS", []))
        return operations

    @classmethod
    def _collect_conditions(cls, attr):
        """Collect conditions from attr using the mro hierarchy."""
        ret = defaultdict(list)
        for parent_class in cls.__mro__:
            for func, conds in getattr(parent_class, attr, {}).items():
                ret[func].extend(conds)
        return ret

    @classmethod
    def _collect_preconditions(cls):
        """Collect all preconditions added with the ``@FlowProject.pre`` decorator."""
        return cls._collect_conditions("_OPERATION_PRECONDITIONS")

    @classmethod
    def _collect_postconditions(cls):
        """Collect all postconditions added with the ``@FlowProject.post`` decorator."""
        return cls._collect_conditions("_OPERATION_POSTCONDITIONS")

    def _register_operations(self):
        """Register all operation functions registered with this class and its parent classes."""
        operations = self._collect_operations()
        preconditions = self._collect_preconditions()
        postconditions = self._collect_postconditions()

        for name, func in operations:
            if name in self._operations:
                raise ValueError(f"Repeat definition of operation with name '{name}'.")

            # Extract preconditions/postconditions and directives from function:
            params = {
                "pre": preconditions.get(func, None),
                "post": postconditions.get(func, None),
            }

            # Construct FlowOperation:
            if getattr(func, "_flow_cmd", False):
                self._operations[name] = FlowCmdOperation(cmd=func, **params)
            else:
                self._operations[name] = FlowOperation(op_func=func, **params)

    @classmethod
    def make_group(cls, name, options="", group_aggregator=None):
        r"""Make a :class:`~.FlowGroup` named ``name`` and return a decorator to make groups.

        A :class:`~.FlowGroup` is used to group operations together for
        running and submitting :class:`~._JobOperation`\ s.

        Examples
        --------
        The code below creates a group and adds an operation to that group.

        .. code-block:: python

            example_group = FlowProject.make_group('example')

            @example_group
            @FlowProject.operation
            def foo(job):
                return "hello world"

        Parameters
        ----------
        name : str
            The name of the :class:`~.FlowGroup`.
        options : str
            A string to append to submissions. Can be any valid
            :meth:`FlowOperation.run` option. (Default value = "")
        group_aggregator : :class:`~.aggregator`
            An instance of :class:`~flow.aggregator` to associate with the :class:`FlowGroup`.
            If None, no aggregation takes place (Default value = None).

        Returns
        -------
        :class:`~.FlowGroupEntry`
            The created group.

        """
        if name in cls._GROUP_NAMES:
            raise ValueError(f"Repeat definition of group with name '{name}'.")
        if any(
            name == operation_name for operation_name, _ in cls._OPERATION_FUNCTIONS
        ):
            raise ValueError(
                f"Cannot create a group with the same name as the existing operation {name}"
            )
        cls._GROUP_NAMES.add(name)
        group_entry = FlowGroupEntry(
            name=name, options=options, group_aggregator=group_aggregator
        )
        cls._GROUPS.append(group_entry)
        return group_entry

    def _register_groups(self):
        """Register all groups.

        Operations are assigned to each group.

        Aggregators are created for each group and tracked in a bidirectional mapping.

        """
        group_entries = []
        # Gather all groups from class and parent classes.
        for cls in type(self).__mro__:
            group_entries.extend(getattr(cls, "_GROUPS", []))

        # Initialize all groups without operations. Also store the aggregators
        # associated with each group. The aggregate stores are cached so that
        # equivalent aggregators only generate once.
        created_aggregate_stores = {}
        for entry in group_entries:
            group = FlowGroup(entry.name, options=entry.options)
            self._groups[entry.name] = group
            # Handle unset aggregators
            if entry.group_aggregator is None:
                # Use the operation's aggregator for singleton groups
                # corresponding to single operations
                if entry.name in self._operations:
                    operation = self._operations[entry.name]
                    if isinstance(operation, FlowCmdOperation):
                        entry.group_aggregator = operation._cmd._flow_aggregate
                    else:
                        entry.group_aggregator = operation._op_func._flow_aggregate
                # The default group aggregator just iterates over jobs
                else:
                    entry.group_aggregator = aggregator.groupsof()
            if entry.group_aggregator not in created_aggregate_stores:
                created_aggregate_stores[
                    entry.group_aggregator
                ] = entry.group_aggregator._create_AggregateStore(self)
            # Associate the group with its aggregate store
            self._group_to_aggregate_store[group] = created_aggregate_stores[
                entry.group_aggregator
            ]

        # Add operations and directives to group
        for operation_name, operation in self._operations.items():
            if isinstance(operation, FlowCmdOperation):
                func = operation._cmd
            else:
                func = operation._op_func

            if hasattr(func, "_flow_groups"):
                op_directives = getattr(func, "_flow_group_operation_directives", {})
                for group_name in func._flow_groups:
                    directives = op_directives.get(group_name)
                    self._groups[group_name].add_operation(
                        operation_name, operation, directives
                    )

            # For singleton groups add directives
            directives = getattr(func, "_flow_directives", {})
            self._groups[operation_name].operation_directives[
                operation_name
            ] = directives

    def _reregister_aggregates(self):
        """Re-register the aggregates present in this :class:`~.FlowProject`."""
        # TODO: This method could be consolidated with the code in _register_groups.
        # For now, we will not put it into the public API.
        for group in self._groups.values():
            aggregator = self._group_to_aggregate_store[group]
            if isinstance(aggregator, _AggregateStore):
                aggregator._register_aggregates()
                self._group_to_aggregate_store[group] = aggregator

    @property
    def operations(self):
        """Get the dictionary of operations that have been added to the workflow."""
        return self._operations

    @property
    def groups(self):
        """Get the dictionary of groups that have been added to the workflow."""
        return self._groups

    def _eligible_for_submission(
        self, flow_group, jobs, scheduler_status, cached_status
    ):
        """Check group eligibility for submission with an aggregate.

        By default, a group is eligible for submission when it is not
        considered active, that means already queued or running.

        Parameters
        ----------
        flow_group : :class:`~.FlowGroup`
            The FlowGroup used to determine eligibility.
        aggregate : tuple of :class:`~signac.contrib.job.Job`
            The aggregate of signac jobs.
        scheduler_status : :class:`~.JobStatus`
            The status of the provided group and aggregate (this should be
            known by the calling code and is re-used instead of fetching from
            the ``cached_status`` for efficiency).
        cached_status : dict
            Dictionary of status information. The keys are uniquely
            generated ids for each group and aggregate. The values are instances of
            :class:`~.JobStatus`.

        Returns
        -------
        bool
            Whether the group is eligible for submission with the provided aggregate.

        """

        def _group_is_submitted(flow_group):
            """Check if group has been submitted for the provided jobs."""
            group_id = flow_group._generate_id(jobs)
            job_status = JobStatus(cached_status.get(group_id, JobStatus.unknown))
            return job_status >= JobStatus.submitted

        if scheduler_status >= JobStatus.submitted:
            return False

        # Check if any other groups containing an operation from this group
        # have been submitted. Submitting both groups might cause conflicts.
        for other_group in self._groups.values():
            if not flow_group.isdisjoint(other_group) and _group_is_submitted(
                other_group
            ):
                return False
        return True

    def _main_status(self, args):
        """Print status overview."""
        aggregates = self._select_jobs_from_args(args)
        if args.compact and not args.unroll:
            logger.warning(
                "The -1/--one-line argument is incompatible with "
                "'--stack' and will be ignored."
            )
        show_traceback = args.debug or args.show_traceback
        args = {
            key: val
            for key, val in vars(args).items()
            if key
            not in [
                "func",
                "verbose",
                "debug",
                "show_traceback",
                "job_id",
                "filter",
                "doc_filter",
            ]
        }
        if args.pop("full"):
            args["detailed"] = args["all_ops"] = True

        start = time.time()
        try:
            self.print_status(jobs=aggregates, **args)
        except Exception as error:
            if show_traceback:
                logger.error(
                    f"Error during status update: {str(error)}\nUse '--ignore-errors' to "
                    "complete the update anyways."
                )
            else:
                logger.error(
                    f"Error during status update: {str(error)}\nUse '--ignore-errors' to "
                    "complete the update anyways or '--show-traceback' to show "
                    "the full traceback."
                )
                error = error.__cause__  # Always show the user traceback cause.
            traceback.print_exception(type(error), error, error.__traceback__)
        else:
            if aggregates is None:
                length_jobs = sum(
                    len(aggregate_store)
                    for aggregate_store in self._group_to_aggregate_store.inverse
                )
            else:
                length_jobs = len(aggregates)
            # Use small offset to account for overhead with few jobs
            delta_t = (time.time() - start - 0.5) / max(length_jobs, 1)
            config_key = "status_performance_warn_threshold"
            warn_threshold = flow_config.get_config_value(config_key)
            if not args["profile"] and delta_t > warn_threshold >= 0:
                print(
                    "WARNING: "
                    f"The status compilation took more than {warn_threshold}s per job. "
                    "Consider using `--profile` to determine bottlenecks "
                    "within the project workflow definition.\n"
                    f"Execute `signac config set flow.{config_key} VALUE` to specify "
                    "the warning threshold in seconds.\n"
                    "To speed up the compilation, try executing "
                    "`signac config set flow.status_parallelization 'process'` to set "
                    "the status_parallelization config value to process."
                    "Use -1 to completely suppress this warning.\n",
                    file=sys.stderr,
                )

    def _main_next(self, args):
        """Determine the jobs that are eligible for a specific operation."""
        if args.name not in self.operations:
            print(
                f"The requested flow operation '{args.name}' does not exist.",
                file=sys.stderr,
            )
        else:
            for operation in self._next_operations():
                if args.name == operation.name:
                    print(get_aggregate_id(operation._jobs))

    def _main_run(self, args):
        """Run all (or select) job operations."""
        # Select jobs:
        aggregates = self._select_jobs_from_args(args)

        # Setup partial run function, because we need to call this either
        # inside some context managers or not based on whether we need
        # to switch to the project root directory or not.
        run = functools.partial(
            self.run,
            jobs=aggregates,
            names=args.operation_name,
            pretend=args.pretend,
            np=args.parallel,
            timeout=args.timeout,
            num=args.num,
            num_passes=args.num_passes,
            progress=args.progress,
            order=args.order,
            ignore_conditions=args.ignore_conditions,
        )

        if args.switch_to_project_root:
            with add_cwd_to_environment_pythonpath():
                with switch_to_directory(self.root_directory()):
                    run()
        else:
            run()

    def _main_submit(self, args):
        """Submit jobs to a scheduler."""
        kwargs = vars(args)

        # Select jobs:
        aggregates = self._select_jobs_from_args(args)
        names = args.operation_name if args.operation_name else None
        self.submit(jobs=aggregates, names=names, **kwargs)

    def _main_exec(self, args):
        aggregates = self._select_jobs_from_args(args)
        try:
            operation = self._operations[args.operation]

            if isinstance(operation, FlowCmdOperation):

                def operation_function(job):
                    cmd = operation(job).format(job=job)
                    subprocess.run(cmd, shell=True, check=True)

            else:
                operation_function = operation

        except KeyError:
            raise KeyError(f"Unknown operation '{args.operation}'.")

        for aggregate_id, aggregate, group in self._generate_selected_aggregate_groups(
            selected_aggregates=aggregates,
            selected_groups={self._groups[args.operation]},
        ):
            operation_function(*aggregate)

    def _select_jobs_from_args(self, args):
        """Select jobs with the given command line arguments ('-j/-f/--doc-filter/--job-id')."""
        if (
            not args.func == self._main_exec
            and args.job_id
            and (args.filter or args.doc_filter)
        ):
            raise ValueError(
                "Cannot provide both -j/--job-id and -f/--filter or --doc-filter in combination."
            )

        if args.job_id:
            # aggregates must be a set to prevent duplicate entries
            aggregates = set()
            for job_id in args.job_id:
                if job_id.startswith("agg-"):
                    aggregates.add(self._get_aggregate_from_id(job_id))
                else:
                    try:
                        aggregates.add((self.open_job(id=job_id),))
                    except KeyError as error:
                        raise LookupError(f"Did not find job with id {error}.")
            return list(aggregates)
        elif args.func == self._main_exec:
            # exec command used with job_id
            return _AggregatesCursor(self)
        else:
            # filter or doc filter provided
            filter_ = parse_filter_arg(args.filter)
            doc_filter = parse_filter_arg(args.doc_filter)
            return _AggregatesCursor(self, filter_, doc_filter)

    def main(self, parser=None):
        """Call this function to use the main command line interface.

        In most cases one would want to call this function as part of the
        class definition:

        .. code-block:: python

            # my_project.py
            from flow import FlowProject

            class MyProject(FlowProject):
                pass

            if __name__ == '__main__':
                MyProject().main()

        The project can then be executed on the command line:

        .. code-block:: bash

            $ python my_project.py --help

        Parameters
        ----------
        parser : :class:`argparse.ArgumentParser`
            The argument parser used to implement the command line interface.
            If None, a new parser is constructed. (Default value = None)

        """
        # Find file that main is called in. When running through the command
        # line interface, we know exactly what the entrypoint path should be:
        # it's the file where main is called, which we can pull off the stack.
        self._entrypoint.setdefault(
            "path", os.path.realpath(inspect.stack()[-1].filename)
        )

        if parser is None:
            parser = argparse.ArgumentParser()

        base_parser = argparse.ArgumentParser(add_help=False)

        # The argparse module does not automatically merge options shared between the main
        # parser and the subparsers. We therefore assign different destinations for each
        # option and then merge them manually below.
        for prefix, _parser in (("main_", parser), ("", base_parser)):
            _parser.add_argument(
                "-v",
                "--verbose",
                dest=prefix + "verbose",
                action="count",
                default=0,
                help="Increase output verbosity.",
            )
            _parser.add_argument(
                "--show-traceback",
                dest=prefix + "show_traceback",
                action="store_true",
                help="Show the full traceback on error.",
            )
            _parser.add_argument(
                "--debug",
                dest=prefix + "debug",
                action="store_true",
                help="This option implies `-vv --show-traceback`.",
            )

        subparsers = parser.add_subparsers()

        parser_status = subparsers.add_parser(
            "status",
            parents=[base_parser],
            description="Parallelization of the status command can be "
            "controlled by setting the flow.status_parallelization config "
            "value to 'thread' (default), 'none', or 'process'. To do this, "
            "execute `signac config set flow.status_parallelization VALUE`.",
        )
        self._add_print_status_args(parser_status)
        parser_status.add_argument(
            "--profile",
            const=inspect.getsourcefile(inspect.getmodule(self)),
            nargs="?",
            help="Collect statistics to determine code paths that are responsible "
            "for the majority of runtime required for status determination. "
            "Optionally provide a filename pattern to select for what files "
            "to show result for. Defaults to the main module. "
            "(requires pprofile)",
        )
        parser_status.set_defaults(func=self._main_status)

        parser_next = subparsers.add_parser(
            "next",
            parents=[base_parser],
            description="Determine jobs that are eligible for a specific operation.",
        )
        parser_next.add_argument("name", type=str, help="The name of the operation.")
        parser_next.set_defaults(func=self._main_next)

        parser_run = subparsers.add_parser(
            "run",
            parents=[base_parser],
        )
        self._add_operation_selection_arg_group(parser_run)

        execution_group = parser_run.add_argument_group("execution")
        execution_group.add_argument(
            "--pretend",
            action="store_true",
            help="Do not actually execute commands, just show them.",
        )
        execution_group.add_argument(
            "--progress",
            action="store_true",
            help="Display a progress bar during execution.",
        )
        execution_group.add_argument(
            "--num-passes",
            type=int,
            default=1,
            help="Specify how many times a particular job-operation may be executed within one "
            "session (default=1). This is to prevent accidental infinite loops, "
            "where operations are executed indefinitely, because postconditions "
            "were not properly set. Use -1 to allow for an infinite number of passes.",
        )
        execution_group.add_argument(
            "-t",
            "--timeout",
            type=int,
            help="A timeout in seconds after which the execution of one operation is canceled.",
        )
        execution_group.add_argument(
            "--switch-to-project-root",
            action="store_true",
            help="Temporarily add the current working directory to the python search path and "
            "switch to the root directory prior to execution.",
        )
        execution_group.add_argument(
            "-p",
            "--parallel",
            type=int,
            nargs="?",
            const="-1",
            help="Specify the number of cores to parallelize to. Defaults to all available "
            "processing units.",
        )
        execution_group.add_argument(
            "--order",
            type=str,
            choices=["none", "by-job", "cyclic", "random"],
            default=None,
            help="Specify the execution order of operations for each execution pass.",
        )
        execution_group.add_argument(
            "--ignore-conditions",
            type=str,
            choices=["none", "pre", "post", "all"],
            default=IgnoreConditions.NONE,
            action=_IgnoreConditionsConversion,
            help="Specify conditions to ignore for eligibility check.",
        )
        parser_run.set_defaults(func=self._main_run)

        parser_submit = subparsers.add_parser(
            "submit",
            parents=[base_parser],
            conflict_handler="resolve",
        )
        self._add_submit_args(parser_submit)
        env_group = parser_submit.add_argument_group(
            f"{self._environment.__name__} options"
        )
        self._environment.add_args(env_group)
        parser_submit.set_defaults(func=self._main_submit)
        print(
            "Using environment configuration:",
            self._environment.__name__,
            file=sys.stderr,
        )

        parser_exec = subparsers.add_parser(
            "exec",
            parents=[base_parser],
        )
        parser_exec.add_argument(
            "operation",
            type=str,
            choices=list(sorted(self._operations)),
            help="The operation to execute.",
        )
        parser_exec.add_argument(
            "job_id",
            type=str,
            nargs="*",
            help="The job ids or aggregate ids in the FlowProject. "
            "Defaults to all jobs and aggregates.",
        )
        parser_exec.set_defaults(func=self._main_exec)

        args = parser.parse_args()
        if not hasattr(args, "func"):
            parser.print_usage()
            sys.exit(2)

        # Manually 'merge' the various global options defined for both the main parser
        # and the parent parser that are shared by all subparsers:
        for dest in ("verbose", "show_traceback", "debug"):
            setattr(args, dest, getattr(args, "main_" + dest) or getattr(args, dest))
            delattr(args, "main_" + dest)

        # Read the config file and set the internal flag.
        # Do not overwrite with False if not present in config file
        if flow_config.get_config_value("show_traceback"):
            args.show_traceback = True

        if args.debug:  # Implies '-vv' and '--show-traceback'
            args.verbose = max(2, args.verbose)
            args.show_traceback = True

        # Support print_status argument alias
        if args.func == self._main_status and args.full:
            args.detailed = args.all_ops = True

        # Empty parameters argument on the command line means: show all varying parameters.
        if hasattr(args, "parameters"):
            if args.parameters is not None and len(args.parameters) == 0:
                args.parameters = self.PRINT_STATUS_ALL_VARYING_PARAMETERS

        # Set verbosity level according to the `-v` argument.
        logging.basicConfig(level=max(0, logging.WARNING - 10 * args.verbose))

        def _show_traceback_and_exit(error):
            if args.show_traceback:
                traceback.print_exception(type(error), error, error.__traceback__)
            elif isinstance(error, (UserOperationError, UserConditionError)):
                # Always show the user traceback cause.
                error = error.__cause__
                traceback.print_exception(type(error), error, error.__traceback__)
                print(
                    "Execute with '--show-traceback' or '--debug' to show the "
                    "full traceback.",
                    file=sys.stderr,
                )
            else:
                print(
                    "Execute with '--show-traceback' or '--debug' to get more "
                    "information.",
                    file=sys.stderr,
                )
            sys.exit(1)

        try:
            args.func(args)
        except SubmitError as error:
            print("Submission error:", error, file=sys.stderr)
            _show_traceback_and_exit(error)
        except (TimeoutError, subprocess.TimeoutExpired) as error:
            print(
                "Error: Failed to complete execution due to "
                f"timeout ({args.timeout}s).",
                file=sys.stderr,
            )
            _show_traceback_and_exit(error)
        except Jinja2TemplateNotFound as error:
            print(f"Did not find template script '{error}'.", file=sys.stderr)
            _show_traceback_and_exit(error)
        except AssertionError as error:
            if not args.show_traceback:
                print(
                    "ERROR: Encountered internal error during program execution.",
                    file=sys.stderr,
                )
            _show_traceback_and_exit(error)
        except (UserOperationError, UserConditionError) as error:
            if str(error):
                print(f"ERROR: {error}\n", file=sys.stderr)
            else:
                print(
                    "ERROR: Encountered error during program execution.\n",
                    file=sys.stderr,
                )
            _show_traceback_and_exit(error)
        except Exception as error:
            if str(error):
                print(
                    "ERROR: Encountered error during program execution: "
                    f"'{error}'\n",
                    file=sys.stderr,
                )
            else:
                print(
                    "ERROR: Encountered error during program execution.\n",
                    file=sys.stderr,
                )
            _show_traceback_and_exit(error)


def _deserialize_and_run_operation(loads, project, operation_data):
    project = loads(project)
    project._execute_operation(project._job_operation_from_tuple(operation_data))
    return None


__all__ = [
    "FlowProject",
    "FlowOperation",
    "label",
    "staticlabel",
    "classlabel",
]<|MERGE_RESOLUTION|>--- conflicted
+++ resolved
@@ -1487,23 +1487,17 @@
                         f"A group with name '{name}' is already registered."
                     )
 
-                signature = inspect.signature(func)
-                for i, parameter_value in enumerate(signature.parameters.values()):
-                    if i > 0 and parameter_value.default is inspect.Parameter.empty:
-                        raise ValueError(
-                            "Only the first argument in an operation argument may not have "
-                            f"a default value! ({name})"
-                        )
                 if not getattr(func, "_flow_aggregate", False):
-                    func._flow_aggregate = _aggregator.groupsof(1)
+                    func._flow_aggregate = aggregator.groupsof(1)
 
                 # Append the name and function to the class registry
                 self._parent_class._OPERATION_FUNCTIONS.append((name, func))
-                self._parent_class._GROUPS.append(
-                    FlowGroupEntry(name=name, options="")
-                    # TODO: Enable aggregator argument.
-                    # FlowGroupEntry(name=name, options="", aggregator=func._flow_aggregate)
-                )
+                # We register aggregators associated with operation functions in
+                # `_register_groups` and we do not set the aggregator explicitly.  We
+                # delay setting the aggregator because we do not restrict the decorator
+                # placement in terms of `@FlowGroupEntry`, `@aggregator`, or
+                # `@operation`.
+                self._parent_class._GROUPS.append(FlowGroupEntry(name=name, options=""))
                 if hasattr(func, "_flow_groups"):
                     func._flow_groups.append(name)
                 else:
@@ -4167,76 +4161,6 @@
             )
 
     @classmethod
-<<<<<<< HEAD
-=======
-    def operation(cls, func, name=None):
-        """Add an operation function to the class workflow definition.
-
-        This function is designed to be used as a decorator, for example:
-
-        .. code-block:: python
-
-            @FlowProject.operation
-            def hello(job):
-                print('Hello', job)
-
-        Parameters
-        ----------
-        func : callable
-            The function to add to the workflow.
-        name : str
-            The operation name. Uses the name of the function if None.
-             (Default value = None)
-
-        Returns
-        -------
-        callable
-            The operation function.
-
-        """
-        if isinstance(func, str):
-            return lambda op: cls.operation(op, name=func)
-
-        if func in chain(
-            *cls._OPERATION_PRECONDITIONS.values(),
-            *cls._OPERATION_POSTCONDITIONS.values(),
-        ):
-            raise ValueError("A condition function cannot be used as an operation.")
-
-        if name is None:
-            name = func.__name__
-
-        for registered_name, registered_func in cls._OPERATION_FUNCTIONS:
-            if name == registered_name:
-                raise ValueError(
-                    f"An operation with name '{name}' is already registered."
-                )
-            if func is registered_func:
-                raise ValueError(
-                    "An operation with this function is already registered."
-                )
-        if name in cls._GROUP_NAMES:
-            raise ValueError(f"A group with name '{name}' is already registered.")
-
-        if not getattr(func, "_flow_aggregate", False):
-            func._flow_aggregate = aggregator.groupsof(1)
-
-        # Append the name and function to the class registry
-        cls._OPERATION_FUNCTIONS.append((name, func))
-        # We register aggregators associated with operation functions in
-        # `_register_groups` and we do not set the aggregator explicitly.
-        # We delay setting the aggregator because we do not restrict the
-        # decorator placement in terms of `@FlowGroupEntry`, `@aggregator`, or
-        # `@operation`.
-        cls._GROUPS.append(FlowGroupEntry(name=name, options=""))
-        if hasattr(func, "_flow_groups"):
-            func._flow_groups.append(name)
-        else:
-            func._flow_groups = [name]
-        return func
-
-    @classmethod
->>>>>>> b9b38730
     def _collect_operations(cls):
         """Collect all operations added with the ``@FlowProject.operation`` decorator."""
         operations = []
