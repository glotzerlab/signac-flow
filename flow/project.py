# Copyright (c) 2019 The Regents of the University of Michigan
# All rights reserved.
# This software is licensed under the BSD 3-Clause License.
"""Workflow definition with the FlowProject.

The FlowProject is a signac Project that allows the user to define a workflow.
"""
import sys
import os
import re
import logging
import argparse
import time
import datetime
import json
import inspect
import functools
import contextlib
import random
import subprocess
import traceback
import warnings
from deprecation import deprecated
from collections import defaultdict
from collections import OrderedDict
from collections import Counter
from copy import deepcopy
from itertools import islice
from itertools import count
from itertools import groupby
from hashlib import sha1
import multiprocessing
import threading
from multiprocessing import Pool
from multiprocessing import cpu_count
from multiprocessing import TimeoutError
from multiprocessing.pool import ThreadPool
from multiprocessing import Event
import jinja2
from jinja2 import TemplateNotFound as Jinja2TemplateNotFound
from tqdm import tqdm

import signac
from signac.contrib.hashing import calc_id
from signac.contrib.filterparse import parse_filter_arg
from signac.contrib.project import JobsCursor

from enum import IntFlag

from .environment import get_environment
from .scheduling.base import ClusterJob
from .scheduling.base import JobStatus
from .scheduling.status import update_status
from .errors import SubmitError
from .errors import ConfigKeyError
from .errors import NoSchedulerError
from .errors import UserConditionError
from .errors import UserOperationError
from .errors import TemplateError
from .util.misc import _positive_int
from .util.misc import roundrobin
from .util.misc import to_hashable
from .util import template_filters as tf
from .util.misc import add_cwd_to_environment_pythonpath
from .util.misc import switch_to_directory
from .util.misc import TrackGetItemDict
from .util.translate import abbreviate
from .util.translate import shorten
from .labels import label
from .labels import staticlabel
from .labels import classlabel
from .labels import _is_label_func
from .util import config as flow_config
from .render_status import Renderer as StatusRenderer
from .version import __version__


logger = logging.getLogger(__name__)


# The TEMPLATE_HELP can be shown with the --template-help option available to all
# command line sub commands that use the templating system.
TEMPLATE_HELP = """Execution and submission scripts are generated with the jinja2 template files.
Standard files are shipped with the package, but maybe replaced or extended with
custom templates provided within a project.
The default template directory can be configured with the 'template_dir' configuration
variable, for example in the project configuration file. The current template directory is:
{template_dir}

All template variables can be placed within a template using the standard jinja2
syntax, e.g., the project root directory can be written like this: {{{{ project._rd }}}}.
The available template variables are:
{template_vars}

Filter functions can be used to format template variables in a specific way.
For example: {{{{ project.get_id() | capitalize }}}}.

The available filters are:
{filters}"""

_FMT_SCHEDULER_STATUS = {
    JobStatus.unknown: 'U',
    JobStatus.registered: 'R',
    JobStatus.inactive: 'I',
    JobStatus.submitted: 'S',
    JobStatus.held: 'H',
    JobStatus.queued: 'Q',
    JobStatus.active: 'A',
    JobStatus.error: 'E',
    JobStatus.dummy: ' ',
}


class IgnoreConditions(IntFlag):
    """Flags that determine which conditions are used to determine job eligibility.

    The options include:
        * IgnoreConditions.NONE: check all conditions
        * IgnoreConditions.PRE: ignore pre conditions
        * IgnoreConditions.POST: ignore post conditions
        * IgnoreConditions.ALL: ignore all conditions
    """
    # This operator must be defined since IntFlag simply performs an integer
    # bitwise not on the underlying enum value, which is problematic in
    # twos-complement arithmetic. What we want is to only flip valid bits.
    def __invert__(self):
        # Compute the largest number of bits used to represent one of the flags
        # so that we can XOR the appropriate number.
        max_bits = len(bin(max([elem.value for elem in type(self)]))) - 2
        return self.__class__((2**max_bits - 1) ^ self._value_)

    NONE = 0
    PRE = 1
    POST = 2
    ALL = PRE | POST

    def __str__(self):
        return {IgnoreConditions.PRE: 'pre', IgnoreConditions.POST: 'post',
                IgnoreConditions.ALL: 'all', IgnoreConditions.NONE: 'none'}[self]


class _IgnoreConditionsConversion(argparse.Action):
    def __init__(self, option_strings, dest, nargs=None, **kwargs):
        if nargs is not None:
            raise ValueError("nargs not allowed")
        super(_IgnoreConditionsConversion, self).__init__(option_strings, dest, **kwargs)

    def __call__(self, parser, namespace, values, option_string=None):
        setattr(namespace, self.dest, getattr(IgnoreConditions, values.upper()))


class _condition(object):
    # This counter should be incremented each time a "never" condition
    # is created, and the value should be used as the tag for that
    # condition to ensure that no pair of "never" conditions
    # are found to be equal by the graph detection algorithm.
    current_arbitrary_tag = 0

    def __init__(self, condition, tag=None):
        """Add tag to differentiate built-in conditions during graph detection."""

        if tag is None:
            try:
                tag = condition.__code__.co_code
            except AttributeError:
                logger.warning("Condition {} could not autogenerate tag.".format(condition))
        condition._flow_tag = tag
        self.condition = condition

    @classmethod
    def isfile(cls, filename):
        "True if the specified file exists for this job."
        def _isfile(*jobs):
            return all(job.isfile(filename) for job in jobs)

        return cls(_isfile, 'isfile_' + filename)

    @classmethod
    def true(cls, key):
        """True if the specified key is present in the job document and
        evaluates to True."""
        def _document(*jobs):
            return all(job.document.get(key, False) for job in jobs)

        return cls(_document, 'true_' + key)

    @classmethod
    def false(cls, key):
        """True if the specified key is present in the job document and
        evaluates to False."""
        def _no_document(*jobs):
            return all(not job.document.get(key, False) for job in jobs)
        return cls(_no_document, 'false_' + key)

    @classmethod
    def never(cls, func):
        "Returns False."
        cls.current_arbitrary_tag += 1
        return cls(lambda _: False, str(cls.current_arbitrary_tag))(func)

    @classmethod
    def not_(cls, condition):
        """Returns ``not condition(job)`` for the provided condition function."""
        def _not(*jobs):
            return not condition(*jobs)
        return cls(_not,
                   'not_'.encode() + condition.__code__.co_code)


def _create_all_metacondition(condition_dict, *other_funcs):
    """Standard function for generating aggregate metaconditions that require
    *all* provided conditions to be met. The resulting metacondition is
    constructed with appropriate information for graph detection."""
    condition_list = [c for f in other_funcs for c in condition_dict[f]]

    def _flow_metacondition(*jobs):
        return all(c(*jobs) for c in condition_list)

    _flow_metacondition._composed_of = condition_list
    return _flow_metacondition


def _make_bundles(operations, size=None):
    """Utility function for the generation of bundles.

    This function splits an iterable of operations into equally
    sized bundles and a possibly smaller final bundle.
    """
    n = None if size == 0 else size
    operations = iter(operations)
    while True:
        b = list(islice(operations, n))
        if b:
            yield b
        else:
            break


class _JobOperation(object):
    """This class represents the information needed to execute one group for one job.

    The execution or submission of a :py:class:`FlowGroup` uses a passed in command
    which can either be a string or function with no arguments that returns a shell
    executable command.  The shell executable command won't be used if it is
    determined that the group can be executed without forking.

    .. note::

        This class is used by the :class:`~.FlowGroup` class for the execution and
        submission process and should not be instantiated by users themselves.

    :param id:
        The id of this _JobOperation instance. The id should be unique.
    :type id:
        str
    :param name:
        The name of the _JobOperation.
    :type name:
        str
    :param jobs:
        The jobs associated with this operation.
    :type jobs:
        list of :class:`signac.contrib.job.Job`
    :param cmd:
        The command that executes this operation. Can be a callable that when
        evaluated returns a string.
    :type cmd:
        callable or str
    :param directives:
        A dictionary of additional parameters that provide instructions on how
        to execute this operation, e.g., specifically required resources.
    :type directives:
        :class:`dict`
    """

    def __init__(self, id, name, jobs, cmd, directives=None):
        self._id = id
        self.name = name

        assert isinstance(jobs, list)

        self._jobs = jobs
        if not (callable(cmd) or isinstance(cmd, str)):
            raise ValueError("JobOperation cmd must be a callable or string.")
        self._cmd = cmd

        if directives is None:
            directives = dict()  # default argument
        else:
            directives = dict(directives)  # explicit copy

        # Keys which were explicitly set by the user, but are not evaluated by the
        # template engine are cause for concern and might hint at a bug in the template
        # script or ill-defined directives. We are therefore keeping track of all
        # keys set by the user and check whether they have been evaluated by the template
        # script engine later.
        keys_set_by_user = set(directives)

        # We use a special dictionary that allows us to track all keys that have been
        # evaluated by the template engine and compare them to those explicitly set
        # by the user. See also comment above.
        self.directives = TrackGetItemDict(
            {key: value for key, value in directives.items()})
        self.directives._keys_set_by_user = keys_set_by_user

    def __str__(self):
        assert len(self._jobs) == 1
        return f"{self.name}({str(self._jobs[0])})"

    def __repr__(self):
        return "{type}(name='{name}', jobs='{jobs}', cmd={cmd}, directives={directives})".format(
                   type=type(self).__name__,
                   name=self.name,
                   jobs="[" + " ,".join(map(str, self._jobs)) + "]",
                   cmd=repr(self.cmd),
                   directives=self.directives)

    def __hash__(self):
        return int(sha1(self.id.encode('utf-8')).hexdigest(), 16)

    def __eq__(self, other):
        return self.id == other.id

    @property
    def id(self):
        return self._id

    @property
    def cmd(self):
        if callable(self._cmd):
            # We allow cmd to be 'lazy' or an unevaluated function because
            # in cases where a user uses the Python API without specifying
            # a project entrypoint, running many operations is still valid.
            # If we need to fork this will fail to generate a command and
            # error, but not until then. If we don't fork then nothing errors,
            # and the user gets the expected result.
            return self._cmd()
        else:
            return self._cmd

    def set_status(self, value):
        "Store the operation's status."
        # Since #324 doesn't include actual aggregation, it is guaranteed that the length
        # of self._jobs is equal to 1, hence we won't be facing the problem for lost
        # aggregates. #335 introduces the concept of storing aggregates which will
        # help retrieve the information of lost aggregates. The storage of aggregates
        # will be similar to bundles hence no change will be made to this method.
        # This comment should be removed after #335 gets merged.
        self._jobs[0]._project.document.setdefault('_status', dict())[self.id] = int(value)

    def get_status(self):
        "Retrieve the operation's last known status."
        try:
            return JobStatus(self._jobs[0]._project.document['_status'][self.id])
        except KeyError:
            return JobStatus.unknown


@deprecated(
    deprecated_in="0.11", removed_in="0.13", current_version=__version__)
class JobOperation(_JobOperation):
    """This class represents the information needed to execute one group for one job.

    The execution or submission of a :py:class:`FlowGroup` uses a passed-in command
    which can either be a string or function with no arguments that returns a shell
    executable command.  The shell executable command won't be used if it is
    determined that the group can be executed without forking.

    .. note::

        This class is used by the :class:`~.FlowGroup` class for the execution and
        submission process and should not be instantiated by users themselves.

    :param id:
        The id of this JobOperation instance. The id should be unique.
    :type id:
        str
    :param name:
        The name of the JobOperation.
    :type name:
        str
    :param job:
        The job associated with this operation.
    :type job:
        :class:`signac.contrib.job.Job`
    :param cmd:
        The command that executes this operation. Can be a callable that when
        evaluated returns a string.
    :type cmd:
        callable or str
    :param directives:
        A dictionary of additional parameters that provide instructions on how
        to execute this operation, e.g., specifically required resources.
    :type directives:
        :class:`dict`
    """
    def __init__(self, id, name, job, cmd, directives=None):
        self._id = id
        self.name = name
        self._jobs = [job]
        if not (callable(cmd) or isinstance(cmd, str)):
            raise ValueError("JobOperation cmd must be a callable or string.")
        self._cmd = cmd

        if directives is None:
            directives = dict()  # default argument
        else:
            directives = dict(directives)  # explicit copy

        # Keys which were explicitly set by the user, but are not evaluated by the
        # template engine are cause for concern and might hint at a bug in the template
        # script or ill-defined directives. We are therefore keeping track of all
        # keys set by the user and check whether they have been evaluated by the template
        # script engine later.
        keys_set_by_user = set(directives)

        # We use a special dictionary that allows us to track all keys that have been
        # evaluated by the template engine and compare them to those explicitly set
        # by the user. See also comment above.
        self.directives = TrackGetItemDict(
            {key: value for key, value in directives.items()})
        self.directives._keys_set_by_user = keys_set_by_user

    @property
    def job(self):
        assert len(self._jobs) == 1
        return self._jobs[0]

    def __repr__(self):
        return "{type}(name='{name}', job='{job}', cmd={cmd}, directives={directives})".format(
                   type=type(self).__name__,
                   name=self.name,
                   job=str(self._jobs[0]),
                   cmd=repr(self.cmd),
                   directives=self.directives)


class _SubmissionJobOperation(_JobOperation):
    R"""This class represents the information needed to submit one group for one job.

    This class extends :py:class:`_JobOperation` to include a set of groups
    that will be executed via the "run" command. These groups are known at
    submission time.

    :param \*args:
        Passed to the constructor of :py:class:`_JobOperation`.
    :param eligible_operations:
        A list of :py:class:`_JobOperation` that will be executed when this
        submitted job is executed.
    :type eligible_operations:
        list
    :param operations_with_unmet_preconditions:
        A list of :py:class:`_JobOperation` that will not be executed in the
        first pass of :meth:`FlowProject.run` due to unmet preconditions. These
        operations may be executed in subsequent iterations of the run loop.
    :type operations_with_unmet_preconditions:
        list
    :param operations_with_met_postconditions:
        A list of :py:class:`_JobOperation` that will not be executed in the
        first pass of :meth:`FlowProject.run` because all postconditions are
        met. These operations may be executed in subsequent iterations of the
        run loop.
    :type operations_with_met_postconditions:
        list
    :param \*\*kwargs:
        Passed to the constructor of :py:class:`_JobOperation`.
    """

    def __init__(
        self,
        *args,
        eligible_operations=None,
        operations_with_unmet_preconditions=None,
        operations_with_met_postconditions=None,
        **kwargs
    ):
        super(_SubmissionJobOperation, self).__init__(*args, **kwargs)

        if eligible_operations is None:
            self.eligible_operations = []
        else:
            self.eligible_operations = eligible_operations

        if operations_with_unmet_preconditions is None:
            self.operations_with_unmet_preconditions = []
        else:
            self.operations_with_unmet_preconditions = operations_with_unmet_preconditions

        if operations_with_met_postconditions is None:
            self.operations_with_met_postconditions = []
        else:
            self.operations_with_met_postconditions = operations_with_met_postconditions


class _FlowCondition(object):
    """A _FlowCondition represents a condition as a function of a signac job.

    The __call__() function of a _FlowCondition object may return either True
    or False, representing whether the condition is met or not.
    This can be used to build a graph of conditions and operations.

    :param callback:
        A callable with one positional argument (the job).
    :type callback:
        callable
    """

    def __init__(self, callback):
        self._callback = callback

    def __call__(self, jobs):
        try:
            return self._callback(*jobs)
        except Exception as e:
            assert len(jobs) == 1
            raise UserConditionError(
                'An exception was raised while evaluating the condition {name} '
                'for job {jobs}.'.format(name=self._callback.__name__,
                                         jobs=', '.join(map(str, jobs)))) from e

    def __hash__(self):
        return hash(self._callback)

    def __eq__(self, other):
        return self._callback == other._callback


class BaseFlowOperation(object):
    """A BaseFlowOperation represents a data space operation, operating on any job.

    Every BaseFlowOperation is associated with a specific command.

    Pre-requirements (pre) and post-conditions (post) can be used to
    trigger an operation only when certain conditions are met. Conditions are unary
    callables, which expect an instance of job as their first and only positional
    argument and return either True or False.

    An operation is considered "eligible" for execution when all pre-requirements
    are met and when at least one of the post-conditions is not met.
    Requirements are always met when the list of requirements is empty and
    post-conditions are never met when the list of post-conditions is empty.

    .. note::
        This class should not be instantiated directly.

    :param cmd:
        The command to execute operation; should be a function of job.
    :type cmd:
        str or callable
    :param pre:
        required conditions
    :type pre:
        sequence of callables
    :param post:
        post-conditions to determine completion
    :type post:
        sequence of callables
    """

    def __init__(self, pre=None, post=None):
        if pre is None:
            pre = []
        if post is None:
            post = []

        self._prereqs = [_FlowCondition(cond) for cond in pre]
        self._postconds = [_FlowCondition(cond) for cond in post]

    def __str__(self):
        return "{type}(cmd='{cmd}')".format(type=type(self).__name__, cmd=self._cmd)

<<<<<<< HEAD
    def _eligible(self, jobs, ignore_conditions=IgnoreConditions.NONE):
=======
    def _eligible(self, job, ignore_conditions=IgnoreConditions.NONE):
>>>>>>> 9fd610ab
        """Eligible, when all pre-conditions are true and at least one post-condition is false,
        or corresponding conditions are ignored.

        :param jobs:
            A list of signac job handles.
        :type jobs:
            list
        :param ignore_conditions:
            Specify if pre and/or post conditions check is to be ignored for eligibility check.
            The default is :py:class:`IgnoreConditions.NONE`.
        :type ignore_conditions:
            :py:class:`~.IgnoreConditions`
        """
        if type(ignore_conditions) != IgnoreConditions:
            raise ValueError(
                "The ignore_conditions argument of FlowProject.run() "
                "must be a member of class IgnoreConditions")
        # len(self._prereqs) check for speed optimization
        pre = (not len(self._prereqs)) or (ignore_conditions & IgnoreConditions.PRE) \
            or all(cond(jobs) for cond in self._prereqs)
        if pre and len(self._postconds):
            post = (ignore_conditions & IgnoreConditions.POST) \
                or any(not cond(jobs) for cond in self._postconds)
        else:
            post = True
        return pre and post

<<<<<<< HEAD
    def _complete(self, jobs):
=======
    @deprecated(deprecated_in="0.11", removed_in="0.13", current_version=__version__)
    def eligible(self, job, ignore_conditions=IgnoreConditions.NONE):
        """Eligible, when all pre-conditions are true and at least one post-condition is false,
        or corresponding conditions are ignored.
        :param job:
            The signac job handles.
        :type job:
            :class:`~signac.contrib.job.Job`
        :param ignore_conditions:
            Specify if pre and/or post conditions check is to be ignored for eligibility check.
            The default is :py:class:`IgnoreConditions.NONE`.
        :type ignore_conditions:
            :py:class:`~.IgnoreConditions`
        """
        return self._eligible(job, ignore_conditions)

    def _complete(self, job):
>>>>>>> 9fd610ab
        "True when all post-conditions are met."
        if len(self._postconds):
            return all(cond(jobs) for cond in self._postconds)
        else:
            return False

    @deprecated(deprecated_in="0.11", removed_in="0.13", current_version=__version__)
<<<<<<< HEAD
    def eligible(self, job, ignore_conditions=IgnoreConditions.NONE):
        """Eligible, when all pre-conditions are true and at least one post-condition is false,
        or corresponding conditions are ignored.

        :param job:
            The signac job handles.
        :type job:
            :class:`~signac.contrib.job.Job`
        :param ignore_conditions:
            Specify if pre and/or post conditions check is to be ignored for eligibility check.
            The default is :py:class:`IgnoreConditions.NONE`.
        :type ignore_conditions:
            :py:class:`~.IgnoreConditions`
        """
        return self._eligible([job], ignore_conditions)

    @deprecated(deprecated_in="0.11", removed_in="0.13", current_version=__version__)
    def complete(self, job):
        "True when all post-conditions are met."
        return self._complete([job])
=======
    def complete(self, job):
        "True when all post-conditions are met."
        return self._complete(job)
>>>>>>> 9fd610ab


class FlowCmdOperation(BaseFlowOperation):
    """A BaseFlowOperation that holds a shell executable command.

    When an operation has the ``@cmd`` directive specified, it is instantiated
    as a FlowCmdOperation. The operation should be a function of
    :py:class:`~signac.contrib.job.Job`. The command (cmd) may
    either be a unary callable that expects an instance of
    :class:`~signac.contrib.job.Job` as its only positional argument and returns
    a string containing valid shell commands, or the string of commands itself.
    In either case, the resulting string may contain any attributes of the job placed
    in curly braces, which will then be substituted by Python string formatting.

    .. note::
        This class should not be instantiated directly.
    """

    def __init__(self, cmd, pre=None, post=None):
        super(FlowCmdOperation, self).__init__(pre=pre, post=post)
        self._cmd = cmd

    def __str__(self):
        return "{type}(cmd='{cmd}')".format(type=type(self).__name__, cmd=self._cmd)

    def __call__(self, *jobs, **kwargs):
        job = kwargs.pop('job', None)
        if kwargs:
            raise ValueError(f"Invalid key-word arguments: {', '.join(kwargs)}")

        if job is not None:
            warnings.warn("The job argument is deprecated as of 0.11 and will be removed "
                          "in 0.13", DeprecationWarning)
        else:
            job = jobs[0] if len(jobs) == 1 else None

        if callable(self._cmd):
            return self._cmd(job).format(job=job)
        else:
            return self._cmd.format(job=job)


class FlowOperation(BaseFlowOperation):
    """FlowOperation holds a Python function that does not return a shell executable string.

    All operations without the ``@cmd`` directive use this class. Those operations should
    be a function of :py:class:`~signac.contrib.job.Job`.

    .. note::
        This class should not be instantiated directly.
    """

    def __init__(self, op_func, pre=None, post=None):
        super(FlowOperation, self).__init__(pre=pre, post=post)
        self._op_func = op_func

    def __str__(self):
        return "{type}(op_func='{op_func}')" \
               "".format(type=type(self).__name__, op_func=self._op_func)

    def __call__(self, job):
        return self._op_func(job)


class FlowGroupEntry(object):
    """A FlowGroupEntry registers operations for inclusion into a :py:class:`FlowGroup`.

    Has two methods for adding operations: ``self()`` and ``with_directives``.
    Using ``with_directives`` takes one argument, ``directives``, which are
    applied to the operation when running through the group. This overrides
    the default directives specified by ``@flow.directives``. Calling the object
    directly will then use the default directives.

    :param name:
        The name of the :py:class:`FlowGroup` to be created.
    :type name:
        str
    :param options:
        The :py:meth:`FlowProject.run` options to pass when submitting the group.
        These will be included in all submissions. Submissions use run
        commands to execute.
    :type options:
        str
    """
    def __init__(self, name, options=""):
        self.name = name
        self.options = options

    def __call__(self, func):
        """Decorator that adds the function into the group's operations.

        :param func:
            The function to decorate.
        :type func:
            callable
        """
        if hasattr(func, '_flow_groups'):
            if self.name in func._flow_groups:
                raise ValueError("Cannot register existing name {} with group {}"
                                 "".format(func, self.name))
            else:
                func._flow_groups.append(self.name)
        else:
            func._flow_groups = [self.name]
        return func

    def _set_directives(self, func, directives):
        if hasattr(func, '_flow_group_operation_directives'):
            if self.name in func._flow_group_operation_directives:
                raise ValueError("Cannot set directives because directives already exist for {} "
                                 "in group {}".format(func, self.name))
            else:
                func._flow_group_operation_directives[self.name] = directives
        else:
            func._flow_group_operation_directives = {self.name: directives}

    def with_directives(self, directives):
        """Returns a decorator that sets group specific directives to the operation.

        :param directives:
            Directives to use for resource requests and running the operation
            through the group.
        :type directives:
            dict
        :returns:
            A decorator which registers the function into the group with
            specified directives.
        :rtype:
            function
        """

        def decorator(func):
            self._set_directives(func, directives)
            return self(func)

        return decorator


class FlowGroup(object):
    """A FlowGroup represents a subset of a workflow for a project.

    Any :py:class:`FlowGroup` is associated with one or more instances of
    :py:class:`BaseFlowOperation`.

    In the example below, the directives will be {'nranks': 4} for op1 and
    {'nranks': 2, 'executable': 'python3'} for op2

    .. code-block:: python

        group = FlowProject.make_group(name='example_group')

        @group.with_directives(nranks=4)
        @FlowProject.operation
        @directives(nranks=2, executable="python3")
        def op1(job):
            pass

        @group
        @FlowProject.operation
        @directives(nranks=2, executable="python3")
        def op2(job):
            pass

    :param name:
        The name of the group to be used when calling from the command line.
    :type name:
        str
    :param operations:
        A dictionary of operations where the keys are operation names and
        each value is a :py:class:`BaseFlowOperation`.
    :type operations:
        dict
    :param operation_directives:
        A dictionary of additional parameters that provide instructions on how
        to execute a particular operation, e.g., specifically required
        resources. Operation names are keys and the dictionaries of directives are
        values. If an operation does not have directives specified, then the
        directives of the singleton group containing that operation are used. To
        prevent this, set the directives to an empty dictionary for that
        operation.
    :type operation_directives:
        dict
    :param options:
        A string of options to append to the output of the object's call method.
        This lets options like ``--num_passes`` to be given to a group.
    :type options:
        str
    """

    MAX_LEN_ID = 100

    def __init__(self, name, operations=None, operation_directives=None,
                 options=""):
        self.name = name
        self.options = options
        # An OrderedDict is not necessary here, but is used to ensure
        # consistent ordering of pretend submission output for templates.
        self.operations = OrderedDict() if operations is None else OrderedDict(operations)
        if operation_directives is None:
            self.operation_directives = dict()
        else:
            self.operation_directives = operation_directives

    def _set_entrypoint_item(self, entrypoint, directives, key, default, jobs):
        """Set a value (executable, path) for entrypoint in command.

        Order of priority is the operation directives specified and
        then the project specified value.
        """
        entrypoint[key] = directives.get(key, entrypoint.get(key, default))
        if callable(entrypoint[key]):
            entrypoint[key] = entrypoint[key](*jobs)

    def _determine_entrypoint(self, entrypoint, directives, jobs):
        """Get the entrypoint for creating a _JobOperation.

        If path cannot be determined, then raise a RuntimeError since we do not
        know where to point to.
        """
        entrypoint = entrypoint.copy()
        self._set_entrypoint_item(entrypoint, directives, 'executable', sys.executable, jobs)

        # If a path is not provided, default to the path to the file where the
        # FlowProject (subclass) is defined.
        # We are assuming that all the jobs belong to the same project
        default_path = inspect.getfile(jobs[0]._project.__class__)
        self._set_entrypoint_item(entrypoint, directives, 'path', default_path, jobs)
        return "{} {}".format(entrypoint['executable'], entrypoint['path']).lstrip()

    def _resolve_directives(self, name, defaults, jobs):
        if name in self.operation_directives:
            directives = deepcopy(self.operation_directives[name])
        else:
            directives = deepcopy(defaults.get(name, dict()))
        nranks = directives.get('nranks', 1)
        nthreads = directives.get('omp_num_threads', 1)
        if callable(nranks) or callable(nthreads):
            def np_callable(*jobs):
                nr = nranks(*jobs) if callable(nranks) else nranks
                nt = nthreads(*jobs) if callable(nthreads) else nthreads
                return nr*nt

            directives.setdefault('np', np_callable)
        else:
            directives.setdefault('np', nranks*nthreads)

        directives.setdefault('ngpu', 0)
        directives.setdefault('nranks', 0)
        directives.setdefault('omp_num_threads', 0)
        directives.setdefault('processor_fraction', 1)

        # Evaluate strings and callables for jobs:
        def evaluate(value):
            if value and callable(value):
                return value(*jobs)
            elif isinstance(value, str):
                return value.format(*jobs)
            else:
                return value
        return {key: evaluate(value) for key, value in directives.items()}

    def _submit_cmd(self, entrypoint, ignore_conditions, jobs=None):
        entrypoint = self._determine_entrypoint(entrypoint, dict(), jobs)
        cmd = "{} run -o {}".format(entrypoint, self.name)
        cmd = cmd if jobs is None else cmd + ' -j {}'.format(' '.join(map(str, jobs)))
        cmd = cmd if self.options is None else cmd + ' ' + self.options
        if ignore_conditions != IgnoreConditions.NONE:
            return cmd.strip() + ' --ignore-conditions=' + str(ignore_conditions)
        else:
            return cmd.strip()

    def _run_cmd(self, entrypoint, operation_name, operation, directives, jobs):
        if isinstance(operation, FlowCmdOperation):
            return operation(*jobs).lstrip()
        else:
            entrypoint = self._determine_entrypoint(entrypoint, directives, jobs)
            return '{entrypoint} exec {op_name} {jobs}'.format(
                        entrypoint=entrypoint,
                        op_name=operation_name,
                        jobs=' '.join(map(str, jobs))
                    ).lstrip()

    def __iter__(self):
        yield from self.operations.values()

    def __repr__(self):
        return "{type}(name='{name}', operations='{operations}', " \
               "operation_directives={directives}, options='{options}')".format(
                   type=type(self).__name__,
                   name=self.name,
                   operations=' '.join(list(self.operations)),
                   directives=self.operation_directives,
                   options=self.options)

<<<<<<< HEAD
    def _eligible(self, jobs, ignore_conditions=IgnoreConditions.NONE):
        """Eligible, when at least one BaseFlowOperation is eligible.

        :param jobs:
            The signac job handles.
        :type jobs:
            list
        :param ignore_conditions:
            Specify if pre and/or post conditions are to be ignored while checking eligibility.
=======
    def _eligible(self, job, ignore_conditions=IgnoreConditions.NONE):
        """Eligible, when at least one BaseFlowOperation is eligible.

        :param job:
            A :class:`signac.Job` from the signac workspace.
        :type job:
            :class:`signac.Job`
        :param ignore_conditions:
            Specify if pre and/or post conditions check is to be ignored for eligibility check.
>>>>>>> 9fd610ab
            The default is :py:class:`IgnoreConditions.NONE`.
        :type ignore_conditions:
            :py:class:`~.IgnoreConditions`
        :return:
            Whether the group is eligible.
        :rtype:
            bool
        """
<<<<<<< HEAD
        return any(op._eligible(jobs, ignore_conditions) for op in self)

    def _complete(self, jobs):
        """True when all BaseFlowOperation post-conditions are met.

        :param jobs:
            The signac job handles.
        :type jobs:
            list
        :return:
            Whether the group is complete (all contained operations are
            complete).
        :rtype:
            bool
        """
        return all(op._complete(jobs) for op in self)
=======
        return any(op._eligible(job, ignore_conditions) for op in self)
>>>>>>> 9fd610ab

    @deprecated(deprecated_in="0.11", removed_in="0.13", current_version=__version__)
    def eligible(self, job, ignore_conditions=IgnoreConditions.NONE):
        """Eligible, when at least one BaseFlowOperation is eligible.

        :param job:
            A :class:`signac.contrib.job.Job` from the signac workspace.
        :type job:
            :class:`signac.contrib.job.Job`
        :param ignore_conditions:
            Specify if pre and/or post conditions are to be ignored while checking eligibility.
            The default is :py:class:`IgnoreConditions.NONE`.
        :type ignore_conditions:
            :py:class:`~.IgnoreConditions`
        :return:
            Whether the group is eligible.
        :rtype:
            bool
        """
<<<<<<< HEAD
        return self._eligible([job], ignore_conditions)
=======
        return self._eligible(job, ignore_conditions)

    def _complete(self, job):
        """True when all BaseFlowOperation post-conditions are met.

        :param job:
            A :class:`signac.Job` from the signac workspace.
        :type job:
            :class:`signac.Job`
        :return:
            Whether the group is complete (all contained operations are
            complete).
        :rtype:
            bool
        """
        return all(op._complete(job) for op in self)
>>>>>>> 9fd610ab

    @deprecated(deprecated_in="0.11", removed_in="0.13", current_version=__version__)
    def complete(self, job):
        """True when all BaseFlowOperation post-conditions are met.

        :param job:
            A :class:`signac.contrib.job.Job` from the signac workspace.
        :type job:
            :class:`signac.contrib.job.Job`
        :return:
            Whether the group is complete (all contained operations are
            complete).
        :rtype:
            bool
        """
<<<<<<< HEAD
        return self._complete([job])
=======
        return self._complete(job)
>>>>>>> 9fd610ab

    def add_operation(self, name, operation, directives=None):
        """Add an operation to the FlowGroup.

        :param name:
            The name of the operation.
        :type name:
            str
        :param operation:
            The workflow operation to add to the FlowGroup.
        :type operation:
            :py:class:`BaseFlowOperation`
        :param directives:
            The operation specific directives.
        :type directives:
            dict
        """
        self.operations[name] = operation
        if directives is not None:
            self.operation_directives[name] = directives

    def isdisjoint(self, group):
        """Returns whether two groups are disjoint (do not share any common operations).

        :param group:
            The other FlowGroup to compare to.
        :type group:
            :py:class:`flow.FlowGroup`
        :return:
            Returns ``True`` if ``group`` and ``self`` share no operations,
            otherwise returns ``False``.
        :rtype:
            bool
        """
        return set(self).isdisjoint(set(group))

    def _generate_id(self, jobs, operation_name=None, index=0):
        "Return an id, which identifies this group with respect to this job."
        project = jobs[0]._project

        project._verify_aggregate_project(jobs)

        # The full name is designed to be truly unique for each job-group.
        if operation_name is None:
            op_string = ''.join(sorted(list(self.operations)))
        else:
            op_string = operation_name

        full_name = '{}%{}%{}%{}'.format(project.root_directory(),
                                         '-'.join(map(str, jobs)),
                                         op_string,
                                         index)
        # The job_op_id is a hash computed from the unique full name.
        job_op_id = calc_id(full_name)

        # The actual job id is then constructed from a readable part and the job_op_id,
        # ensuring that the job-op is still somewhat identifiable, but guaranteed to
        # be unique. The readable name is based on the project id, job id, operation name,
        # and the index number. All names and the id itself are restricted in length
        # to guarantee that the id does not get too long.
        max_len = self.MAX_LEN_ID - len(job_op_id)
        if max_len < len(job_op_id):
            raise ValueError("Value for MAX_LEN_ID is too small ({}).".format(self.MAX_LEN_ID))

        if len(jobs) > 1:
            concat_jobs_str = str(jobs[0])[0:8]+'-'+str(jobs[-1])[0:8]
        else:
            concat_jobs_str = str(jobs[0])[0:8]

        separator = getattr(project._environment, 'JOB_ID_SEPARATOR', '/')
        readable_name = '{project}{sep}{jobs}{sep}{op_string}{sep}{index:04d}{sep}'.format(
                    sep=separator,
                    project=str(project)[:12],
                    jobs=concat_jobs_str,
                    op_string=op_string[:12],
                    index=index)[:max_len]

        # By appending the unique job_op_id, we ensure that each id is truly unique.
        return readable_name + job_op_id

    def _get_status(self, jobs):
        """For a given job-aggregate check the groups submission status."""
        try:
            return JobStatus(jobs[0]._project.document['_status'][self._generate_id(jobs)])
        except KeyError:
            return JobStatus.unknown

    def _create_submission_job_operation(self, entrypoint, default_directives, jobs,
                                         ignore_conditions_on_execution=IgnoreConditions.NONE,
                                         index=0):
        """Create a _JobOperation object from the FlowGroup.

        Creates a _JobOperation for use in submitting and scripting.

        :param entrypoint:
            The path and executable, if applicable, to point to for execution.
        :type entrypoint:
            dict
        :param default_directives:
            The default directives to use for the operations. This is to allow for user specified
            groups to 'inherit' directives from ``default_directives``. If no defaults are desired,
            the argument can be set to an empty dictionary. This must be done explicitly, however.
        :type default_directives:
            dict
        :param jobs:
            The list of jobs that the :class:`~._JobOperation` is based on.
        :type jobs:
            list of :class:`signac.contrib.job.Job`
        :param ignore_conditions:
            Specify if pre and/or post conditions check is to be ignored for
            checking submission eligibility. The default is `IgnoreConditions.NONE`.
        :type ignore_conditions:
            :py:class:`~.IgnoreConditions`
        :param ignore_conditions_on_execution:
            Specify if pre and/or post conditions check is to be ignored for eligibility check after
            submitting.  The default is `IgnoreConditions.NONE`.
        :type ignore_conditions_on_execution:
            :py:class:`~.IgnoreConditions`
        :param index:
            Index for the :class:`~._JobOperation`.
        :type index:
            int
        :return:
            Returns a :py:class:`~._SubmissionJobOperation` for submitting the group. The
            :py:class:`~._JobOperation` will have directives that have been collected
            appropriately from its contained operations.
        :rtype:
            :py:class:`_SubmissionJobOperation`
        """
        uneval_cmd = functools.partial(self._submit_cmd, entrypoint=entrypoint, jobs=jobs,
                                       ignore_conditions=ignore_conditions_on_execution)

        def _get_run_ops(ignore_ops, additional_ignores_flag):
            """Get operations that match the combination of the conditions required by
            _create_submission_job_operation and the ignored flags, and remove operations
            in the ignore_ops list."""
            return list(
                set(self._create_run_job_operations(
                    entrypoint=entrypoint,
                    default_directives=default_directives,
                    jobs=jobs,
                    ignore_conditions=ignore_conditions_on_execution | additional_ignores_flag)
                    ) - set(ignore_ops)
            )

        submission_directives = self._get_submission_directives(default_directives, jobs)
        eligible_operations = _get_run_ops(
            [], IgnoreConditions.NONE)
        operations_with_unmet_preconditions = _get_run_ops(
            eligible_operations, IgnoreConditions.PRE)
        operations_with_met_postconditions = _get_run_ops(
            eligible_operations, IgnoreConditions.POST)

        submission_job_operation = _SubmissionJobOperation(
            self._generate_id(jobs, index=index),
            self.name,
            jobs,
            cmd=uneval_cmd,
            directives=submission_directives,
            eligible_operations=eligible_operations,
            operations_with_unmet_preconditions=operations_with_unmet_preconditions,
            operations_with_met_postconditions=operations_with_met_postconditions,
        )
        return submission_job_operation

    def _create_run_job_operations(self, entrypoint, default_directives, jobs,
                                   ignore_conditions=IgnoreConditions.NONE, index=0):
        """Create _JobOperation object(s) from the FlowGroup.

        Yields a _JobOperation for each contained operation given proper conditions are met.

        :param entrypoint:
            The path and executable, if applicable, to point to for execution.
        :type entrypoint:
            dict
        :param default_directives:
            The default directives to use for the operations. This is to allow for user specified
            groups to 'inherent' directives from ``default_directives``. If no defaults are desired,
            the argument must be explicitly set to an empty dictionary.
        :type default_directives:
            dict
        :param jobs:
            The list of jobs that the :class:`~._JobOperation` is based on.
        :type jobs:
            list of :class:`signac.contrib.job.Job`
        :param index:
            Index for the :class:`~._JobOperation`.
        :type index:
            int
        :return:
            Returns an iterator over eligible :py:class:`~._JobOperation`s.
        :rtype:
            Iterator[_JobOperation]
        """
        for name, op in self.operations.items():
<<<<<<< HEAD
            if op._eligible(jobs, ignore_conditions):
                directives = self._resolve_directives(name, default_directives, jobs)
=======
            if op._eligible(job, ignore_conditions):
                directives = self._resolve_directives(name, default_directives, job)
>>>>>>> 9fd610ab
                cmd = self._run_cmd(entrypoint=entrypoint, operation_name=name,
                                    operation=op, directives=directives, jobs=jobs)
                job_op = _JobOperation(self._generate_id(jobs, name, index=index), name,
                                       jobs, cmd=cmd, directives=deepcopy(directives))
                # Get the prefix, and if it's not NULL, set the fork directive
                # to True since we must launch a separate process. Override
                # the command directly.
                prefix = jobs[0]._project._environment.get_prefix(job_op)
                if prefix != '':
                    job_op.directives['fork'] = True
                    job_op._cmd = '{} {}'.format(prefix, job_op.cmd)
                yield job_op

    def _get_submission_directives(self, default_directives, jobs):
        """Get the combined resources for submission.

        No checks are done to mitigate inappropriate aggregation of operations.
        This can lead to poor utilization of computing resources.
        """
        directives = dict(ngpu=0, nranks=0, omp_num_threads=0, np=0)

        for name in self.operations:
            # get directives for operation
            op_dir = self._resolve_directives(name, default_directives, jobs)
            # Find the correct number of processors for operation
            directives['ngpu'] = max(directives['ngpu'], op_dir['ngpu'])
            directives['nranks'] = max(directives['nranks'], op_dir['nranks'])
            directives['omp_num_threads'] = max(directives['omp_num_threads'],
                                                op_dir['omp_num_threads'])
            directives['np'] = max(directives['np'], op_dir['np'])
        return directives


class _FlowProjectClass(type):
    """Metaclass for the FlowProject class."""
    def __new__(metacls, name, bases, namespace, **kwargs):
        cls = type.__new__(metacls, name, bases, dict(namespace))

        # All operation functions are registered with the operation() classmethod, which is
        # intended to be used as a decorator function. _OPERATION_FUNCTIONS is a list of tuples
        # of the operation name and the operation function. In addition, pre and post conditions
        # are registered with the class.

        cls._OPERATION_FUNCTIONS = list()
        cls._OPERATION_PRE_CONDITIONS = defaultdict(list)
        cls._OPERATION_POST_CONDITIONS = defaultdict(list)

        # All label functions are registered with the label() classmethod, which is intended
        # to be used as decorator function. The _LABEL_FUNCTIONS dict contains the function as
        # key and the label name as value, or None to use the default label name.
        cls._LABEL_FUNCTIONS = OrderedDict()

        # Give the class a pre and post class that are aware of the class they
        # are in.
        cls.pre = cls._setup_pre_conditions_class(parent_class=cls)
        cls.post = cls._setup_post_conditions_class(parent_class=cls)

        # All groups are registered with the function returned by the make_group
        # classmethod. In contrast to operations and labels, the
        # make_group classmethod does not serve as the decorator, the functor
        # it returns does. The _GROUPS list records the groups created and their
        # passed parameters for later initialization. The _GROUP_NAMES set stores
        # whether a group name has already been used.
        cls._GROUPS = list()
        cls._GROUP_NAMES = set()

        return cls

    @staticmethod
    def _setup_pre_conditions_class(parent_class):

        class pre(_condition):
            """Specify a function of job that must be true for this operation to
            be eligible for execution. For example:

            .. code-block:: python

                @Project.operation
                @Project.pre(lambda job: not job.doc.get('hello'))
                def hello(job):
                    print('hello', job)
                    job.doc.hello = True

            The *hello*-operation would only execute if the 'hello' key in the job
            document does not evaluate to True.

            An optional tag may be associated with the condition. These tags
            are used by :meth:`~.detect_operation_graph` when comparing
            conditions for equality. The tag defaults to the bytecode of the
            function.
            """

            _parent_class = parent_class

            def __init__(self, condition, tag=None):
                super(pre, self).__init__(condition, tag)

            def __call__(self, func):
                operation_functions = [operation[1] for operation
                                       in self._parent_class._collect_operations()]
                if self.condition in operation_functions:
                    raise ValueError("Operation functions cannot be used as preconditions.")
                self._parent_class._OPERATION_PRE_CONDITIONS[func].insert(0, self.condition)
                return func

            @classmethod
            def copy_from(cls, *other_funcs):
                "True if and only if all pre conditions of other operation-function(s) are met."
                return cls(_create_all_metacondition(cls._parent_class._collect_pre_conditions(),
                                                     *other_funcs))

            @classmethod
            def after(cls, *other_funcs):
                "True if and only if all post conditions of other operation-function(s) are met."
                operation_functions = [operation[1] for operation
                                       in cls._parent_class._collect_operations()]
                if not all(condition in operation_functions for condition in other_funcs):
                    raise ValueError("The arguments to pre.after must be operation functions.")
                return cls(_create_all_metacondition(cls._parent_class._collect_post_conditions(),
                                                     *other_funcs))

        return pre

    @staticmethod
    def _setup_post_conditions_class(parent_class):

        class post(_condition):
            """Specify a function of job that must evaluate to True for this operation
            to be considered complete. For example:

            .. code-block:: python

                @Project.operation
                @Project.post(lambda job: job.doc.get('bye'))
                def bye(job):
                    print('bye' job)
                    job.doc.bye = True

            The *bye*-operation would be considered complete and therefore no longer
            eligible for execution once the 'bye' key in the job document evaluates to True.

            An optional tag may be associated with the condition. These tags
            are used by :meth:`~.detect_operation_graph` when comparing
            conditions for equality. The tag defaults to the bytecode of the
            function.
            """
            _parent_class = parent_class

            def __init__(self, condition, tag=None):
                super(post, self).__init__(condition, tag)

            def __call__(self, func):
                operation_functions = [operation[1] for operation
                                       in self._parent_class._collect_operations()]
                if self.condition in operation_functions:
                    raise ValueError("Operation functions cannot be used as postconditions.")
                self._parent_class._OPERATION_POST_CONDITIONS[func].insert(0, self.condition)
                return func

            @classmethod
            def copy_from(cls, *other_funcs):
                "True if and only if all post conditions of other operation-function(s) are met."
                return cls(_create_all_metacondition(cls._parent_class._collect_post_conditions(),
                                                     *other_funcs))

        return post


class FlowProject(signac.contrib.Project, metaclass=_FlowProjectClass):
    """A signac project class specialized for workflow management.

    This class provides a command line interface for the definition, execution, and
    submission of workflows based on condition and operation functions.

    This is a typical example on how to use this class:

    .. code-block:: python

        @FlowProject.operation
        def hello(job):
            print('hello', job)

        FlowProject().main()

    :param config:
        A signac configuration, defaults to the configuration loaded
        from the environment.
    :type config:
        A signac config object.
    :param entrypoint:
        A dictionary with two possible keys: executable and path. Path
        represents the filepath location of the script file (the script file
        must call ``main``). Executable represents the location of the Python
        interpreter used for the executable of `FlowOperation` that are Python
        functions.
    :type entrypoint:
        dict
    """

    def __init__(self, config=None, environment=None, entrypoint=None):
        super(FlowProject, self).__init__(config=config)

        # Associate this class with a compute environment.
        self._environment = environment or get_environment()

        # Assign variables that give script location information
        self._entrypoint = dict() if entrypoint is None else entrypoint

        # The standard local template directory is a directory called 'templates' within
        # the project root directory. This directory may be specified with the 'template_dir'
        # configuration variable.
        self._template_dir = os.path.join(
            self.root_directory(), self._config.get('template_dir', 'templates'))
        self._template_environment_ = dict()

        # Register all label functions with this project instance.
        self._label_functions = OrderedDict()
        self._register_labels()

        # Register all operation functions with this project instance.
        self._operations = OrderedDict()
        self._register_operations()

        # Register all groups with this project instance.
        self._groups = dict()
        self._register_groups()

    def _setup_template_environment(self):
        """Setup the jinja2 template environment.

        The templating system is used to generate templated scripts for the script()
        and _submit_operations() / submit() function and the corresponding command line
        subcommands.
        """
        if self._config.get('flow') and self._config['flow'].get('environment_modules'):
            envs = self._config['flow'].as_list('environment_modules')
        else:
            envs = []

        # Templates are searched in the local template directory first, then in additionally
        # installed packages, then in the main package 'templates' directory.
        extra_packages = []
        for env in envs:
            try:
                extra_packages.append(jinja2.PackageLoader(env, 'templates'))
            except ImportError as error:
                logger.warning("Unable to load template from package '{}'.".format(error.name))

        load_envs = ([jinja2.FileSystemLoader(self._template_dir)] +
                     extra_packages +
                     [jinja2.PackageLoader('flow', 'templates')])

        template_environment = jinja2.Environment(
            loader=jinja2.ChoiceLoader(load_envs),
            trim_blocks=True,
            extensions=[TemplateError])

        # Setup standard filters that can be used to format context variables.
        template_environment.filters['format_timedelta'] = tf.format_timedelta
        template_environment.filters['identical'] = tf.identical
        template_environment.filters['with_np_offset'] = tf.with_np_offset
        template_environment.filters['calc_tasks'] = tf.calc_tasks
        template_environment.filters['calc_num_nodes'] = tf.calc_num_nodes
        template_environment.filters['check_utilization'] = tf.check_utilization
        template_environment.filters['homogeneous_openmp_mpi_config'] = \
            tf.homogeneous_openmp_mpi_config
        template_environment.filters['get_config_value'] = flow_config.get_config_value
        template_environment.filters['require_config_value'] = flow_config.require_config_value
        template_environment.filters['get_account_name'] = tf.get_account_name
        template_environment.filters['print_warning'] = tf.print_warning
        if 'max' not in template_environment.filters:    # for jinja2 < 2.10
            template_environment.filters['max'] = max
        if 'min' not in template_environment.filters:    # for jinja2 < 2.10
            template_environment.filters['min'] = min

        return template_environment

    def _template_environment(self, environment=None):
        if environment is None:
            environment = self._environment
        if environment not in self._template_environment_:
            template_environment = self._setup_template_environment()

            # Add environment-specific custom filters:
            for name, member in inspect.getmembers(environment):
                if getattr(member, '_flow_template_filter', False):
                    template_environment.filters[name] = member

            self._template_environment_[environment] = template_environment
        return self._template_environment_[environment]

    def _get_standard_template_context(self):
        "Return the standard templating context for run and submission scripts."
        context = dict()
        context['project'] = self
        return context

    def _show_template_help_and_exit(self, template_environment, context):
        "Print all context variables and filters to screen and exit."
        from textwrap import TextWrapper
        wrapper = TextWrapper(width=90, break_long_words=False)
        print(TEMPLATE_HELP.format(
            template_dir=self._template_dir,
            template_vars='\n'.join(wrapper.wrap(', '.join(sorted(context)))),
            filters='\n'.join(wrapper.wrap(', '.join(sorted(template_environment.filters))))))
        sys.exit(2)

    @classmethod
    def label(cls, label_name_or_func=None):
        """Designate a function to be a label function of this class.

        For example, we can define a label function like this:

        .. code-block:: python

            @FlowProject.label
            def foo_label(job):
                if job.document.get('foo', False):
                    return 'foo-label-text'

        The ``foo-label-text`` label will now show up in the status view for each job,
        where the ``foo`` key evaluates true.

        If the label functions returns any type other than ``str``, the label
        name will be the name of the function if and only if the return value
        evaluates to ``True``, for example:

        .. code-block:: python

            @FlowProject.label
            def foo_label(job):
                return job.document.get('foo', False)

        Finally, you can specify a different default label name by providing it as the first
        argument to the ``label()`` decorator.

        :param label_name_or_func:
            A label name or callable.
        :type label_name_or_func:
            str or callable
        """
        if callable(label_name_or_func):
            cls._LABEL_FUNCTIONS[label_name_or_func] = None
            return label_name_or_func

        def label_func(func):
            cls._LABEL_FUNCTIONS[func] = label_name_or_func
            return func

        return label_func

    def detect_operation_graph(self):
        """Determine the directed acyclic graph defined by operation pre- and
        post-conditions.

        In general, executing a given operation registered with a FlowProject
        just involves checking the operation's pre- and post-conditions to
        determine eligibility. More generally, however, the pre- and
        post-conditions define a directed acyclic graph that governs the
        execution of all operations. Visualizing this graph can be useful for
        finding logic errors in the specified conditions, and having this graph
        computed also enables additional execution modes. For example, using
        this graph it is possible to determine exactly what operations need to
        be executed in order to make the operation eligible so that the task of
        executing all necessary operations can be automated.

        The graph is determined by iterating over all pairs of operations and
        checking for equality of pre- and post-conditions. The algorithm builds
        an adjacency matrix based on whether the pre-conditions for one
        operation match the post-conditions for another. The comparison of
        operations is conservative; by default, conditions must be composed of
        identical code to be identified as equal (technically, they must be
        bytecode equivalent, i.e. ``cond1.__code__.co_code ==
        cond2.__code__.co_code``). Users can specify that conditions should be
        treated as equal by providing tags to the operations.

        Given a FlowProject subclass defined in a module ``project.py``, the
        output graph could be visualized using Matplotlib and NetworkX with the
        following code:

        .. code-block:: python

            import numpy as np
            import networkx as nx
            from matplotlib import pyplot as plt

            from project import Project

            project = Project()
            ops = project.operations.keys()
            adj = np.asarray(project.detect_operation_graph())

            plt.figure()
            g = nx.DiGraph(adj)
            pos = nx.spring_layout(g)
            nx.draw(g, pos)
            nx.draw_networkx_labels(
                g, pos,
                labels={key: name for (key, name) in
                        zip(range(len(ops)), [o for o in ops])})

            plt.show()

        Raises a ``RuntimeError`` if a condition does not have a tag. This can
        occur when using ``functools.partial``, and a manually specified
        condition tag has not been set.

        :raises: RuntimeError

        """

        def to_callbacks(conditions):
            """Get the actual callables associated with FlowConditions."""
            return [condition._callback for condition in conditions]

        def unpack_conditions(condition_functions):
            """Identify any metaconditions in the list and reduce them to the
            functions that they are composed of. The callbacks argument is used
            in recursive calls to the function and appended to directly, but
            only returned at the end."""
            callbacks = set()
            for cf in condition_functions:
                # condition may not have __name__ attribute in cases where functools is used
                # for condition creation
                if hasattr(cf, '__name__') and cf.__name__ == "_flow_metacondition":
                    callbacks = callbacks.union(unpack_conditions(cf._composed_of))
                else:
                    if cf._flow_tag is None:
                        raise RuntimeError("Condition {} was not tagged. To create a graph, ensure "
                                           "each base condition has a ``__code__`` attribute or "
                                           "manually specified tag.".format(cf))
                    callbacks.add(cf._flow_tag)

            return callbacks

        ops = list(self.operations.items())
        mat = [[0 for _ in range(len(ops))] for _ in range(len(ops))]

        for i, (name1, op1) in enumerate(ops):
            for j, (name2, op2) in enumerate(ops[i:]):
                postconds1 = unpack_conditions(to_callbacks(op1._postconds))
                postconds2 = unpack_conditions(to_callbacks(op2._postconds))
                prereqs1 = unpack_conditions(to_callbacks(op1._prereqs))
                prereqs2 = unpack_conditions(to_callbacks(op2._prereqs))
                if postconds1.intersection(prereqs2):
                    mat[i][j+i] = 1
                elif prereqs1.intersection(postconds2):
                    mat[j+i][i] = 1
        return mat

    def _register_class_labels(self):
        """This function registers all label functions, which are part of the class definition.

        To register a class method or function as label function, use the generalized label()
        function.
        """
        def predicate(m):
            return inspect.ismethod(m) or inspect.isfunction(m)

        class_label_functions = dict()
        for name, function in inspect.getmembers(type(self), predicate=predicate):
            if _is_label_func(function):
                class_label_functions[name] = function

        for name in sorted(class_label_functions):
            self._label_functions[class_label_functions[name]] = None

    def _register_labels(self):
        "Register all label functions registered with this class and its parent classes."
        self._register_class_labels()

        for cls in type(self).__mro__:
            self._label_functions.update(getattr(cls, '_LABEL_FUNCTIONS', dict()))

    ALIASES = {str(status).replace('JobStatus.', ''): symbol
               for status, symbol in _FMT_SCHEDULER_STATUS.items() if status != JobStatus.dummy}
    "These are default aliases used within the status output."

    @classmethod
    def _alias(cls, x):
        "Use alias if specified."
        try:
            return abbreviate(x, cls.ALIASES.get(x, x))
        except TypeError:
            return x

    def _fn_bundle(self, bundle_id):
        "Return the canonical name to store bundle information."
        return os.path.join(self.root_directory(), '.bundles', bundle_id)

    def _store_bundled(self, operations):
        """Store operation-ids as part of a bundle and return bundle id.

        The operation identifiers are stored in a text file whose name is
        determined by the _fn_bundle() method. This may be used to identify
        the status of individual operations from the bundle id. A single
        operation will not be stored, but instead the operation's id is
        directly returned.

        :param operations:
            The operations to bundle.
        :type operations:
            A sequence of instances of :py:class:`._JobOperation`
        :return:
            The bundle id.
        :rtype:
            str
        """
        if len(operations) == 1:
            return operations[0].id
        else:
            h = '.'.join(op.id for op in operations)
            bid = '{}/bundle/{}'.format(self, sha1(h.encode('utf-8')).hexdigest())
            fn_bundle = self._fn_bundle(bid)
            os.makedirs(os.path.dirname(fn_bundle), exist_ok=True)
            with open(fn_bundle, 'w') as file:
                for operation in operations:
                    file.write(operation.id + '\n')
            return bid

    def _expand_bundled_jobs(self, scheduler_jobs):
        "Expand jobs which were submitted as part of a bundle."
        for job in scheduler_jobs:
            if job.name().startswith('{}/bundle/'.format(self)):
                with open(self._fn_bundle(job.name())) as file:
                    for line in file:
                        yield ClusterJob(line.strip(), job.status())
            else:
                yield job

    def scheduler_jobs(self, scheduler):
        """Fetch jobs from the scheduler.

        This function will fetch all scheduler jobs from the scheduler
        and also expand bundled jobs automatically.

        However, this function will not automatically filter scheduler
        jobs which are not associated with this project.

        :param scheduler:
            The scheduler instance.
        :type scheduler:
            :class:`~.flow.manage.Scheduler`
        :yields:
            All scheduler jobs fetched from the scheduler instance.
        """
        for sjob in self._expand_bundled_jobs(scheduler.jobs()):
            yield sjob

    def _get_operations_status(self, job, cached_status):
        "Return a dict with information about job-operations for this job."
        starting_dict = functools.partial(dict, scheduler_status=JobStatus.unknown)
        status_dict = defaultdict(starting_dict)
        for group in self._groups.values():
<<<<<<< HEAD
            completed = group._complete([job])
            eligible = False if completed else group._eligible([job])
            scheduler_status = cached_status.get(group._generate_id([job]),
=======
            completed = group._complete(job)
            eligible = False if completed else group._eligible(job)
            scheduler_status = cached_status.get(group._generate_id(job),
>>>>>>> 9fd610ab
                                                 JobStatus.unknown)
            for operation in group.operations:
                if scheduler_status >= status_dict[operation]['scheduler_status']:
                    status_dict[operation] = {
                            'scheduler_status': scheduler_status,
                            'eligible': eligible,
                            'completed': completed
                            }

        for key in sorted(status_dict):
            yield key, status_dict[key]

    def get_job_status(self, job, ignore_errors=False, cached_status=None):
        "Return a dict with detailed information about the status of a job."
        result = dict()
        result['job_id'] = str(job)
        try:
            if cached_status is None:
                try:
                    cached_status = self.document['_status']._as_dict()
                except KeyError:
                    cached_status = dict()
            result['operations'] = OrderedDict(self._get_operations_status(job, cached_status))
            result['_operations_error'] = None
        except Exception as error:
            msg = "Error while getting operations status for job '{}': '{}'.".format(job, error)
            logger.debug(msg)
            if ignore_errors:
                result['operations'] = dict()
                result['_operations_error'] = str(error)
            else:
                raise
        try:
            result['labels'] = sorted(set(self.labels(job)))
            result['_labels_error'] = None
        except Exception as error:
            logger.debug("Error while determining labels for job '{}': '{}'.".format(job, error))
            if ignore_errors:
                result['labels'] = list()
                result['_labels_error'] = str(error)
            else:
                raise
        return result

    def _fetch_scheduler_status(self, jobs=None, file=None, ignore_errors=False):
        "Update the status docs."
        if file is None:
            file = sys.stderr
        if jobs is None:
            jobs = list(self)
        try:
            scheduler = self._environment.get_scheduler()

            self.document.setdefault('_status', dict())
            scheduler_info = {sjob.name(): sjob.status() for sjob in self.scheduler_jobs(scheduler)}
            status = dict()
            print("Query scheduler...", file=file)
            for job in tqdm(jobs,
                            desc="Fetching operation status",
                            total=len(jobs), file=file):
                for group in self._groups.values():
                    _id = group._generate_id([job])
                    status[_id] = int(scheduler_info.get(_id, JobStatus.unknown))
            self.document._status.update(status)
        except NoSchedulerError:
            logger.debug("No scheduler available.")
        except RuntimeError as error:
            logger.warning("Error occurred while querying scheduler: '{}'.".format(error))
            if not ignore_errors:
                raise
        else:
            logger.info("Updated job status cache.")

    def _fetch_status(self, jobs, err, ignore_errors, status_parallelization='thread'):
        # The argument status_parallelization is used so that _fetch_status method
        # gets to know whether the deprecated argument no_parallelization passed
        # while calling print_status is True or False. This can also be done by
        # setting self.config['flow']['status_parallelization']='none' if the argument
        # is True. But the later functionality will last the rest of the session but in order
        # to do proper deprecation, it is not required for now.

        # Update the project's status cache
        self._fetch_scheduler_status(jobs, err, ignore_errors)
        # Get status dict for all selected jobs

        def _print_progress(x):
            print("Updating status: ", end='', file=err)
            err.flush()
            n = max(1, int(len(jobs) / 10))
            for i, _ in enumerate(x):
                if (i % n) == 0:
                    print('.', end='', file=err)
                    err.flush()
                yield _

        try:
            cached_status = self.document['_status']._as_dict()
        except KeyError:
            cached_status = dict()

        _get_job_status = functools.partial(self.get_job_status,
                                            ignore_errors=ignore_errors,
                                            cached_status=cached_status)

        with self._potentially_buffered():
            try:
                if status_parallelization == 'thread':
                    with contextlib.closing(ThreadPool()) as pool:
                        # First attempt at parallelized status determination.
                        # This may fail on systems that don't allow threads.
                        return list(tqdm(
                            iterable=pool.imap(_get_job_status, jobs),
                            desc="Collecting job status info", total=len(jobs), file=err))
                elif status_parallelization == 'process':
                    with contextlib.closing(Pool()) as pool:
                        try:
                            import pickle
                            results = self._fetch_status_in_parallel(
                                pool, pickle, jobs, ignore_errors, cached_status)
                        except Exception as error:
                            if not isinstance(error, (pickle.PickleError, self._PickleError)) and\
                                    'pickle' not in str(error).lower():
                                raise    # most likely not a pickle related error...

                            try:
                                import cloudpickle
                            except ImportError:  # The cloudpickle package is not available.
                                logger.error("Unable to parallelize execution due to a "
                                             "pickling error. "
                                             "\n\n - Try to install the 'cloudpickle' package, "
                                             "e.g., with 'pip install cloudpickle'!\n")
                                raise error
                            else:
                                try:
                                    results = self._fetch_status_in_parallel(
                                        pool, cloudpickle, jobs, ignore_errors, cached_status)
                                except self._PickleError as error:
                                    raise RuntimeError(
                                        "Unable to parallelize execution due to a pickling "
                                        "error: {}.".format(error))
                        return list(tqdm(
                            iterable=results,
                            desc="Collecting job status info", total=len(jobs), file=err))
                elif status_parallelization == 'none':
                    return list(tqdm(
                        iterable=map(_get_job_status, jobs),
                        desc="Collecting job status info", total=len(jobs), file=err))
                else:
                    raise RuntimeError("Configuration value status_parallelization is invalid. "
                                       "You can set it to 'thread', 'parallel', or 'none'"
                                       )
            except RuntimeError as error:
                if "can't start new thread" not in error.args:
                    raise   # unrelated error

                t = time.time()
                num_jobs = len(jobs)
                statuses = []
                for i, job in enumerate(jobs):
                    statuses.append(_get_job_status(job))
                    if time.time() - t > 0.2:  # status interval
                        print(
                            'Collecting job status info: {}/{}'.format(i+1, num_jobs),
                            end='\r', file=err)
                        t = time.time()
                # Always print the completed progressbar.
                print('Collecting job status info: {}/{}'.format(i+1, num_jobs), file=err)
                return statuses

    def _fetch_status_in_parallel(self, pool, pickle, jobs, ignore_errors, cached_status):
        try:
            s_project = pickle.dumps(self)
            s_tasks = [(pickle.loads, s_project, job.get_id(), ignore_errors, cached_status)
                       for job in jobs]
        except Exception as error:  # Masking all errors since they must be pickling related.
            raise self._PickleError(error)

        results = pool.imap(_serialized_get_job_status, s_tasks)

        return results

    PRINT_STATUS_ALL_VARYING_PARAMETERS = True
    """This constant can be used to signal that the print_status() method is supposed
    to automatically show all varying parameters."""

    def print_status(self, jobs=None, overview=True, overview_max_lines=None,
                     detailed=False, parameters=None,
                     param_max_width=None,
                     expand=False, all_ops=False, only_incomplete=False, dump_json=False,
                     unroll=True, compact=False, pretty=False,
                     file=None, err=None, ignore_errors=False,
                     no_parallelize=False, template=None, profile=False,
                     eligible_jobs_max_lines=None, output_format='terminal'):
        """Print the status of the project.

        :param jobs:
            Only execute operations for the given jobs, or all if the argument is omitted.
        :type jobs:
            Sequence of instances :class:`.Job`.
        :param overview:
            Aggregate an overview of the project' status.
        :type overview:
            bool
        :param overview_max_lines:
            Limit the number of overview lines.
        :type overview_max_lines:
            int
        :param detailed:
            Print a detailed status of each job.
        :type detailed:
            bool
        :param parameters:
            Print the value of the specified parameters.
        :type parameters:
            list of str
        :param param_max_width:
            Limit the number of characters of parameter columns.
        :type param_max_width:
            int
        :param expand:
            Present labels and operations in two separate tables.
        :type expand:
            bool
        :param all_ops:
            Include operations that are not eligible to run.
        :type all_ops:
            bool
        :param only_incomplete:
            Only show jobs that have eligible operations.
        :type only_incomplete:
            bool
        :param dump_json:
            Output the data as JSON instead of printing the formatted output.
        :type dump_json:
            bool
        :param unroll:
            Separate columns for jobs and the corresponding operations.
        :type unroll:
            bool
        :param compact:
            Print a compact version of the output.
        :type compact:
            bool
        :param pretty:
            Prettify the output.
        :type pretty:
            bool
        :param file:
            Redirect all output to this file, defaults to sys.stdout.
        :type file:
            str
        :param err:
            Redirect all error output to this file, defaults to sys.stderr.
        :type err:
            str
        :param ignore_errors:
            Print status even if querying the scheduler fails.
        :type ignore_errors:
            bool
        :param template:
            User provided Jinja2 template file.
        :type template:
            str
        :param profile:
            Show profile result.
        :type profile:
            bool
        :param eligible_jobs_max_lines:
            Limit the number of operations and its eligible job count printed in the overview.
        :type eligible_jobs_max_lines:
            int
        :param output_format:
            Status output format, supports:
            'terminal' (default), 'markdown' or 'html'.
        :type output_format:
            str
        :return:
            A Renderer class object that contains the rendered string.
        :rtype:
            :py:class:`~.Renderer`
        """
        if file is None:
            file = sys.stdout
        if err is None:
            err = sys.stderr
        if jobs is None:
            jobs = self     # all jobs

        if eligible_jobs_max_lines is None:
            eligible_jobs_max_lines = flow_config.get_config_value('eligible_jobs_max_lines')

        if no_parallelize:
            print(
                "WARNING: "
                "The no_parallelize argument is deprecated as of 0.10 "
                "and will be removed in 0.12. "
                "Instead, set the status_parallelization configuration value to 'none'. "
                "In order to do this from the CLI, you can execute "
                "`signac config set flow.status_parallelization 'none'`\n",
                file=sys.stderr
            )
            status_parallelization = 'none'
        else:
            status_parallelization = self.config['flow']['status_parallelization']

        # initialize jinja2 template environment and necessary filters
        template_environment = self._template_environment()

        context = self._get_standard_template_context()

        # get job status information
        if profile:
            try:
                import pprofile
            except ImportError:
                raise RuntimeWarning(
                    "Profiling requires the pprofile package. "
                    "Install with `pip install pprofile`.")
            prof = pprofile.StatisticalProfile()

            fn_filter = [
                inspect.getfile(threading),
                inspect.getfile(multiprocessing),
                inspect.getfile(Pool),
                inspect.getfile(ThreadPool),
                inspect.getfile(tqdm),
            ]

            with prof(single=False):
                tmp = self._fetch_status(jobs, err, ignore_errors, status_parallelization)

            prof._mergeFileTiming()

            # Unrestricted
            total_impact = 0
            hits = [hit for fn, ft in prof.merged_file_dict.items()
                    if fn not in fn_filter for hit in ft.iterHits()]
            sorted_hits = reversed(sorted(hits, key=lambda hit: hit[2]))
            total_num_hits = sum([hit[2] for hit in hits])

            profiling_results = ['# Profiling:\n']

            profiling_results.extend([
                'Rank Impact Code object',
                '---- ------ -----------'])
            for i, (line, code, hits, duration) in enumerate(sorted_hits):
                impact = hits / total_num_hits
                total_impact += impact
                profiling_results.append(
                    "{rank:>4} {impact:>6.0%} {code.co_filename}:"
                    "{code.co_firstlineno}:{code.co_name}".format(
                        rank=i+1, impact=impact, code=code))
                if i > 10 or total_impact > 0.8:
                    break

            for module_fn in prof.merged_file_dict:
                if re.match(profile, module_fn):
                    ft = prof.merged_file_dict[module_fn]
                else:
                    continue

                total_hits = ft.getTotalHitCount()
                total_impact = 0

                profiling_results.append(
                    "\nHits by line for '{}':".format(module_fn))
                profiling_results.append('-' * len(profiling_results[-1]))

                hits = list(sorted(ft.iterHits(), key=lambda h: 1/h[2]))
                for line, code, hits, duration in hits:
                    impact = hits / total_hits
                    total_impact += impact
                    profiling_results.append(
                        "{}:{} ({:2.0%}):".format(module_fn, line, impact))
                    try:
                        lines, start = inspect.getsourcelines(code)
                    except OSError:
                        continue
                    hits_ = [ft.getHitStatsFor(line)[0] for line in range(start, start+len(lines))]
                    profiling_results.extend(
                        ["{:>5} {:>4}: {}".format(h, lineno, l.rstrip())
                         for lineno, (l, h) in enumerate(zip(lines, hits_), start)])
                    profiling_results.append('')
                    if total_impact > 0.8:
                        break

            profiling_results.append("Total runtime: {}s".format(int(prof.total_time)))
            if prof.total_time < 20:
                profiling_results.append(
                    "Warning: Profiler ran only for a short time, "
                    "results may be highly inaccurate.")

        else:
            tmp = self._fetch_status(jobs, err, ignore_errors, status_parallelization)
            profiling_results = None

        operations_errors = {s['_operations_error'] for s in tmp}
        labels_errors = {s['_labels_error'] for s in tmp}
        errors = list(filter(None, operations_errors.union(labels_errors)))

        if errors:
            logger.warning(
                "Some job status updates did not succeed due to errors. "
                "Number of unique errors: {}. Use --debug to list all errors.".format(len(errors)))
            for i, error in enumerate(errors):
                logger.debug("Status update error #{}: '{}'".format(i + 1, error))

        if only_incomplete:
            # Remove all jobs from the status info, that have not a single
            # eligible operation.

            def _incomplete(s):
                return any(op['eligible'] for op in s['operations'].values())

            tmp = list(filter(_incomplete, tmp))

        statuses = OrderedDict([(s['job_id'], s) for s in tmp])

        # If the dump_json variable is set, just dump all status info
        # formatted in JSON to screen.
        if dump_json:
            print(json.dumps(statuses, indent=4), file=file)
            return

        if overview:
            # get overview info:
            progress = defaultdict(int)
            for status in statuses.values():
                for label in status['labels']:
                    progress[label] += 1
            progress_sorted = list(islice(
                sorted(progress.items(), key=lambda x: (x[1], x[0]), reverse=True),
                overview_max_lines))

        # Optionally expand parameters argument to all varying parameters.
        if parameters is self.PRINT_STATUS_ALL_VARYING_PARAMETERS:
            parameters = list(
                sorted({key for job in jobs for key in job.sp.keys() if
                        len(set([to_hashable(job.sp().get(key)) for job in jobs])) > 1}))

        if parameters:
            # get parameters info

            def _add_parameters(status):
                sp = self.open_job(id=status['job_id']).statepoint()

                def get(k, m):
                    if m is None:
                        return
                    t = k.split('.')
                    if len(t) > 1:
                        return get('.'.join(t[1:]), m.get(t[0]))
                    else:
                        return m.get(k)

                status['parameters'] = OrderedDict()
                for i, k in enumerate(parameters):
                    v = shorten(str(self._alias(get(k, sp))), param_max_width)
                    status['parameters'][k] = v

            for status in statuses.values():
                _add_parameters(status)

            for i, para in enumerate(parameters):
                parameters[i] = shorten(self._alias(str(para)), param_max_width)

        if detailed:
            # get detailed view info
            status_legend = ' '.join('[{}]:{}'.format(v, k) for k, v in self.ALIASES.items())

            if compact:
                num_operations = len(self._operations)

            if pretty:
                OPERATION_STATUS_SYMBOLS = OrderedDict([
                    ('ineligible', '\u25cb'),   # open circle
                    ('eligible', '\u25cf'),     # black circle
                    ('active', '\u25b9'),       # open triangle
                    ('running', '\u25b8'),      # black triangle
                    ('completed', '\u2714'),    # check mark
                ])
                "Pretty (unicode) symbols denoting the execution status of operations."
            else:
                OPERATION_STATUS_SYMBOLS = OrderedDict([
                    ('ineligible', '-'),
                    ('eligible', '+'),
                    ('active', '*'),
                    ('running', '>'),
                    ('completed', 'X')
                ])
                "Symbols denoting the execution status of operations."
            operation_status_legend = ' '.join('[{}]:{}'.format(v, k)
                                               for k, v in OPERATION_STATUS_SYMBOLS.items())

        context['jobs'] = list(statuses.values())
        context['overview'] = overview
        context['detailed'] = detailed
        context['all_ops'] = all_ops
        context['parameters'] = parameters
        context['compact'] = compact
        context['pretty'] = pretty
        context['unroll'] = unroll
        if overview:
            context['progress_sorted'] = progress_sorted
        if detailed:
            context['alias_bool'] = {True: 'Y', False: 'N'}
            context['scheduler_status_code'] = _FMT_SCHEDULER_STATUS
            context['status_legend'] = status_legend
            if compact:
                context['extra_num_operations'] = max(num_operations-1, 0)
            if not unroll:
                context['operation_status_legend'] = operation_status_legend
                context['operation_status_symbols'] = OPERATION_STATUS_SYMBOLS

        def _add_dummy_operation(job):
            job['operations'][''] = {
                'completed': False,
                'eligible': False,
                'scheduler_status': JobStatus.dummy}

        for job in context['jobs']:
            has_eligible_ops = any([v['eligible'] for v in job['operations'].values()])
            if not has_eligible_ops and not context['all_ops']:
                _add_dummy_operation(job)

        op_counter = Counter()
        for job in context['jobs']:
            for k, v in job['operations'].items():
                if k != '' and v['eligible']:
                    op_counter[k] += 1
        context['op_counter'] = op_counter.most_common(eligible_jobs_max_lines)
        n = len(op_counter) - len(context['op_counter'])
        if n > 0:
            context['op_counter'].append(('[{} more operations omitted]'.format(n), ''))

        status_renderer = StatusRenderer()
        # We have to make a deep copy of the template environment if we're
        # using a process Pool for parallelism. Somewhere in the process of
        # manually pickling and dispatching tasks to individual processes
        # Python's reference counter loses track of the environment and ends up
        # destructing the template environment. This causes subsequent calls to
        # print_status to fail (although _fetch_status calls will still
        # succeed).
        te = deepcopy(template_environment) if status_parallelization == "process" \
            else template_environment
        render_output = status_renderer.render(template, te, context, detailed,
                                               expand, unroll, compact, output_format)

        print(render_output, file=file)

        # Show profiling results (if enabled)
        if profiling_results:
            print('\n' + '\n'.join(profiling_results), file=file)

        return status_renderer

    def _run_operations(self, operations=None, pretend=False, np=None,
                        timeout=None, progress=False):
        """Execute the next operations as specified by the project's workflow.

        See also: :meth:`~.run`

        :param operations:
            The operations to execute (optional).
        :type operations:
            Sequence of instances of :class:`._JobOperation`
        :param pretend:
            Do not actually execute the operations, but show which command would have been used.
        :type pretend:
            bool
        :param np:
            The number of processors to use for each operation.
        :type np:
            int
        :param timeout:
            An optional timeout for each operation in seconds after which execution will
            be cancelled. Use -1 to indicate not timeout (the default).
        :type timeout:
            int
        :param progress:
            Show a progress bar during execution.
        :type progress:
            bool
        """
        if timeout is not None and timeout < 0:
            timeout = None
        if operations is None:
            operations = list(self._get_pending_operations(self))
        else:
            operations = list(operations)   # ensure list

        if np is None or np == 1 or pretend:
            if progress:
                operations = tqdm(operations)
            for operation in operations:
                self._execute_operation(operation, timeout, pretend)
        else:
            logger.debug("Parallelized execution of {} operation(s).".format(len(operations)))
            with contextlib.closing(Pool(processes=cpu_count() if np < 0 else np)) as pool:
                logger.debug("Parallelized execution of {} operation(s).".format(len(operations)))
                try:
                    import pickle
                    self._run_operations_in_parallel(pool, pickle, operations, progress, timeout)
                    logger.debug("Used cPickle module for serialization.")
                except Exception as error:
                    if not isinstance(error, (pickle.PickleError, self._PickleError)) and\
                            'pickle' not in str(error).lower():
                        raise    # most likely not a pickle related error...

                    try:
                        import cloudpickle
                    except ImportError:  # The cloudpickle package is not available.
                        logger.error("Unable to parallelize execution due to a pickling error. "
                                     "\n\n - Try to install the 'cloudpickle' package, e.g., with "
                                     "'pip install cloudpickle'!\n")
                        raise error
                    else:
                        try:
                            self._run_operations_in_parallel(
                                pool, cloudpickle, operations, progress, timeout)
                        except self._PickleError as error:
                            raise RuntimeError("Unable to parallelize execution due to a pickling "
                                               "error: {}.".format(error))

    @deprecated(deprecated_in="0.11", removed_in="0.13", current_version=__version__)
    def run_operations(self, operations=None, pretend=False, np=None, timeout=None, progress=False):
        """Execute the next operations as specified by the project's workflow.

        See also: :meth:`~.run`

        :param operations:
            The operations to execute (optional).
        :type operations:
            Sequence of instances of :class:`.JobOperation`
        :param pretend:
            Do not actually execute the operations, but show which command would have been used.
        :type pretend:
            bool
        :param np:
            The number of processors to use for each operation.
        :type np:
            int
        :param timeout:
            An optional timeout for each operation in seconds after which execution will
            be cancelled. Use -1 to indicate not timeout (the default).
        :type timeout:
            int
        :param progress:
            Show a progress bar during execution.
        :type progress:
            bool
        """
        return self._run_operations(operations, pretend, np, timeout, progress)

    class _PickleError(Exception):
        "Indicates a pickling error while trying to parallelize the execution of operations."
        pass

    @staticmethod
    def _dumps_op(op):
        return (op.id, op.name, [job.get_id() for job in op._jobs], op.cmd, op.directives)

    def _loads_op(self, blob):
        id, name, job_ids, cmd, directives = blob
        jobs = [self.open_job(id=job_id) for job_id in job_ids]
        return _JobOperation(id, name, jobs, cmd, directives)

    def _run_operations_in_parallel(self, pool, pickle, operations, progress, timeout):
        """Execute operations in parallel.

        This function executes the given list of operations with the provided process pool.

        Since pickling of the project instance is likely to fail, we manually pickle the
        project instance and the operations before submitting them to the process pool to
        enable us to try different pool and pickle module combinations.
        """

        try:
            s_project = pickle.dumps(self)
            s_tasks = [(pickle.loads, s_project, self._dumps_op(op))
                       for op in tqdm(operations, desc='Serialize tasks', file=sys.stderr)]
        except Exception as error:  # Masking all errors since they must be pickling related.
            raise self._PickleError(error)

        results = [pool.apply_async(_execute_serialized_operation, task) for task in s_tasks]

        for result in tqdm(results) if progress else results:
            result.get(timeout=timeout)

    def _execute_operation(self, operation, timeout=None, pretend=False):
        if pretend:
            print(operation.cmd)
            return None

        logger.info("Execute operation '{}'...".format(operation))
        # Check if we need to fork for operation execution...
        if (
            # The 'fork' directive was provided and evaluates to True:
            operation.directives.get('fork', False)
            # Separate process needed to cancel with timeout:
            or timeout is not None
            # The operation function is of an instance of FlowCmdOperation:
            or isinstance(self._operations[operation.name], FlowCmdOperation)
            # The specified executable is not the same as the interpreter instance:
            or operation.directives.get('executable', sys.executable) != sys.executable
        ):
            # ... need to fork:
            logger.debug(
                "Forking to execute operation '{}' with "
                "cmd '{}'.".format(operation, operation.cmd))
            subprocess.run(operation.cmd, shell=True, timeout=timeout,
                           check=True)
        else:
            # ... executing operation in interpreter process as function:
            logger.debug(
                "Executing operation '{}' with current interpreter "
                "process ({}).".format(operation, os.getpid()))
            try:
                self._operations[operation.name](*operation._jobs)
            except Exception as e:
                assert len(self._jobs) == 1
                raise UserOperationError(
                    'An exception was raised during operation {operation.name} '
                    'for job {operation._jobs[0]}.'.format(operation=operation)) from e

    def _get_default_directives(self):
        return {name: self.groups[name].operation_directives.get(name, dict())
                for name in self.operations}

    def run(self, jobs=None, names=None, pretend=False, np=None, timeout=None, num=None,
            num_passes=1, progress=False, order=None, ignore_conditions=IgnoreConditions.NONE):
        """Execute all pending operations for the given selection.

        This function will run in an infinite loop until all pending operations
        are executed, unless it reaches the maximum number of passes per
        operation or the maximum number of executions.

        By default there is no limit on the total number of executions, but a specific
        operation will only be executed once per job. This is to avoid accidental
        infinite loops when no or faulty post conditions are provided.

        See also: :meth:`~.run_operations`

        :param jobs:
            Only execute operations for the given jobs, or all if the argument is omitted.
        :type jobs:
            Sequence of instances :class:`.Job`.
        :param names:
            Only execute operations that are in the provided set of names, or all, if the
            argument is omitted.
        :type names:
            Sequence of :class:`str`
        :param pretend:
            Do not actually execute the operations, but show which command would have been used.
        :type pretend:
            bool
        :param np:
            Parallelize to the specified number of processors. Use -1 to parallelize to all
            available processing units.
        :type np:
            int
        :param timeout:
            An optional timeout for each operation in seconds after which execution will
            be cancelled. Use -1 to indicate not timeout (the default).
        :type timeout:
            int
        :param num:
            The total number of operations that are executed will not exceed this argument
            if provided.
        :type num:
            int
        :param num_passes:
            The total number of one specific job-operation pair will not exceed this argument.
            The default is 1, there is no limit if this argument is `None`.
        :type num_passes:
            int
        :param progress:
            Show a progress bar during execution.
        :type progress:
            bool
        :param order:
            Specify the order of operations, possible values are:
                * 'none' or None (no specific order)
                * 'by-job' (operations are grouped by job)
                * 'cyclic' (order operations cyclic by job)
                * 'random' (shuffle the execution order randomly)
                * callable (a callable returning a comparison key for an
                            operation used to sort operations)

            The default value is `none`, which is equivalent to `by-job` in the current
            implementation.

            .. note::
                Users are advised to not rely on a specific execution order, as a
                substitute for defining the workflow in terms of pre- and post-conditions.
                However, a specific execution order may be more performant in cases where
                operations need to access and potentially lock shared resources.
        :type order:
            str, callable, or NoneType
        :param ignore_conditions:
            Specify if pre and/or post conditions check is to be ignored for eligibility check.
            The default is :py:class:`IgnoreConditions.NONE`.
        :type ignore_conditions:
            :py:class:`~.IgnoreConditions`
        """
        # If no jobs argument is provided, we run operations for all jobs.
        if jobs is None:
            jobs = self

        # Get all matching FlowGroups
        if isinstance(names, str):
            raise ValueError(
                "The names argument of FlowProject.run() must be a sequence of strings, "
                "not a string.")
        if names is None:
            names = list(self.operations)

        flow_groups = self._gather_flow_groups(names)

        # Get default directives
        default_directives = self._get_default_directives()

        # Negative values for the execution limits, means 'no limit'.
        if num_passes and num_passes < 0:
            num_passes = None
        if num and num < 0:
            num = None

        if type(ignore_conditions) != IgnoreConditions:
            raise ValueError(
                "The ignore_conditions argument of FlowProject.run() "
                "must be a member of class IgnoreConditions")

        messages = list()

        def log(msg, lvl=logging.INFO):
            messages.append((msg, lvl))

        reached_execution_limit = Event()

        def select(operation):
            self._verify_aggregate_project(operation._jobs)

            if num is not None and select.total_execution_count >= num:
                reached_execution_limit.set()
                raise StopIteration  # Reached total number of executions

            # Check whether the operation was executed more than the total number of allowed
            # passes *per operation* (default=1).
            if num_passes is not None and select.num_executions.get(operation, 0) >= num_passes:
                log("Operation '{}' exceeds max. # of allowed "
                    "passes ({}).".format(operation, num_passes))

                # Warn if an operation has no post-conditions set.
                has_post_conditions = len(self.operations[operation.name]._postconds)
                if not has_post_conditions:
                    log("Operation '{}' has no post-conditions!".format(operation.name),
                        logging.WARNING)

                return False    # Reached maximum number of passes for this operation.

            # Increase execution counters for this operation.
            select.num_executions[operation] += 1
            select.total_execution_count += 1
            return True

        # Keep track of all executed job-operations; the number of executions
        # of each individual job-operation cannot exceed num_passes.
        select.num_executions = defaultdict(int)

        # Keep track of the total execution count, it may not exceed the value given by
        # num, if not None.
        # Note: We are not using sum(select.num_execution.values()) for efficiency.
        select.total_execution_count = 0

        for i_pass in count(1):
            if reached_execution_limit.is_set():
                logger.warning("Reached the maximum number of operations that can be executed, but "
                               "there are still operations pending.")
                break
            try:
                # Change groups to available run _JobOperation(s)
                with self._potentially_buffered():
                    operations = []
                    for flow_group in flow_groups:
                        for job in jobs:
                            operations.extend(
                                flow_group._create_run_job_operations(
                                    self._entrypoint, default_directives, [job], ignore_conditions))

                    operations = list(filter(select, operations))
            finally:
                if messages:
                    for msg, level in set(messages):
                        logger.log(level, msg)
                    del messages[:]     # clear
            if not operations:
                break   # No more pending operations or execution limits reached.

            # Optionally re-order operations for execution if order argument is provided:
            if callable(order):
                operations = list(sorted(operations, key=order))
            elif order == 'cyclic':
                groups = [list(group)
                          for _, group in groupby(operations, key=lambda op: op._jobs)]
                operations = list(roundrobin(*groups))
            elif order == 'random':
                random.shuffle(operations)
            elif order is None or order in ('none', 'by-job'):
                pass  # by-job is the default order
            else:
                raise ValueError(
                    "Invalid value for the 'order' argument, valid arguments are "
                    "'none', 'by-job', 'cyclic', 'random', None, or a callable.")

            logger.info(
                "Executing {} operation(s) (Pass # {:02d})...".format(len(operations), i_pass))
            self._run_operations(operations, pretend=pretend,
                                 np=np, timeout=timeout, progress=progress)

    def _generate_operations(self, cmd, jobs, requires=None):
        "Generate job-operations for a given 'direct' command."
        for job in jobs:
            if requires and set(requires).difference(self.labels(job)):
                continue
            cmd_ = cmd.format(job=job)
            yield _JobOperation(name=cmd_.replace(' ', '-'), cmd=cmd_, job=job)

    def _gather_flow_groups(self, names=None):
        """Grabs FlowGroups that match any of a set of names."""
        operations = OrderedDict()
        # if no names are selected try all singleton groups
        if names is None:
            names = self._operations.keys()
        for name in names:
            if name in operations:
                continue
            groups = [group for gname, group in self.groups.items() if
                      re.fullmatch(name, gname)]
            if len(groups) > 0:
                for group in groups:
                    operations[group.name] = group
            else:
                continue
        operations = list(operations.values())
        if not self._verify_group_compatibility(operations):
            raise ValueError("Cannot specify groups or operations that "
                             "will be included twice when using the"
                             " -o/--operation option.")
        return operations

    def _get_submission_operations(self, jobs, default_directives, names=None,
                                   ignore_conditions=IgnoreConditions.NONE,
                                   ignore_conditions_on_execution=IgnoreConditions.NONE):
        """Grabs _JobOperations that are eligible to run from FlowGroups."""
<<<<<<< HEAD
        for group in self._gather_flow_groups(names):
            for job in jobs:
                if (
                    group._eligible([job], ignore_conditions) and
                    self._eligible_for_submission(group, [job])
                ):
=======
        for job in jobs:
            for group in self._gather_flow_groups(names):
                if group._eligible(job, ignore_conditions) and self._eligible_for_submission(group,
                                                                                             job):
>>>>>>> 9fd610ab
                    yield group._create_submission_job_operation(
                        entrypoint=self._entrypoint,
                        default_directives=default_directives,
                        jobs=[job], index=0,
                        ignore_conditions_on_execution=ignore_conditions_on_execution)

    def _get_pending_operations(self, jobs, operation_names=None,
                                ignore_conditions=IgnoreConditions.NONE):
        "Get all pending operations for the given selection."
        assert not isinstance(operation_names, str)
        for op in self._next_operations(jobs, ignore_conditions):
            if operation_names is None or any(re.fullmatch(n, op.name) for n in operation_names):
                yield op

    def _verify_group_compatibility(self, groups):
        """Verifies that all selected groups can be submitted together."""
        return all(a.isdisjoint(b) for a in groups for b in groups if a != b)

    def _verify_aggregate_project(self, aggregate):
        """Verifies that all aggregates belongs to the same project."""
        for job in aggregate:
            if job not in self:
                raise ValueError("Job {} is not present "
                                 "in the project".format(job))

    @contextlib.contextmanager
    def _potentially_buffered(self):
        """Enable the use of buffered mode for certain functions."""
        if self.config['flow'].as_bool('use_buffered_mode'):
            logger.debug("Entering buffered mode...")
            with signac.buffered():
                yield
            logger.debug("Exiting buffered mode.")
        else:
            yield

    def _script(self, operations, parallel=False, template='script.sh', show_template_help=False):
        """Generate a run script to execute given operations.

        :param operations:
            The operations to execute.
        :type operations:
            Sequence of instances of :class:`._JobOperation`
        :param parallel:
            Execute all operations in parallel (default is False).
        :type parallel:
            bool
        :param template:
            The name of the template to use to generate the script.
        :type template:
            str
        :param show_template_help:
            Show help related to the templating system and then exit.
        :type show_template_help:
            bool
        """
        template_environment = self._template_environment()
        template = template_environment.get_template(template)
        context = self._get_standard_template_context()
        # For script generation we do not need the extra logic used for
        # generating cluster job scripts.
        context['base_script'] = 'base_script.sh'
        context['operations'] = list(operations)
        context['parallel'] = parallel
        if show_template_help:
            self._show_template_help_and_exit(template_environment, context)
        return template.render(** context)

    @deprecated(deprecated_in="0.11", removed_in="0.13", current_version=__version__)
    def script(self, operations, parallel=False, template='script.sh', show_template_help=False):
        """Generate a run script to execute given operations.

        :param operations:
            The operations to execute.
        :type operations:
            Sequence of instances of :class:`.JobOperation`
        :param parallel:
            Execute all operations in parallel (default is False).
        :type parallel:
            bool
        :param template:
            The name of the template to use to generate the script.
        :type template:
            str
        :param show_template_help:
            Show help related to the templating system and then exit.
        :type show_template_help:
            bool
        """
        return self._script(operations, parallel, template, show_template_help)

    def _generate_submit_script(self, _id, operations, template, show_template_help, env, **kwargs):
        """Generate submission script to submit the execution of operations to a scheduler."""
        if template is None:
            template = env.template
        assert _id is not None

        template_environment = self._template_environment(env)
        template = template_environment.get_template(template)
        context = self._get_standard_template_context()
        # The flow 'script.sh' file simply extends the base script
        # provided. The choice of base script is dependent on the
        # environment, but will default to the 'base_script.sh' provided
        # with signac-flow unless additional environment information is
        # detected.

        logger.info("Use environment '{}'.".format(env))
        logger.info("Set 'base_script={}'.".format(env.template))
        context['base_script'] = env.template
        context['environment'] = env
        context['id'] = _id
        context['operations'] = list(operations)
        context.update(kwargs)
        if show_template_help:
            self._show_template_help_and_exit(template_environment, context)
        return template.render(** context)

    def _submit_operations(self, operations, _id=None, env=None, parallel=False, flags=None,
                           force=False, template='script.sh', pretend=False,
                           show_template_help=False, **kwargs):
        r"""Submit a sequence of operations to the scheduler.

        :param operations:
            The operations to submit.
        :type operations:
            A sequence of instances of :py:class:`._JobOperation`
        :param _id:
            The _id to be used for this submission.
        :type _id:
            str
        :param parallel:
            Execute all bundled operations in parallel.
        :type parallel:
            bool
        :param flags:
            Additional options to be forwarded to the scheduler.
        :type flags:
            list
        :param force:
            Ignore all warnings or checks during submission, just submit.
        :type force:
            bool
        :param template:
            The name of the template file to be used to generate the submission script.
        :type template:
            str
        :param pretend:
            Do not actually submit, but only print the submission script to screen. Useful
            for testing the submission workflow.
        :type pretend:
            bool
        :param show_template_help:
            Show information about available template variables and filters and exit.
        :type show_template_help:
            bool
        :param \*\*kwargs:
            Additional keyword arguments to be forwarded to the scheduler.
        :return:
            Returns the submission status after successful submission or None.
        """
        if _id is None:
            _id = self._store_bundled(operations)
        if env is None:
            env = self._environment
        else:
            warnings.warn("The env argument is deprecated as of 0.10 and will be removed in 0.12. "
                          "Instead, set the environment when constructing a FlowProject.",
                          DeprecationWarning)

        print("Submitting cluster job '{}':".format(_id), file=sys.stderr)

        def _msg(group):
            print(" - Group: {}".format(group), file=sys.stderr)
            return group

        try:
            script = self._generate_submit_script(
                _id=_id,
                operations=map(_msg, operations),
                template=template,
                show_template_help=show_template_help,
                env=env,
                parallel=parallel,
                force=force,
                **kwargs
            )
        except ConfigKeyError as error:
            raise SubmitError(
                "Unable to submit, because of a configuration error.\n"
                "The following key is missing: {key}.\n"
                "You can add the key to the configuration for example with:\n\n"
                "  $ signac config --global set {key} VALUE\n".format(key=str(error)))
        else:
            # Keys which were explicitly set by the user, but are not evaluated by the
            # template engine are cause for concern and might hint at a bug in the template
            # script or ill-defined directives. Here we check whether all directive keys that
            # have been explicitly set by the user were actually evaluated by the template
            # engine and warn about those that have not been.
            keys_unused = {
                key for op in operations for key in
                op.directives._keys_set_by_user.difference(op.directives.keys_used)
                if key not in ('fork', 'nranks', 'omp_num_threads')  # ignore list
            }
            if keys_unused:
                logger.warning(
                    "Some of the keys provided as part of the directives were not used by "
                    "the template script, including: {}".format(
                        ', '.join(sorted(keys_unused))))
            if pretend:
                print(script)

            else:
                return env.submit(_id=_id, script=script, flags=flags, **kwargs)

    @deprecated(deprecated_in="0.11", removed_in="0.13", current_version=__version__)
    def submit_operations(self, operations, _id=None, env=None, parallel=False, flags=None,
                          force=False, template='script.sh', pretend=False,
                          show_template_help=False, **kwargs):
        r"""Submit a sequence of operations to the scheduler.

        :param operations:
            The operations to submit.
        :type operations:
            A sequence of instances of :py:class:`.JobOperation`
        :param _id:
            The _id to be used for this submission.
        :type _id:
            str
        :param parallel:
            Execute all bundled operations in parallel.
        :type parallel:
            bool
        :param flags:
            Additional options to be forwarded to the scheduler.
        :type flags:
            list
        :param force:
            Ignore all warnings or checks during submission, just submit.
        :type force:
            bool
        :param template:
            The name of the template file to be used to generate the submission script.
        :type template:
            str
        :param pretend:
            Do not actually submit, but only print the submission script to screen. Useful
            for testing the submission workflow.
        :type pretend:
            bool
        :param show_template_help:
            Show information about available template variables and filters and exit.
        :type show_template_help:
            bool
        :param \*\*kwargs:
            Additional keyword arguments to be forwarded to the scheduler.
        :return:
            Returns the submission status after successful submission or None.
        """
        return self._submit_operations(operations, _id, env, parallel, flags,
                                       force, template, pretend,
                                       show_template_help, **kwargs)

    def submit(self, bundle_size=1, jobs=None, names=None, num=None, parallel=False,
               force=False, walltime=None, env=None, ignore_conditions=IgnoreConditions.NONE,
               ignore_conditions_on_execution=IgnoreConditions.NONE, **kwargs):
        """Submit function for the project's main submit interface.

        :param bundle_size:
            Specify the number of operations to be bundled into one submission, defaults to 1.
        :type bundle_size:
            int
        :param jobs:
            Only submit operations associated with the provided jobs. Defaults to all jobs.
        :type jobs:
            Sequence of instances :class:`.Job`.
        :param names:
            Only submit operations with any of the given names, defaults to all names.
        :type names:
            Sequence of :class:`str`
        :param num:
            Limit the total number of submitted operations, defaults to no limit.
        :type num:
            int
        :param parallel:
            Execute all bundled operations in parallel.
        :type parallel:
            bool
        :param force:
            Ignore all warnings or checks during submission, just submit.
        :type force:
            bool
        :param walltime:
            Specify the walltime in hours or as instance of :py:class:`datetime.timedelta`.
        :param ignore_conditions:
            Specify if pre and/or post conditions check is to be ignored for eligibility check.
            The default is :py:class:`IgnoreConditions.NONE`.
        :type ignore_conditions:
            :py:class:`~.IgnoreConditions`
        :param ignore_conditions_on_execution:
            Specify if pre and/or post conditions check is to be ignored for eligibility check after
            submitting. The default is :py:class:`IgnoreConditions.NONE`.
        :type ignore_conditions:
            :py:class:`~.IgnoreConditions`
        """
        # Regular argument checks and expansion
        if jobs is None:
            jobs = self  # select all jobs
        if isinstance(names, str):
            raise ValueError(
                "The 'names' argument must be a sequence of strings, however you "
                "provided a single string: {}.".format(names))
        if env is None:
            env = self._environment
        else:
            warnings.warn("The env argument is deprecated as of 0.10 and will be removed in 0.12. "
                          "Instead, set the environment when constructing a FlowProject.",
                          DeprecationWarning)
        if walltime is not None:
            try:
                walltime = datetime.timedelta(hours=walltime)
            except TypeError as error:
                if str(error) != 'unsupported type for timedelta ' \
                                 'hours component: datetime.timedelta':
                    raise
        if type(ignore_conditions) != IgnoreConditions:
            raise ValueError(
                "The ignore_conditions argument of FlowProject.run() "
                "must be a member of class IgnoreConditions")

        # Gather all pending operations.
        with self._potentially_buffered():
            default_directives = self._get_default_directives()
            operations = self._get_submission_operations(jobs, default_directives, names,
                                                         ignore_conditions,
                                                         ignore_conditions_on_execution)
        if num is not None:
            operations = list(islice(operations, num))

        # Bundle them up and submit.
        for bundle in _make_bundles(operations, bundle_size):
            status = self._submit_operations(operations=bundle, env=env, parallel=parallel,
                                             force=force, walltime=walltime, **kwargs)
            if status is not None:  # operations were submitted, store status
                for operation in bundle:
                    operation.set_status(status)

    @classmethod
    def _add_submit_args(cls, parser):
        "Add arguments to submit sub command to parser."
        parser.add_argument(
            'flags',
            type=str,
            nargs='*',
            help="Flags to be forwarded to the scheduler.")
        parser.add_argument(
            '--pretend',
            action='store_true',
            help="Do not really submit, but print the submission script to screen.")
        parser.add_argument(
            '--force',
            action='store_true',
            help="Ignore all warnings and checks, just submit.")
        parser.add_argument(
            '--test',
            action='store_true',
            help="Do not interact with the scheduler, implies --pretend.")
        parser.add_argument(
            '--ignore-conditions',
            type=str,
            choices=['none', 'pre', 'post', 'all'],
            default=IgnoreConditions.NONE,
            action=_IgnoreConditionsConversion,
            help="Specify conditions to ignore for eligibility check.")
        parser.add_argument(
            '--ignore-conditions-on-execution',
            type=str,
            choices=['none', 'pre', 'post', 'all'],
            default=IgnoreConditions.NONE,
            action=_IgnoreConditionsConversion,
            help="Specify conditions to ignore after submitting. May be useful "
                 "for conditions that cannot be checked once scheduled.")

        cls._add_operation_selection_arg_group(parser)
        cls._add_operation_bundling_arg_group(parser)
        cls._add_template_arg_group(parser)

    @classmethod
    def _add_script_args(cls, parser):
        cls._add_operation_selection_arg_group(parser)
        execution_group = parser.add_argument_group('execution')
        execution_group.add_argument(
            '-p', '--parallel',
            action='store_true',
            help="Execute all operations in parallel.")
        cls._add_direct_cmd_arg_group(parser)
        cls._add_template_arg_group(parser)

    @classmethod
    def _add_template_arg_group(cls, parser, default='script.sh'):
        "Add argument group to parser for template handling."
        template_group = parser.add_argument_group(
            'templating',
            "The execution and submission scripts are always generated from a script "
            "which is by default called '{default}' and located within the default "
            "template directory. The system uses a default template if none is provided. "
            "The default template extends from a base template, which may be different "
            "depending on the local compute environment, e.g., 'slurm.sh' for an environment "
            "with SLURM scheduler. The name of the base template is provided with the "
            "'base_script' template variable.".format(default=default),
        )
        template_group.add_argument(
            '--template',
            type=str,
            default=default,
            help="The name of the template file within the template directory. "
                 "The standard template directory is '${{project_root}}/templates' and "
                 "can be configured with the 'template_dir' configuration variable. "
                 "Default: '{}'.".format(default))
        template_group.add_argument(
            '--template-help',
            dest='show_template_help',
            action='store_true',
            help="Show information about the template context, including available variables "
                 "and filter functions; then exit.")

    @classmethod
    def _add_job_selection_args(cls, parser):
        parser.add_argument(
            '-j', '--job-id',
            type=str,
            nargs='+',
            help="Only select jobs that match the given id(s).")
        parser.add_argument(
            '-f', '--filter',
            type=str,
            nargs='+',
            help="Only select jobs that match the given state point filter.")
        parser.add_argument(
            '--doc-filter',
            type=str,
            nargs='+',
            help="Only select jobs that match the given document filter.")

    @classmethod
    def _add_operation_selection_arg_group(cls, parser, operations=None):
        "Add argument group to parser for job-operation selection."
        selection_group = parser.add_argument_group(
            'job-operation selection',
            "By default, all eligible operations for all jobs are selected. Use "
            "the options in this group to reduce this selection.")
        cls._add_job_selection_args(selection_group)
        selection_group.add_argument(
            '-o', '--operation',
            dest='operation_name',
            nargs='+',
            help="Only select operation or groups that match the given "
            "operation/group name(s).")
        selection_group.add_argument(
            '-n', '--num',
            type=int,
            help="Limit the total number of operations/groups to be selected. A group is "
                 "considered to be one operation even if it consists of multiple operations.")

    @classmethod
    def _add_operation_bundling_arg_group(cls, parser):
        """Add argument group to parser for operation bundling."""

        bundling_group = parser.add_argument_group(
            'bundling',
            "Bundle multiple operations for execution, e.g., to submit them "
            "all together to a cluster job, or execute them in parallel within "
            "an execution script.")
        bundling_group.add_argument(
            '-b', '--bundle',
            type=int,
            nargs='?',
            const=0,
            default=1,
            dest='bundle_size',
            help="Bundle multiple operations for execution in a single "
            "scheduler job. When this option is provided without argument, "
            " all pending operations are aggregated into one bundle.")
        bundling_group.add_argument(
            '-p', '--parallel',
            action='store_true',
            help="Execute all operations in a single bundle in parallel.")

    @classmethod
    def _add_direct_cmd_arg_group(cls, parser):
        direct_cmd_group = parser.add_argument_group("direct cmd")
        direct_cmd_group.add_argument(
            '--cmd',
            type=str,
            help="Directly specify the command for an operation. "
                 "For example: --cmd='echo {job._id}'. "
                 "--cmd option is deprecated as of 0.9 and will be removed in 0.11.")
        direct_cmd_group.add_argument(
            '--requires',
            type=str,
            nargs='+',
            help="Manually specify all labels that are required for the direct command "
                 "to be considered eligible for execution.")

    def export_job_statuses(self, collection, statuses):
        "Export the job statuses to a database collection."
        for status in statuses:
            job = self.open_job(id=status['job_id'])
            status['statepoint'] = job.statepoint()
            collection.update_one({'_id': status['job_id']},
                                  {'$set': status}, upsert=True)

    @classmethod
    def _add_print_status_args(cls, parser):
        "Add arguments to parser for the :meth:`~.print_status` method."
        cls._add_job_selection_args(parser)
        view_group = parser.add_argument_group(
            'view',
            "Specify how to format the status display.")
        view_group.add_argument(
            '--json',
            dest='dump_json',
            action='store_true',
            help="Do not format the status display, but dump all data formatted in JSON.")
        view_group.add_argument(
            '-d', '--detailed',
            action='store_true',
            help="Show a detailed view of all jobs and their labels and operations.")
        view_group.add_argument(
            '-a', '--all-operations',
            dest='all_ops',
            action='store_true',
            help="Show information about all operations, not just active or eligible ones.")
        view_group.add_argument(
            '--only-incomplete-operations',
            dest='only_incomplete',
            action='store_true',
            help="Only show information for jobs with incomplete operations.")
        view_group.add_argument(
            '--stack',
            action='store_false',
            dest='unroll',
            help="Show labels and operations in separate rows.")
        view_group.add_argument(
            '-1', '--one-line',
            dest='compact',
            action='store_true',
            help="Show only one line per job.")
        view_group.add_argument(
            '-e', '--expand',
            action='store_true',
            help="Display job labels and job operations in two separate tables.")
        view_group.add_argument(
            '--pretty',
            action='store_true')
        view_group.add_argument(
            '--full',
            action='store_true',
            help="Show all available information (implies --detailed --all-operations).")
        view_group.add_argument(
            '--no-overview',
            action='store_false',
            dest='overview',
            help="Do not print an overview.")
        view_group.add_argument(
            '-m', '--overview-max-lines',
            type=_positive_int,
            help="Limit the number of lines in the overview.")
        view_group.add_argument(
            '-p', '--parameters',
            type=str,
            nargs='*',
            help="Display select parameters of the job's "
                 "statepoint with the detailed view.")
        view_group.add_argument(
            '--param-max-width',
            type=int,
            help="Limit the width of each parameter row.")
        view_group.add_argument(
            '--eligible-jobs-max-lines',
            type=_positive_int,
            help="Limit the number of eligible jobs that are shown.")
        parser.add_argument(
            '--ignore-errors',
            action='store_true',
            help="Ignore errors that might occur when querying the scheduler.")
        parser.add_argument(
            '--no-parallelize',
            action='store_true',
            help="Do not parallelize the status determination. "
                 "The '--no-parallelize' argument is deprecated. "
                 "Please use the status_parallelization configuration "
                 "instead (see above)."
            )
        view_group.add_argument(
            '-o', '--output-format',
            type=str,
            default='terminal',
            help="Set status output format: terminal, markdown, or html.")

    def labels(self, job):
        """Yields all labels for the given ``job``.

        See also: :meth:`~.label`
        """
        for label_func, label_name in self._label_functions.items():
            if label_name is None:
                label_name = getattr(label_func, '_label_name',
                                     getattr(label_func, '__name__', type(label_func).__name__))
            try:
                label_value = label_func(job)
            except TypeError:
                try:
                    label_value = label_func(self, job)
                except Exception:
                    label_func = getattr(self, label.__func__.__name__)
                    label_value = label_func(job)

            assert label_name is not None
            if isinstance(label_value, str):
                yield label_value
            elif bool(label_value) is True:
                yield label_name

    def add_operation(self, name, cmd, pre=None, post=None, **kwargs):
        """
        Add an operation to the workflow.

        This method will add an instance of :py:class:`~.FlowOperation` to the
        operations-dict of this project.

        .. seealso::

            A Python function may be defined as an operation function directly using
            the :meth:`~.operation` decorator.

        Any FlowOperation is associated with a specific command, which should be
        a function of :py:class:`~signac.contrib.job.Job`. The command (cmd) can
        be stated as function, either by using str-substitution based on a job's
        attributes, or by providing a unary callable, which expects an instance
        of job as its first and only positional argument.

        For example, if we wanted to define a command for a program called 'hello',
        which expects a job id as its first argument, we could construct the following
        two equivalent operations:

        .. code-block:: python

            op = FlowOperation('hello', cmd='hello {job._id}')
            op = FlowOperation('hello', cmd=lambda 'hello {}'.format(job._id))

        Here are some more useful examples for str-substitutions:

        .. code-block:: python

            # Substitute job state point parameters:
            op = FlowOperation('hello', cmd='cd {job.ws}; hello {job.sp.a}')

        Pre-requirements (pre) and post-conditions (post) can be used to
        trigger an operation only when certain conditions are met. Conditions are unary
        callables, which expect an instance of job as their first and only positional
        argument and return either True or False.

        An operation is considered "eligible" for execution when all pre-requirements
        are met and when at least one of the post-conditions is not met.
        Requirements are always met when the list of requirements is empty and
        post-conditions are never met when the list of post-conditions is empty.

        Please note, eligibility in this contexts refers only to the workflow pipeline
        and not to other contributing factors, such as whether the job-operation is currently
        running or queued.

        :param name:
            A unique identifier for this operation, which may be freely chosen.
        :type name:
            str
        :param cmd:
            The command to execute operation; should be a function of job.
        :type cmd:
            str or callable
        :param pre:
            Required conditions.
        :type pre:
            sequence of callables
        :param post:
            Post-conditions to determine completion.
        :type pre:
            sequence of callables
        """
        if name in self.operations:
            raise KeyError("An operation with this identifier is already added.")
        op = self.operations[name] = FlowCmdOperation(cmd=cmd, pre=pre, post=post)
        if name in self._groups:
            raise KeyError("A group with this identifier already exists.")
        self._groups[name] = FlowGroup(name,
                                       operations={name: op},
                                       operation_directives=dict(name=kwargs))

    def completed_operations(self, job):
        """Determine which operations have been completed for job.

        :param job:
            The signac job handle.
        :type job:
            :class:`~signac.contrib.job.Job`
        :return:
            The name of the operations that are complete.
        :rtype:
            str
        """
        for name, op in self._operations.items():
<<<<<<< HEAD
            if op._complete([job]):
=======
            if op._complete(job):
>>>>>>> 9fd610ab
                yield name

    def _job_operations(self, job, ignore_conditions=IgnoreConditions.NONE):
        "Yield instances of _JobOperation constructed for specific jobs."
        for name in self.operations:
            group = self._groups[name]
            yield from group._create_run_job_operations(entrypoint=self._entrypoint, jobs=[job],
                                                        default_directives=dict(),
                                                        ignore_conditions=ignore_conditions,
                                                        index=0)

    def _next_operations(self, jobs, ignore_conditions=IgnoreConditions.NONE):
        """Determine the next eligible operations for jobs.

        :param jobs:
            The signac job handles.
        :type jobs:
            list of :class:`~signac.contrib.job.Job`
        :param ignore_conditions:
            Specify if pre and/or post conditions check is to be ignored for eligibility check.
            The default is :py:class:`IgnoreConditions.NONE`.
        :type ignore_conditions:
            :py:class:`~.IgnoreConditions`
        :yield:
            All instances of :class:`~._JobOperation` jobs are eligible for.
        """
        for job in jobs:
            for op in self._job_operations(job, ignore_conditions):
                yield op

    @deprecated(deprecated_in="0.11", removed_in="0.13", current_version=__version__)
    def next_operations(self, *jobs, ignore_conditions=IgnoreConditions.NONE):
        """Determine the next eligible operations for jobs.

        :param jobs:
            The signac job handles.
        :type job:
            :class:`~signac.contrib.job.Job`
        :param ignore_conditions:
            Specify if pre and/or post conditions check is to be ignored for eligibility check.
            The default is :py:class:`IgnoreConditions.NONE`.
        :type ignore_conditions:
            :py:class:`~.IgnoreConditions`
        :yield:
            All instances of :class:`~.JobOperation` jobs are eligible for.
        """
        for job in jobs:
            for op in self._job_operations(job, ignore_conditions):
                # JobOperation is just meand to deal with a single job and not a list of jobs.
                # Hence we have to make sure that a JobOperation instance hold a single job.
                assert len(op._jobs) == 1
                yield JobOperation(op.id, op.name, op._jobs[0], op._cmd, op.directives)

    @classmethod
    def operation(cls, func, name=None):
        """Add the function `func` as operation function to the class workflow definition.

        This function is designed to be used as a decorator function, for example:

        .. code-block:: python

            @FlowProject.operation
            def hello(job):
                print('Hello', job)

        See also: :meth:`~.flow.FlowProject.add_operation`.
        """
        if isinstance(func, str):
            return lambda op: cls.operation(op, name=func)

        if name is None:
            name = func.__name__

        if (name, func) in cls._OPERATION_FUNCTIONS:
            raise ValueError(
                "An operation with name '{}' is already registered.".format(name))
        if name in cls._GROUP_NAMES:
            raise ValueError("A group with name '{}' is already registered.".format(name))

        signature = inspect.signature(func)
        for i, (k, v) in enumerate(signature.parameters.items()):
            if i and v.default is inspect.Parameter.empty:
                raise ValueError(
                    "Only the first argument in an operation argument may not have "
                    "a default value! ({})".format(name))

        # Append the name and function to the class registry
        cls._OPERATION_FUNCTIONS.append((name, func))
        cls._GROUPS.append(FlowGroupEntry(name=name, options=""))
        if hasattr(func, '_flow_groups'):
            func._flow_groups.append(name)
        else:
            func._flow_groups = [name]
        return func

    @classmethod
    def _collect_operations(cls):
        "Collect all operations that were add via decorator."
        operations = []
        for parent_class in cls.__mro__:
            operations.extend(getattr(parent_class, '_OPERATION_FUNCTIONS', []))
        return operations

    @classmethod
    def _collect_conditions(cls, attr):
        "Collect conditions from attr using the mro hierarchy."
        ret = defaultdict(list)
        for parent_class in cls.__mro__:
            for func, conds in getattr(parent_class, attr, dict()).items():
                ret[func].extend(conds)
        return ret

    @classmethod
    def _collect_pre_conditions(cls):
        "Collect all pre-conditions that were added via decorator."
        return cls._collect_conditions('_OPERATION_PRE_CONDITIONS')

    @classmethod
    def _collect_post_conditions(cls):
        "Collect all post-conditions that were added via decorator."
        return cls._collect_conditions('_OPERATION_POST_CONDITIONS')

    def _register_operations(self):
        "Register all operation functions registered with this class and its parent classes."
        operations = self._collect_operations()
        pre_conditions = self._collect_pre_conditions()
        post_conditions = self._collect_post_conditions()

        for name, func in operations:
            if name in self._operations:
                raise ValueError(
                    "Repeat definition of operation with name '{}'.".format(name))

            # Extract pre/post conditions and directives from function:
            params = {
                'pre': pre_conditions.get(func, None),
                'post': post_conditions.get(func, None)}

            # Construct FlowOperation:
            if getattr(func, '_flow_cmd', False):
                self._operations[name] = FlowCmdOperation(cmd=func, **params)
            else:
                self._operations[name] = FlowOperation(op_func=func, **params)

    @classmethod
    def make_group(cls, name, options=""):
        """Make a FlowGroup named ``name`` and return a decorator to make groups.

        .. code-block:: python

            example_group = FlowProject.make_group('example')

            @example_group
            @FlowProject.operation
            def foo(job):
                return "hello world"

        FlowGroups group operations together for running and submitting
        JobOperations.

        :param name:
            The name of the :class:`~.FlowGroup`.
        :type name:
            str
        :param options:
            A string to append to submissions can be any valid :meth:`FlowOperation.run` option.
        :type options:
            str
        """
        if name in cls._GROUP_NAMES:
            raise ValueError("Repeat definition of group with name '{}'.".format(name))
        else:
            cls._GROUP_NAMES.add(name)

        group_entry = FlowGroupEntry(name, options)
        cls._GROUPS.append(group_entry)
        return group_entry

    def _register_groups(self):
        "Register all groups and add the correct operations to each."
        group_entries = []
        # Gather all groups from class and parent classes.
        for cls in type(self).__mro__:
            group_entries.extend(getattr(cls, '_GROUPS', []))

        # Initialize all groups without operations
        for entry in group_entries:
            self._groups[entry.name] = FlowGroup(entry.name, options=entry.options)

        # Add operations and directives to group
        for (op_name, op) in self._operations.items():
            if isinstance(op, FlowCmdOperation):
                func = op._cmd
            else:
                func = op._op_func

            if hasattr(func, '_flow_groups'):
                operation_directives = getattr(func, '_flow_group_operation_directives', dict())
                for group_name in func._flow_groups:
                    self._groups[group_name].add_operation(
                        op_name, op, operation_directives.get(group_name, None))

            # For singleton groups add directives
            self._groups[op_name].operation_directives[op_name] = getattr(func,
                                                                          '_flow_directives',
                                                                          dict())

    @property
    def operations(self):
        "The dictionary of operations that have been added to the workflow."
        return self._operations

    @property
    def groups(self):
        return self._groups

    def _eligible_for_submission(self, flow_group, jobs):
        """Determine if a flow_group is eligible for submission with a given
        job-aggregate.

        By default, an operation is eligible for submission when it
        is not considered active, that means already queued or running.
        """
        if flow_group is None or jobs is None:
            return False
        if flow_group._get_status(jobs) >= JobStatus.submitted:
            return False
        group_ops = set(flow_group)
        for other_group in self._groups.values():
            if group_ops & set(other_group):
                if other_group._get_status(jobs) >= JobStatus.submitted:
                    return False
        return True

    def _main_status(self, args):
        "Print status overview."
        jobs = self._select_jobs_from_args(args)
        if args.compact and not args.unroll:
            logger.warn("The -1/--one-line argument is incompatible with "
                        "'--stack' and will be ignored.")
        show_traceback = args.debug or args.show_traceback
        args = {key: val for key, val in vars(args).items()
                if key not in ['func', 'verbose', 'debug', 'show_traceback',
                               'job_id', 'filter', 'doc_filter']}
        if args.pop('full'):
            args['detailed'] = args['all_ops'] = True

        start = time.time()
        try:
            self.print_status(jobs=jobs, **args)
        except NoSchedulerError:
            self.print_status(jobs=jobs, **args)
        except Exception as error:
            if show_traceback:
                logger.error(
                    "Error during status update: {}\nUse '--ignore-errors' to "
                    "complete the update anyways.".format(str(error)))
            else:
                logger.error(
                    "Error during status update: {}\nUse '--ignore-errors' to "
                    "complete the update anyways or '--show-traceback' to show "
                    "the full traceback.".format(str(error)))
                error = error.__cause__  # Always show the user traceback cause.
            traceback.print_exception(type(error), error, error.__traceback__)
        else:
            # Use small offset to account for overhead with few jobs
            delta_t = (time.time() - start - 0.5) / max(len(jobs), 1)
            config_key = 'status_performance_warn_threshold'
            warn_threshold = flow_config.get_config_value(config_key)
            if not args['profile'] and delta_t > warn_threshold >= 0:
                print(
                    "WARNING: "
                    "The status compilation took more than {}s per job. Consider "
                    "using `--profile` to determine bottlenecks within your project "
                    "workflow definition.\n"
                    "Execute `signac config set flow.{} VALUE` to specify the "
                    "warning threshold in seconds.\n"
                    "To speed up the compilation, you can try executing "
                    "`signac config set flow.status_parallelization 'process'` to set "
                    "the status_parallelization config value to process."
                    "Use -1 to completely suppress this warning.\n"
                    .format(warn_threshold, config_key), file=sys.stderr)

    def _main_next(self, args):
        "Determine the jobs that are eligible for a specific operation."
        for op in self._next_operations(self):
            if args.name in op.name:
                print(' '.join(map(str, op._jobs)))

    def _main_run(self, args):
        "Run all (or select) job operations."
        # Select jobs:
        jobs = self._select_jobs_from_args(args)

        # Setup partial run function, because we need to call this either
        # inside some context managers or not based on whether we need
        # to switch to the project root directory or not.
        run = functools.partial(self.run,
                                jobs=jobs, names=args.operation_name, pretend=args.pretend,
                                np=args.parallel, timeout=args.timeout, num=args.num,
                                num_passes=args.num_passes, progress=args.progress,
                                order=args.order,
                                ignore_conditions=args.ignore_conditions)

        if args.switch_to_project_root:
            with add_cwd_to_environment_pythonpath():
                with switch_to_directory(self.root_directory()):
                    run()
        else:
            run()

    def _main_script(self, args):
        "Generate a script for the execution of operations."
        if args.requires and not args.cmd:
            raise ValueError(
                "The --requires option can only be used in combination with --cmd.")
        if args.cmd and args.operation_name:
            raise ValueError(
                "Cannot use the -o/--operation-name and the --cmd options in combination!")
        # Select jobs:
        jobs = self._select_jobs_from_args(args)

        # Gather all pending operations or generate them based on a direct command...
        with self._potentially_buffered():
            if args.cmd:
                warnings.warn("The --cmd option for script is deprecated as of "
                              "0.10 and will be removed in 0.12.",
                              DeprecationWarning)
                operations = self._generate_operations(args.cmd, jobs, args.requires)
            else:
                names = args.operation_name if args.operation_name else None
                default_directives = self._get_default_directives()
                operations = self._get_submission_operations(jobs, default_directives, names,
                                                             args.ignore_conditions,
                                                             args.ignore_conditions_on_execution)
            operations = list(islice(operations, args.num))

        # Generate the script and print to screen.
        print(self._script(
            operations=operations, parallel=args.parallel,
            template=args.template, show_template_help=args.show_template_help))

    def _main_submit(self, args):
        "Submit jobs to a scheduler"
        if args.test:
            args.pretend = True
        kwargs = vars(args)

        # Select jobs:
        jobs = self._select_jobs_from_args(args)

        # Fetch the scheduler status.
        if not args.test:
            self._fetch_scheduler_status(jobs)

        names = args.operation_name if args.operation_name else None
        self.submit(jobs=jobs, names=names, **kwargs)

    def _main_exec(self, args):
        if len(args.jobid):
            jobs = [self.open_job(id=jid) for jid in args.jobid]
        else:
            jobs = self
        try:
            operation = self._operations[args.operation]

            if isinstance(operation, FlowCmdOperation):
                def operation_function(job):
                    cmd = operation(job).format(job=job)
                    subprocess.run(cmd, shell=True, check=True)
            else:
                operation_function = operation

        except KeyError:
            raise KeyError("Unknown operation '{}'.".format(args.operation))

        for job in jobs:
            operation_function(job)

    def _select_jobs_from_args(self, args):
        "Select jobs with the given command line arguments ('-j/-f/--doc-filter')."
        if args.job_id and (args.filter or args.doc_filter):
            raise ValueError(
                "Cannot provide both -j/--job-id and -f/--filter or --doc-filter in combination.")

        if args.job_id:
            try:
                return [self.open_job(id=job_id) for job_id in args.job_id]
            except KeyError as error:
                raise LookupError("Did not find job with id {}.".format(error))
        else:
            filter_ = parse_filter_arg(args.filter)
            doc_filter = parse_filter_arg(args.doc_filter)
            return JobsCursor(self, filter_, doc_filter)

    def main(self, parser=None):
        """Call this function to use the main command line interface.

        In most cases one would want to call this function as part of the
        class definition, e.g.:

        .. code-block:: python

             my_project.py
            from flow import FlowProject

            class MyProject(FlowProject):
                pass

            if __name__ == '__main__':
                MyProject().main()

        You can then execute this script on the command line:

        .. code-block:: bash

            $ python my_project.py --help
        """
        # Find file that main is called in. When running through the command
        # line interface, we know exactly what the entrypoint path should be:
        # it's the file where main is called, which we can pull off the stack.
        self._entrypoint.setdefault('path', os.path.realpath(inspect.stack()[-1].filename))

        if parser is None:
            parser = argparse.ArgumentParser()

        base_parser = argparse.ArgumentParser(add_help=False)

        # The argparse module does not automatically merge options shared between the main
        # parser and the subparsers. We therefore assign different destinations for each
        # option and then merge them manually below.
        for prefix, _parser in (('main_', parser), ('', base_parser)):
            _parser.add_argument(
                '-v', '--verbose',
                dest=prefix + 'verbose',
                action='count',
                default=0,
                help="Increase output verbosity.")
            _parser.add_argument(
                '--show-traceback',
                dest=prefix + 'show_traceback',
                action='store_true',
                help="Show the full traceback on error.")
            _parser.add_argument(
                '--debug',
                dest=prefix + 'debug',
                action='store_true',
                help="This option implies `-vv --show-traceback`.")

        subparsers = parser.add_subparsers()

        parser_status = subparsers.add_parser(
            'status',
            parents=[base_parser],
            help="You can specify the parallelization of the status command "
                 "by setting the flow.status_parallelization config "
                 "value to 'thread' (default), 'none', or 'process'. You can do this by "
                 "executing `signac config set flow.status_parallelization "
                 "VALUE`.")
        self._add_print_status_args(parser_status)
        parser_status.add_argument(
            '--profile',
            const=inspect.getsourcefile(inspect.getmodule(self)),
            nargs='?',
            help="Collect statistics to determine code paths that are responsible "
                 "for the majority of runtime required for status determination. "
                 "Optionally provide a filename pattern to select for what files "
                 "to show result for. Defaults to the main module. "
                 "(requires pprofile)")
        parser_status.set_defaults(func=self._main_status)

        parser_next = subparsers.add_parser(
            'next',
            parents=[base_parser],
            description="Determine jobs that are eligible for a specific operation.")
        parser_next.add_argument(
            'name',
            type=str,
            help="The name of the operation.")
        parser_next.set_defaults(func=self._main_next)

        parser_run = subparsers.add_parser(
            'run',
            parents=[base_parser],
        )
        self._add_operation_selection_arg_group(parser_run, list(sorted(self._operations)))

        execution_group = parser_run.add_argument_group('execution')
        execution_group.add_argument(
            '--pretend',
            action='store_true',
            help="Do not actually execute commands, just show them.")
        execution_group.add_argument(
            '--progress',
            action='store_true',
            help="Display a progress bar during execution.")
        execution_group.add_argument(
            '--num-passes',
            type=int,
            default=1,
            help="Specify how many times a particular job-operation may be executed within one "
                 "session (default=1). This is to prevent accidental infinite loops, "
                 "where operations are executed indefinitely, because post conditions "
                 "were not properly set. Use -1 to allow for an infinite number of passes.")
        execution_group.add_argument(
            '-t', '--timeout',
            type=int,
            help="A timeout in seconds after which the execution of one operation is canceled.")
        execution_group.add_argument(
            '--switch-to-project-root',
            action='store_true',
            help="Temporarily add the current working directory to the python search path and "
                 "switch to the root directory prior to execution.")
        execution_group.add_argument(
            '-p', '--parallel',
            type=int,
            nargs='?',
            const='-1',
            help="Specify the number of cores to parallelize to. Defaults to all available "
                 "processing units if argument is omitted.")
        execution_group.add_argument(
            '--order',
            type=str,
            choices=['none', 'by-job', 'cyclic', 'random'],
            default=None,
            help="Specify the execution order of operations for each execution pass.")
        execution_group.add_argument(
            '--ignore-conditions',
            type=str,
            choices=['none', 'pre', 'post', 'all'],
            default=IgnoreConditions.NONE,
            action=_IgnoreConditionsConversion,
            help="Specify conditions to ignore for eligibility check.")
        parser_run.set_defaults(func=self._main_run)

        parser_script = subparsers.add_parser(
            'script',
            parents=[base_parser],
        )
        parser_script.add_argument(
            '--ignore-conditions',
            type=str,
            choices=['none', 'pre', 'post', 'all'],
            default=IgnoreConditions.NONE,
            action=_IgnoreConditionsConversion,
            help="Specify conditions to ignore for eligibility check.")
        parser_script.add_argument(
            '--ignore-conditions-on-execution',
            type=str,
            choices=['none', 'pre', 'post', 'all'],
            default=IgnoreConditions.NONE,
            action=_IgnoreConditionsConversion,
            help="Specify conditions to ignore after submitting. May be useful "
                 "for conditions that cannot be checked once scheduled.")
        self._add_script_args(parser_script)
        parser_script.set_defaults(func=self._main_script)

        parser_submit = subparsers.add_parser(
            'submit',
            parents=[base_parser],
            conflict_handler='resolve',
        )
        self._add_submit_args(parser_submit)
        env_group = parser_submit.add_argument_group(
            '{} options'.format(self._environment.__name__))
        self._environment.add_args(env_group)
        parser_submit.set_defaults(func=self._main_submit)
        print('Using environment configuration:', self._environment.__name__, file=sys.stderr)

        parser_exec = subparsers.add_parser(
            'exec',
            parents=[base_parser],
        )
        parser_exec.add_argument(
            'operation',
            type=str,
            choices=list(sorted(self._operations)),
            help="The operation to execute.")
        parser_exec.add_argument(
            'jobid',
            type=str,
            nargs='*',
            help="The job ids, as registered in the signac project. "
                 "Omit to default to all statepoints.")
        parser_exec.set_defaults(func=self._main_exec)

        args = parser.parse_args()
        if not hasattr(args, 'func'):
            parser.print_usage()
            sys.exit(2)

        # Manually 'merge' the various global options defined for both the main parser
        # and the parent parser that are shared by all subparsers:
        for dest in ('verbose', 'show_traceback', 'debug'):
            setattr(args, dest, getattr(args, 'main_' + dest) or getattr(args, dest))
            delattr(args, 'main_' + dest)

        # Read the config file and set the internal flag.
        # Do not overwrite with False if not present in config file
        if flow_config.get_config_value('show_traceback'):
            args.show_traceback = True

        if args.debug:  # Implies '-vv' and '--show-traceback'
            args.verbose = max(2, args.verbose)
            args.show_traceback = True

        # Support print_status argument alias
        if args.func == self._main_status and args.full:
            args.detailed = args.all_ops = True

        # Empty parameters argument on the command line means: show all varying parameters.
        if hasattr(args, 'parameters'):
            if args.parameters is not None and len(args.parameters) == 0:
                args.parameters = self.PRINT_STATUS_ALL_VARYING_PARAMETERS

        # Set verbosity level according to the `-v` argument.
        logging.basicConfig(level=max(0, logging.WARNING - 10 * args.verbose))

        def _show_traceback_and_exit(error):
            if args.show_traceback:
                traceback.print_exception(type(error), error, error.__traceback__)
            elif isinstance(error, (UserOperationError, UserConditionError)):
                # Always show the user traceback cause.
                error = error.__cause__
                traceback.print_exception(type(error), error, error.__traceback__)
                print("Execute with '--show-traceback' or '--debug' to show the "
                      "full traceback.", file=sys.stderr)
            else:
                print("Execute with '--show-traceback' or '--debug' to get more "
                      "information.", file=sys.stderr)
            sys.exit(1)

        try:
            args.func(args)
        except NoSchedulerError as error:
            print("ERROR: {}".format(error),
                  "Consider to use the 'script' command to generate an execution script instead.",
                  file=sys.stderr)
            _show_traceback_and_exit(error)
        except SubmitError as error:
            print("Submission error:", error, file=sys.stderr)
            _show_traceback_and_exit(error)
        except (TimeoutError, subprocess.TimeoutExpired) as error:
            print("Error: Failed to complete execution due to "
                  "timeout ({}s).".format(args.timeout), file=sys.stderr)
            _show_traceback_and_exit(error)
        except Jinja2TemplateNotFound as error:
            print("Did not find template script '{}'.".format(error), file=sys.stderr)
            _show_traceback_and_exit(error)
        except AssertionError as error:
            if not args.show_traceback:
                print("ERROR: Encountered internal error during program execution.",
                      file=sys.stderr)
            _show_traceback_and_exit(error)
        except (UserOperationError, UserConditionError) as error:
            if str(error):
                print("ERROR: {}\n".format(error), file=sys.stderr)
            else:
                print("ERROR: Encountered error during program execution.\n",
                      file=sys.stderr)
            _show_traceback_and_exit(error)
        except Exception as error:
            if str(error):
                print("ERROR: Encountered error during program execution: "
                      "'{}'\n".format(error), file=sys.stderr)
            else:
                print("ERROR: Encountered error during program execution.\n",
                      file=sys.stderr)
            _show_traceback_and_exit(error)


def _execute_serialized_operation(loads, project, operation):
    """Invoke the _execute_operation() method on a serialized project instance."""
    project = loads(project)
    project._execute_operation(project._loads_op(operation))


def _serialized_get_job_status(s_task):
    """Invoke the _get_job_status() method on a serialized project instance."""
    loads = s_task[0]
    project = loads(s_task[1])
    job = project.open_job(id=s_task[2])
    ignore_errors = s_task[3]
    cached_status = s_task[4]
    return project.get_job_status(job, ignore_errors=ignore_errors, cached_status=cached_status)


# Status-related helper functions


def _update_status(args):
    "Wrapper-function, that is probably obsolete."
    return update_status(* args)


def _update_job_status(job, scheduler_jobs):
    "Update the status entry for job."
    update_status(job, scheduler_jobs)


__all__ = [
    'FlowProject',
    'FlowOperation',
    'label', 'staticlabel', 'classlabel',
]<|MERGE_RESOLUTION|>--- conflicted
+++ resolved
@@ -569,11 +569,7 @@
     def __str__(self):
         return "{type}(cmd='{cmd}')".format(type=type(self).__name__, cmd=self._cmd)
 
-<<<<<<< HEAD
     def _eligible(self, jobs, ignore_conditions=IgnoreConditions.NONE):
-=======
-    def _eligible(self, job, ignore_conditions=IgnoreConditions.NONE):
->>>>>>> 9fd610ab
         """Eligible, when all pre-conditions are true and at least one post-condition is false,
         or corresponding conditions are ignored.
 
@@ -601,9 +597,6 @@
             post = True
         return pre and post
 
-<<<<<<< HEAD
-    def _complete(self, jobs):
-=======
     @deprecated(deprecated_in="0.11", removed_in="0.13", current_version=__version__)
     def eligible(self, job, ignore_conditions=IgnoreConditions.NONE):
         """Eligible, when all pre-conditions are true and at least one post-condition is false,
@@ -618,10 +611,9 @@
         :type ignore_conditions:
             :py:class:`~.IgnoreConditions`
         """
-        return self._eligible(job, ignore_conditions)
-
-    def _complete(self, job):
->>>>>>> 9fd610ab
+        return self._eligible([job], ignore_conditions)
+
+    def _complete(self, jobs):
         "True when all post-conditions are met."
         if len(self._postconds):
             return all(cond(jobs) for cond in self._postconds)
@@ -629,32 +621,9 @@
             return False
 
     @deprecated(deprecated_in="0.11", removed_in="0.13", current_version=__version__)
-<<<<<<< HEAD
-    def eligible(self, job, ignore_conditions=IgnoreConditions.NONE):
-        """Eligible, when all pre-conditions are true and at least one post-condition is false,
-        or corresponding conditions are ignored.
-
-        :param job:
-            The signac job handles.
-        :type job:
-            :class:`~signac.contrib.job.Job`
-        :param ignore_conditions:
-            Specify if pre and/or post conditions check is to be ignored for eligibility check.
-            The default is :py:class:`IgnoreConditions.NONE`.
-        :type ignore_conditions:
-            :py:class:`~.IgnoreConditions`
-        """
-        return self._eligible([job], ignore_conditions)
-
-    @deprecated(deprecated_in="0.11", removed_in="0.13", current_version=__version__)
     def complete(self, job):
         "True when all post-conditions are met."
         return self._complete([job])
-=======
-    def complete(self, job):
-        "True when all post-conditions are met."
-        return self._complete(job)
->>>>>>> 9fd610ab
 
 
 class FlowCmdOperation(BaseFlowOperation):
@@ -949,7 +918,6 @@
                    directives=self.operation_directives,
                    options=self.options)
 
-<<<<<<< HEAD
     def _eligible(self, jobs, ignore_conditions=IgnoreConditions.NONE):
         """Eligible, when at least one BaseFlowOperation is eligible.
 
@@ -959,17 +927,6 @@
             list
         :param ignore_conditions:
             Specify if pre and/or post conditions are to be ignored while checking eligibility.
-=======
-    def _eligible(self, job, ignore_conditions=IgnoreConditions.NONE):
-        """Eligible, when at least one BaseFlowOperation is eligible.
-
-        :param job:
-            A :class:`signac.Job` from the signac workspace.
-        :type job:
-            :class:`signac.Job`
-        :param ignore_conditions:
-            Specify if pre and/or post conditions check is to be ignored for eligibility check.
->>>>>>> 9fd610ab
             The default is :py:class:`IgnoreConditions.NONE`.
         :type ignore_conditions:
             :py:class:`~.IgnoreConditions`
@@ -978,7 +935,6 @@
         :rtype:
             bool
         """
-<<<<<<< HEAD
         return any(op._eligible(jobs, ignore_conditions) for op in self)
 
     def _complete(self, jobs):
@@ -995,9 +951,6 @@
             bool
         """
         return all(op._complete(jobs) for op in self)
-=======
-        return any(op._eligible(job, ignore_conditions) for op in self)
->>>>>>> 9fd610ab
 
     @deprecated(deprecated_in="0.11", removed_in="0.13", current_version=__version__)
     def eligible(self, job, ignore_conditions=IgnoreConditions.NONE):
@@ -1017,26 +970,7 @@
         :rtype:
             bool
         """
-<<<<<<< HEAD
         return self._eligible([job], ignore_conditions)
-=======
-        return self._eligible(job, ignore_conditions)
-
-    def _complete(self, job):
-        """True when all BaseFlowOperation post-conditions are met.
-
-        :param job:
-            A :class:`signac.Job` from the signac workspace.
-        :type job:
-            :class:`signac.Job`
-        :return:
-            Whether the group is complete (all contained operations are
-            complete).
-        :rtype:
-            bool
-        """
-        return all(op._complete(job) for op in self)
->>>>>>> 9fd610ab
 
     @deprecated(deprecated_in="0.11", removed_in="0.13", current_version=__version__)
     def complete(self, job):
@@ -1052,11 +986,7 @@
         :rtype:
             bool
         """
-<<<<<<< HEAD
         return self._complete([job])
-=======
-        return self._complete(job)
->>>>>>> 9fd610ab
 
     def add_operation(self, name, operation, directives=None):
         """Add an operation to the FlowGroup.
@@ -1252,13 +1182,8 @@
             Iterator[_JobOperation]
         """
         for name, op in self.operations.items():
-<<<<<<< HEAD
             if op._eligible(jobs, ignore_conditions):
                 directives = self._resolve_directives(name, default_directives, jobs)
-=======
-            if op._eligible(job, ignore_conditions):
-                directives = self._resolve_directives(name, default_directives, job)
->>>>>>> 9fd610ab
                 cmd = self._run_cmd(entrypoint=entrypoint, operation_name=name,
                                     operation=op, directives=directives, jobs=jobs)
                 job_op = _JobOperation(self._generate_id(jobs, name, index=index), name,
@@ -1813,15 +1738,9 @@
         starting_dict = functools.partial(dict, scheduler_status=JobStatus.unknown)
         status_dict = defaultdict(starting_dict)
         for group in self._groups.values():
-<<<<<<< HEAD
             completed = group._complete([job])
             eligible = False if completed else group._eligible([job])
             scheduler_status = cached_status.get(group._generate_id([job]),
-=======
-            completed = group._complete(job)
-            eligible = False if completed else group._eligible(job)
-            scheduler_status = cached_status.get(group._generate_id(job),
->>>>>>> 9fd610ab
                                                  JobStatus.unknown)
             for operation in group.operations:
                 if scheduler_status >= status_dict[operation]['scheduler_status']:
@@ -2777,19 +2696,12 @@
                                    ignore_conditions=IgnoreConditions.NONE,
                                    ignore_conditions_on_execution=IgnoreConditions.NONE):
         """Grabs _JobOperations that are eligible to run from FlowGroups."""
-<<<<<<< HEAD
         for group in self._gather_flow_groups(names):
             for job in jobs:
                 if (
                     group._eligible([job], ignore_conditions) and
                     self._eligible_for_submission(group, [job])
                 ):
-=======
-        for job in jobs:
-            for group in self._gather_flow_groups(names):
-                if group._eligible(job, ignore_conditions) and self._eligible_for_submission(group,
-                                                                                             job):
->>>>>>> 9fd610ab
                     yield group._create_submission_job_operation(
                         entrypoint=self._entrypoint,
                         default_directives=default_directives,
@@ -3500,11 +3412,7 @@
             str
         """
         for name, op in self._operations.items():
-<<<<<<< HEAD
             if op._complete([job]):
-=======
-            if op._complete(job):
->>>>>>> 9fd610ab
                 yield name
 
     def _job_operations(self, job, ignore_conditions=IgnoreConditions.NONE):
