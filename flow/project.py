--- conflicted
+++ resolved
@@ -959,18 +959,10 @@
                 return value
         return {key: evaluate(value) for key, value in directives.items()}
 
-<<<<<<< HEAD
-    def _submit_cmd(self, entrypoint, ignore_conditions, parallel, jobs=None):
+    def _submit_cmd(self, entrypoint, ignore_conditions, jobs=None):
         entrypoint = self._determine_entrypoint(entrypoint, dict(), jobs)
         cmd = "{} run -o {}".format(entrypoint, self.name)
-        cmd = cmd if jobs is None else cmd + ' -j {}'.format(' '.join(map(str, jobs)))
-        cmd = cmd if not parallel else cmd + " --parallel"
-=======
-    def _submit_cmd(self, entrypoint, ignore_conditions, job=None):
-        entrypoint = self._determine_entrypoint(entrypoint, dict(), job)
-        cmd = "{} run -o {}".format(entrypoint, self.name)
-        cmd = cmd if job is None else cmd + ' -j {}'.format(job)
->>>>>>> c9c1e948
+        cmd = cmd if job is None else cmd + ' -j {}'.format(' '.join(map(str, jobs)))
         cmd = cmd if self.options is None else cmd + ' ' + self.options
         if ignore_conditions != IgnoreConditions.NONE:
             return cmd.strip() + ' --ignore-conditions=' + str(ignore_conditions)
@@ -1333,14 +1325,9 @@
         :rtype:
             :py:class:`SubmissionJobOperation`
         """
-<<<<<<< HEAD
+
         uneval_cmd = functools.partial(self._submit_cmd, entrypoint=entrypoint, jobs=jobs,
-                                       ignore_conditions=ignore_conditions_on_execution,
-                                       parallel=parallel)
-=======
-        uneval_cmd = functools.partial(self._submit_cmd, entrypoint=entrypoint, job=job,
                                        ignore_conditions=ignore_conditions_on_execution)
->>>>>>> c9c1e948
 
         def _get_run_ops(ignore_ops, additional_ignores_flag):
             """Get operations that match the combination of the conditions required by
@@ -1355,11 +1342,7 @@
                     ) - set(ignore_ops)
             )
 
-<<<<<<< HEAD
-        submission_directives = self._get_submission_directives(default_directives, jobs, parallel)
-=======
-        submission_directives = self._get_submission_directives(default_directives, job)
->>>>>>> c9c1e948
+        submission_directives = self._get_submission_directives(default_directives, jobs)
         eligible_operations = _get_run_ops(
             [], IgnoreConditions.NONE)
         operations_with_unmet_preconditions = _get_run_ops(
@@ -1411,7 +1394,6 @@
 
         jobs_list = self._get_filtered_jobs(deepcopy(jobs))
         for name, op in self.operations.items():
-<<<<<<< HEAD
             # For every operation, firstly jobs are filtered according to some valid function
             # whose information is given in the :class:`~.select`, then grouped according to
             # the valid grouper functions and eventually sorted according to some state-point
@@ -1432,23 +1414,7 @@
                                           job_list, cmd=uneval_cmd, directives=deepcopy(directives))
                     yield job_op
 
-    def _get_submission_directives(self, default_directives, jobs, parallel=False):
-=======
-            if op.eligible(job, ignore_conditions):
-                directives = self._resolve_directives(name, default_directives, job)
-                uneval_cmd = functools.partial(self._run_cmd, entrypoint=entrypoint,
-                                               operation_name=name, operation=op,
-                                               directives=directives, job=job)
-                # Uses a different id than the groups direct id. Do not use this for submitting
-                # jobs as current implementation prevents checking for resubmission in this case.
-                # The different ids allow for checking whether JobOperations created to run directly
-                # are different.
-                job_op = JobOperation(self._generate_id(job, name, index=index), name, job,
-                                      cmd=uneval_cmd, directives=deepcopy(directives))
-                yield job_op
-
     def _get_submission_directives(self, default_directives, job):
->>>>>>> c9c1e948
         """Get the combined resources for submission.
 
         No checks are done to mitigate inappropriate aggregation of operations.
@@ -2948,14 +2914,8 @@
                     self._eligible_for_submission(group, job_list)
                 ):
                     yield group._create_submission_job_operation(
-<<<<<<< HEAD
                         entrypoint=self._entrypoint, default_directives=default_directives,
-                        jobs=job_list, parallel=parallel, index=0,
-=======
-                        entrypoint=self._entrypoint,
-                        default_directives=default_directives,
-                        job=job, index=0,
->>>>>>> c9c1e948
+                        jobs=job_list, index=0,
                         ignore_conditions_on_execution=ignore_conditions_on_execution)
 
     def _get_pending_operations(self, jobs, operation_names=None,
