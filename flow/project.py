# Copyright (c) 2019 The Regents of the University of Michigan
# All rights reserved.
# This software is licensed under the BSD 3-Clause License.
"""Workflow definition with the FlowProject.

The FlowProject is a signac Project that allows the user to define a workflow.
"""
import sys
import os
import re
import logging
import argparse
import time
import datetime
import json
import inspect
import functools
import contextlib
import random
import subprocess
import traceback
import warnings
from deprecation import deprecated
from collections import defaultdict
from collections import OrderedDict
from collections import Counter
from copy import deepcopy
from itertools import islice
from itertools import count
from itertools import groupby
from itertools import chain
from hashlib import md5
from hashlib import sha1
import multiprocessing
import threading
from multiprocessing import Pool
from multiprocessing import cpu_count
from multiprocessing import TimeoutError
from multiprocessing.pool import ThreadPool
from multiprocessing import Event
import jinja2
from jinja2 import TemplateNotFound as Jinja2TemplateNotFound
from tqdm import tqdm

import signac
from signac.contrib.hashing import calc_id
from signac.contrib.filterparse import parse_filter_arg
from signac.contrib.project import JobsCursor

from enum import IntFlag

from .environment import get_environment
from .scheduling.base import ClusterJob
from .scheduling.base import JobStatus
from .scheduling.status import update_status
from .errors import SubmitError
from .errors import ConfigKeyError
from .errors import NoSchedulerError
from .errors import UserConditionError
from .errors import UserOperationError
from .errors import TemplateError
from .util.misc import _positive_int
from .util.misc import roundrobin
from .util.misc import to_hashable
from .util import template_filters as tf
from .util.misc import add_cwd_to_environment_pythonpath
from .util.misc import switch_to_directory
from .util.misc import TrackGetItemDict
from .util.translate import abbreviate
from .util.translate import shorten
from .labels import label
from .labels import staticlabel
from .labels import classlabel
from .labels import _is_label_func
from .util import config as flow_config
from .render_status import Renderer as StatusRenderer
from .version import __version__


logger = logging.getLogger(__name__)


# The TEMPLATE_HELP can be shown with the --template-help option available to all
# command line sub commands that use the templating system.
TEMPLATE_HELP = """Execution and submission scripts are generated with the jinja2 template files.
Standard files are shipped with the package, but maybe replaced or extended with
custom templates provided within a project.
The default template directory can be configured with the 'template_dir' configuration
variable, for example in the project configuration file. The current template directory is:
{template_dir}

All template variables can be placed within a template using the standard jinja2
syntax, e.g., the project root directory can be written like this: {{{{ project._rd }}}}.
The available template variables are:
{template_vars}

Filter functions can be used to format template variables in a specific way.
For example: {{{{ project.get_id() | capitalize }}}}.

The available filters are:
{filters}"""

_FMT_SCHEDULER_STATUS = {
    JobStatus.unknown: 'U',
    JobStatus.registered: 'R',
    JobStatus.inactive: 'I',
    JobStatus.submitted: 'S',
    JobStatus.held: 'H',
    JobStatus.queued: 'Q',
    JobStatus.active: 'A',
    JobStatus.error: 'E',
    JobStatus.dummy: ' ',
}


class IgnoreConditions(IntFlag):
    """Flags that determine which conditions are used to determine job eligibility.

    The options include:
        * IgnoreConditions.NONE: check all conditions
        * IgnoreConditions.PRE: ignore pre conditions
        * IgnoreConditions.POST: ignore post conditions
        * IgnoreConditions.ALL: ignore all conditions
    """
    # This operator must be defined since IntFlag simply performs an integer
    # bitwise not on the underlying enum value, which is problematic in
    # twos-complement arithmetic. What we want is to only flip valid bits.
    def __invert__(self):
        # Compute the largest number of bits used to represent one of the flags
        # so that we can XOR the appropriate number.
        max_bits = len(bin(max([elem.value for elem in type(self)]))) - 2
        return self.__class__((2**max_bits - 1) ^ self._value_)

    NONE = 0
    PRE = 1
    POST = 2
    ALL = PRE | POST

    def __str__(self):
        return {IgnoreConditions.PRE: 'pre', IgnoreConditions.POST: 'post',
                IgnoreConditions.ALL: 'all', IgnoreConditions.NONE: 'none'}[self]


class _IgnoreConditionsConversion(argparse.Action):
    def __init__(self, option_strings, dest, nargs=None, **kwargs):
        if nargs is not None:
            raise ValueError("nargs not allowed")
        super(_IgnoreConditionsConversion, self).__init__(option_strings, dest, **kwargs)

    def __call__(self, parser, namespace, values, option_string=None):
        setattr(namespace, self.dest, getattr(IgnoreConditions, values.upper()))


class _condition(object):
    # This counter should be incremented each time a "never" condition
    # is created, and the value should be used as the tag for that
    # condition to ensure that no pair of "never" conditions
    # are found to be equal by the graph detection algorithm.
    current_arbitrary_tag = 0

    def __init__(self, condition, tag=None):
        """Add tag to differentiate built-in conditions during graph detection."""

        if tag is None:
            try:
                tag = condition.__code__.co_code
            except AttributeError:
                logger.warning("Condition {} could not autogenerate tag.".format(condition))
        condition._flow_tag = tag
        self.condition = condition

    @classmethod
    def isfile(cls, filename):
        "True if the specified file exists for this job."
        def _isfile(*jobs):
            return all(job.isfile(filename) for job in jobs)

        return cls(_isfile, 'isfile_' + filename)

    @classmethod
    def true(cls, key):
        """True if the specified key is present in the job document and
        evaluates to True."""
        def _document(*jobs):
            return all(job.document.get(key, False) for job in jobs)

        return cls(_document, 'true_' + key)

    @classmethod
    def false(cls, key):
        """True if the specified key is present in the job document and
        evaluates to False."""
        def _no_document(*jobs):
            return all(not job.document.get(key, False) for job in jobs)
        return cls(_no_document, 'false_' + key)

    @classmethod
    def never(cls, func):
        "Returns False."
        cls.current_arbitrary_tag += 1
        return cls(lambda _: False, str(cls.current_arbitrary_tag))(func)

    @classmethod
    def not_(cls, condition):
        """Returns ``not condition(job)`` for the provided condition function."""
        def _not(*jobs):
            return not condition(*jobs)
        return cls(_not,
                   'not_'.encode() + condition.__code__.co_code)


def _create_all_metacondition(condition_dict, *other_funcs):
    """Standard function for generating aggregate metaconditions that require
    *all* provided conditions to be met. The resulting metacondition is
    constructed with appropriate information for graph detection."""
    condition_list = [c for f in other_funcs for c in condition_dict[f]]

    def _flow_metacondition(*jobs):
        return all(c(*jobs) for c in condition_list)

    _flow_metacondition._composed_of = condition_list
    return _flow_metacondition


def _make_bundles(operations, size=None):
    """Utility function for the generation of bundles.

    This function splits an iterable of operations into equally
    sized bundles and a possibly smaller final bundle.
    """
    n = None if size == 0 else size
    operations = iter(operations)
    while True:
        b = list(islice(operations, n))
        if b:
            yield b
        else:
            break


<<<<<<< HEAD
def get_aggregate_id(jobs):
    """"Generate hashed id for an aggregate of jobs

    :param jobs:
        The signac job handles
    :type jobs:
        tuple of :py:class:`signac.contrib.job.Job`
    """
    if len(jobs) == 1:
        return str(jobs[0])  # Return job id as it's already unique

    blob = ''.join((job.get_id() for job in jobs))
    return f'agg-{md5(blob.encode()).hexdigest()}'


=======
>>>>>>> 6109bb31
class _JobOperation(object):
    """This class represents the information needed to execute one group for one job.

    The execution or submission of a :py:class:`FlowGroup` uses a passed-in command
    which can either be a string or function with no arguments that returns a shell
    executable command.  The shell executable command won't be used if it is
    determined that the group can be executed without forking.

    .. note::

        This class is used by the :class:`~.FlowGroup` class for the execution and
        submission process and should not be instantiated by users themselves.

    :param id:
        The id of this _JobOperation instance. The id should be unique.
    :type id:
        str
    :param name:
        The name of the _JobOperation.
    :type name:
        str
    :param jobs:
        The jobs associated with this operation.
    :type jobs:
        tuple of :class:`signac.contrib.job.Job`
    :param cmd:
        The command that executes this operation. Can be a callable that when
        evaluated returns a string.
    :type cmd:
        callable or str
    :param directives:
        A dictionary of additional parameters that provide instructions on how
        to execute this operation, e.g., specifically required resources.
    :type directives:
        :class:`dict`
    """

    def __init__(self, id, name, jobs, cmd, directives=None):
        self._id = id
        self.name = name
        self._jobs = jobs
        if not (callable(cmd) or isinstance(cmd, str)):
            raise ValueError("JobOperation cmd must be a callable or string.")
        self._cmd = cmd

        if directives is None:
            directives = dict()  # default argument
        else:
            directives = dict(directives)  # explicit copy

        # Keys which were explicitly set by the user, but are not evaluated by the
        # template engine are cause for concern and might hint at a bug in the template
        # script or ill-defined directives. We are therefore keeping track of all
        # keys set by the user and check whether they have been evaluated by the template
        # script engine later.
        keys_set_by_user = set(directives)

        # We use a special dictionary that allows us to track all keys that have been
        # evaluated by the template engine and compare them to those explicitly set
        # by the user. See also comment above.
        self.directives = TrackGetItemDict(
            {key: value for key, value in directives.items()})
        self.directives._keys_set_by_user = keys_set_by_user

    def __str__(self):
<<<<<<< HEAD
        concat_jobs_str = str(self._jobs[0]) if len(self._jobs) == 1 else \
            f'({str(self._jobs[0])}-{str(self._jobs[-1])})'
        return f"{self.name}-{len(self._jobs)}: ({concat_jobs_str})"
=======
        assert len(self._jobs) > 0
        max_len = 3
        min_len_unique_id = self._jobs[0]._project.min_len_unique_id()
        if len(self._jobs) > max_len:
            shown = self._jobs[:max_len-2] + ['...'] + self._jobs[-1:]
        else:
            shown = self._jobs
        return f"{self.name}[#{len(self._jobs)}]" \
               f"({', '.join([str(element)[:min_len_unique_id] for element in shown])})"
>>>>>>> 6109bb31

    def __repr__(self):
        return "{type}(name='{name}', jobs='{jobs}', cmd={cmd}, directives={directives})".format(
                   type=type(self).__name__,
                   name=self.name,
                   jobs="[" + " ,".join(map(repr, self._jobs)) + "]",
                   cmd=repr(self.cmd),
                   directives=self.directives)

    def __hash__(self):
        return int(sha1(self.id.encode('utf-8')).hexdigest(), 16)

    def __eq__(self, other):
        return self.id == other.id

    @property
    def id(self):
        return self._id

    @property
    def cmd(self):
        if callable(self._cmd):
            # We allow cmd to be 'lazy' or an unevaluated function because
            # in cases where a user uses the Python API without specifying
            # a project entrypoint, running many operations is still valid.
            # If we need to fork this will fail to generate a command and
            # error, but not until then. If we don't fork then nothing errors,
            # and the user gets the expected result.
            return self._cmd()
        else:
            return self._cmd

    def set_status(self, value):
        "Store the operation's status."
        # Since #324 doesn't include actual aggregation, it is guaranteed that the length
        # of self._jobs is equal to 1, hence we won't be facing the problem for lost
        # aggregates. #335 introduces the concept of storing aggregates which will
        # help retrieve the information of lost aggregates. The storage of aggregates
        # will be similar to bundles hence no change will be made to this method.
        # This comment should be removed after #335 gets merged.
        self._jobs[0]._project.document.setdefault('_status', dict())[self.id] = int(value)

    def get_status(self):
        "Retrieve the operation's last known status."
        try:
            return JobStatus(self._jobs[0]._project.document['_status'][self.id])
        except KeyError:
            return JobStatus.unknown


@deprecated(
    deprecated_in="0.11", removed_in="0.13", current_version=__version__)
class JobOperation(_JobOperation):
    """This class represents the information needed to execute one group for one job.

    The execution or submission of a :py:class:`FlowGroup` uses a passed-in command
    which can either be a string or function with no arguments that returns a shell
    executable command.  The shell executable command won't be used if it is
    determined that the group can be executed without forking.

    .. note::

        This class is used by the :class:`~.FlowGroup` class for the execution and
        submission process and should not be instantiated by users themselves.

    :param id:
        The id of this JobOperation instance. The id should be unique.
    :type id:
        str
    :param name:
        The name of the JobOperation.
    :type name:
        str
    :param job:
        The job associated with this operation.
    :type job:
        :class:`signac.contrib.job.Job`
    :param cmd:
        The command that executes this operation. Can be a callable that when
        evaluated returns a string.
    :type cmd:
        callable or str
    :param directives:
        A dictionary of additional parameters that provide instructions on how
        to execute this operation, e.g., specifically required resources.
    :type directives:
        :class:`dict`
    """
    def __init__(self, id, name, job, cmd, directives=None):
        self._id = id
        self.name = name
        self._jobs = (job,)
        if not (callable(cmd) or isinstance(cmd, str)):
            raise ValueError("JobOperation cmd must be a callable or string.")
        self._cmd = cmd

        if directives is None:
            directives = dict()  # default argument
        else:
            directives = dict(directives)  # explicit copy

        # Keys which were explicitly set by the user, but are not evaluated by the
        # template engine are cause for concern and might hint at a bug in the template
        # script or ill-defined directives. We are therefore keeping track of all
        # keys set by the user and check whether they have been evaluated by the template
        # script engine later.
        keys_set_by_user = set(directives)

        # We use a special dictionary that allows us to track all keys that have been
        # evaluated by the template engine and compare them to those explicitly set
        # by the user. See also comment above.
        self.directives = TrackGetItemDict(
            {key: value for key, value in directives.items()})
        self.directives._keys_set_by_user = keys_set_by_user

    @property
    def job(self):
        assert len(self._jobs) == 1
        return self._jobs[0]

    def __repr__(self):
        return "{type}(name='{name}', job='{job}', cmd={cmd}, directives={directives})".format(
                   type=type(self).__name__,
                   name=self.name,
                   job=repr(self._jobs[0]),
                   cmd=repr(self.cmd),
                   directives=self.directives)


class _SubmissionJobOperation(_JobOperation):
    R"""This class represents the information needed to submit one group for one job.

    This class extends :py:class:`_JobOperation` to include a set of groups
    that will be executed via the "run" command. These groups are known at
    submission time.

    :param \*args:
        Passed to the constructor of :py:class:`_JobOperation`.
    :param eligible_operations:
        A list of :py:class:`_JobOperation` that will be executed when this
        submitted job is executed.
    :type eligible_operations:
        list
    :param operations_with_unmet_preconditions:
        A list of :py:class:`_JobOperation` that will not be executed in the
        first pass of :meth:`FlowProject.run` due to unmet preconditions. These
        operations may be executed in subsequent iterations of the run loop.
    :type operations_with_unmet_preconditions:
        list
    :param operations_with_met_postconditions:
        A list of :py:class:`_JobOperation` that will not be executed in the
        first pass of :meth:`FlowProject.run` because all postconditions are
        met. These operations may be executed in subsequent iterations of the
        run loop.
    :type operations_with_met_postconditions:
        list
    :param \*\*kwargs:
        Passed to the constructor of :py:class:`_JobOperation`.
    """

    def __init__(
        self,
        *args,
        eligible_operations=None,
        operations_with_unmet_preconditions=None,
        operations_with_met_postconditions=None,
        **kwargs
    ):
        super(_SubmissionJobOperation, self).__init__(*args, **kwargs)

        if eligible_operations is None:
            self.eligible_operations = []
        else:
            self.eligible_operations = eligible_operations

        if operations_with_unmet_preconditions is None:
            self.operations_with_unmet_preconditions = []
        else:
            self.operations_with_unmet_preconditions = operations_with_unmet_preconditions

        if operations_with_met_postconditions is None:
            self.operations_with_met_postconditions = []
        else:
            self.operations_with_met_postconditions = operations_with_met_postconditions


class _FlowCondition(object):
    """A _FlowCondition represents a condition as a function of a signac job.

    The __call__() function of a _FlowCondition object may return either True
    or False, representing whether the condition is met or not.
    This can be used to build a graph of conditions and operations.

    :param callback:
        A callable with one positional argument (the job).
    :type callback:
        callable
    """

    def __init__(self, callback):
        self._callback = callback

    def __call__(self, jobs):
        try:
            return self._callback(*jobs)
        except Exception as e:
            assert len(jobs) == 1
            raise UserConditionError(
                'An exception was raised while evaluating the condition {name} '
                'for job {jobs}.'.format(name=self._callback.__name__,
                                         jobs=', '.join(map(str, jobs)))) from e

    def __hash__(self):
        return hash(self._callback)

    def __eq__(self, other):
        return self._callback == other._callback


class BaseFlowOperation(object):
    """A BaseFlowOperation represents a data space operation, operating on any job.

    Every BaseFlowOperation is associated with a specific command.

    Pre-requirements (pre) and post-conditions (post) can be used to
    trigger an operation only when certain conditions are met. Conditions are unary
    callables, which expect an instance of job as their first and only positional
    argument and return either True or False.

    An operation is considered "eligible" for execution when all pre-requirements
    are met and when at least one of the post-conditions is not met.
    Requirements are always met when the list of requirements is empty and
    post-conditions are never met when the list of post-conditions is empty.

    .. note::
        This class should not be instantiated directly.

    :param cmd:
        The command to execute operation; should be a function of job.
    :type cmd:
        str or callable
    :param pre:
        required conditions
    :type pre:
        sequence of callables
    :param post:
        post-conditions to determine completion
    :type post:
        sequence of callables
    """

    def __init__(self, pre=None, post=None):
        if pre is None:
            pre = []
        if post is None:
            post = []

        self._prereqs = [_FlowCondition(cond) for cond in pre]
        self._postconds = [_FlowCondition(cond) for cond in post]

    def __str__(self):
        return "{type}(cmd='{cmd}')".format(type=type(self).__name__, cmd=self._cmd)

    def _eligible(self, jobs, ignore_conditions=IgnoreConditions.NONE):
        """Eligible, when all pre-conditions are true and at least one post-condition is false,
        or corresponding conditions are ignored.

        :param jobs:
            The signac job handles.
        :type jobs:
            tuple
        :param ignore_conditions:
            Specify if pre and/or post conditions check is to be ignored for eligibility check.
            The default is :py:class:`IgnoreConditions.NONE`.
        :type ignore_conditions:
            :py:class:`~.IgnoreConditions`
        """
        if type(ignore_conditions) != IgnoreConditions:
            raise ValueError(
                "The ignore_conditions argument of FlowProject.run() "
                "must be a member of class IgnoreConditions")
        # len(self._prereqs) check for speed optimization
        pre = (not len(self._prereqs)) or (ignore_conditions & IgnoreConditions.PRE) \
            or all(cond(jobs) for cond in self._prereqs)
        if pre and len(self._postconds):
            post = (ignore_conditions & IgnoreConditions.POST) \
                or any(not cond(jobs) for cond in self._postconds)
        else:
            post = True
        return pre and post

    @deprecated(deprecated_in="0.11", removed_in="0.13", current_version=__version__)
    def eligible(self, job, ignore_conditions=IgnoreConditions.NONE):
        """Eligible, when all pre-conditions are true and at least one post-condition is false,
        or corresponding conditions are ignored.
        :param job:
            The signac job handles.
        :type job:
            :class:`~signac.contrib.job.Job`
        :param ignore_conditions:
            Specify if pre and/or post conditions check is to be ignored for eligibility check.
            The default is :py:class:`IgnoreConditions.NONE`.
        :type ignore_conditions:
            :py:class:`~.IgnoreConditions`
        """
        return self._eligible((job,), ignore_conditions)

    def _complete(self, jobs):
        "True when all post-conditions are met."
        if len(self._postconds):
            return all(cond(jobs) for cond in self._postconds)
        else:
            return False

    @deprecated(deprecated_in="0.11", removed_in="0.13", current_version=__version__)
    def complete(self, job):
        "True when all post-conditions are met."
        return self._complete((job,))


class FlowCmdOperation(BaseFlowOperation):
    """A BaseFlowOperation that holds a shell executable command.

    When an operation has the ``@cmd`` directive specified, it is instantiated
    as a FlowCmdOperation. The operation should be a function of
    :py:class:`~signac.contrib.job.Job`. The command (cmd) may
    either be a unary callable that expects an instance of
    :class:`~signac.contrib.job.Job` as its only positional argument and returns
    a string containing valid shell commands, or the string of commands itself.
    In either case, the resulting string may contain any attributes of the job placed
    in curly braces, which will then be substituted by Python string formatting.

    .. note::
        This class should not be instantiated directly.
    """

    def __init__(self, cmd, pre=None, post=None):
        super(FlowCmdOperation, self).__init__(pre=pre, post=post)
        self._cmd = cmd

    def __str__(self):
        return "{type}(cmd='{cmd}')".format(type=type(self).__name__, cmd=self._cmd)

    def __call__(self, *jobs, **kwargs):
        job = kwargs.pop('job', None)
        if kwargs:
            raise ValueError(f"Invalid key-word arguments: {', '.join(kwargs)}")

        if job is not None:
            warnings.warn("The job keyword argument is deprecated as of 0.11 and will be removed "
                          "in 0.13", DeprecationWarning)
        else:
            job = jobs[0] if len(jobs) == 1 else None

        if callable(self._cmd):
            return self._cmd(job).format(job=job)
        else:
            return self._cmd.format(job=job)


class FlowOperation(BaseFlowOperation):
    """FlowOperation holds a Python function that does not return a shell executable string.

    All operations without the ``@cmd`` directive use this class. Those operations should
    be a function of :py:class:`~signac.contrib.job.Job`.

    .. note::
        This class should not be instantiated directly.
    """

    def __init__(self, op_func, pre=None, post=None):
        super(FlowOperation, self).__init__(pre=pre, post=post)
        self._op_func = op_func

    def __str__(self):
        return "{type}(op_func='{op_func}')" \
               "".format(type=type(self).__name__, op_func=self._op_func)

    def __call__(self, job):
        return self._op_func(job)


class FlowGroupEntry(object):
    """A FlowGroupEntry registers operations for inclusion into a :py:class:`FlowGroup`.

    Has two methods for adding operations: ``self()`` and ``with_directives``.
    Using ``with_directives`` takes one argument, ``directives``, which are
    applied to the operation when running through the group. This overrides
    the default directives specified by ``@flow.directives``. Calling the object
    directly will then use the default directives.

    :param name:
        The name of the :py:class:`FlowGroup` to be created.
    :type name:
        str
    :param options:
        The :py:meth:`FlowProject.run` options to pass when submitting the group.
        These will be included in all submissions. Submissions use run
        commands to execute.
    :type options:
        str
    """
    def __init__(self, name, options=""):
        self.name = name
        self.options = options

    def __call__(self, func):
        """Decorator that adds the function into the group's operations.

        :param func:
            The function to decorate.
        :type func:
            callable
        """
        if hasattr(func, '_flow_groups'):
            if self.name in func._flow_groups:
                raise ValueError("Cannot register existing name {} with group {}"
                                 "".format(func, self.name))
            else:
                func._flow_groups.append(self.name)
        else:
            func._flow_groups = [self.name]
        return func

    def _set_directives(self, func, directives):
        if hasattr(func, '_flow_group_operation_directives'):
            if self.name in func._flow_group_operation_directives:
                raise ValueError("Cannot set directives because directives already exist for {} "
                                 "in group {}".format(func, self.name))
            else:
                func._flow_group_operation_directives[self.name] = directives
        else:
            func._flow_group_operation_directives = {self.name: directives}

    def with_directives(self, directives):
        """Returns a decorator that sets group specific directives to the operation.

        :param directives:
            Directives to use for resource requests and running the operation
            through the group.
        :type directives:
            dict
        :returns:
            A decorator which registers the function into the group with
            specified directives.
        :rtype:
            function
        """

        def decorator(func):
            self._set_directives(func, directives)
            return self(func)

        return decorator


class FlowGroup(object):
    """A FlowGroup represents a subset of a workflow for a project.

    Any :py:class:`FlowGroup` is associated with one or more instances of
    :py:class:`BaseFlowOperation`.

    In the example below, the directives will be {'nranks': 4} for op1 and
    {'nranks': 2, 'executable': 'python3'} for op2

    .. code-block:: python

        group = FlowProject.make_group(name='example_group')

        @group.with_directives(nranks=4)
        @FlowProject.operation
        @directives(nranks=2, executable="python3")
        def op1(job):
            pass

        @group
        @FlowProject.operation
        @directives(nranks=2, executable="python3")
        def op2(job):
            pass

    :param name:
        The name of the group to be used when calling from the command line.
    :type name:
        str
    :param operations:
        A dictionary of operations where the keys are operation names and
        each value is a :py:class:`BaseFlowOperation`.
    :type operations:
        dict
    :param operation_directives:
        A dictionary of additional parameters that provide instructions on how
        to execute a particular operation, e.g., specifically required
        resources. Operation names are keys and the dictionaries of directives are
        values. If an operation does not have directives specified, then the
        directives of the singleton group containing that operation are used. To
        prevent this, set the directives to an empty dictionary for that
        operation.
    :type operation_directives:
        dict
    :param options:
        A string of options to append to the output of the object's call method.
        This lets options like ``--num_passes`` to be given to a group.
    :type options:
        str
    """

    MAX_LEN_ID = 100

    def __init__(self, name, operations=None, operation_directives=None,
                 options=""):
        self.name = name
        self.options = options
        # An OrderedDict is not necessary here, but is used to ensure
        # consistent ordering of pretend submission output for templates.
        self.operations = OrderedDict() if operations is None else OrderedDict(operations)
        if operation_directives is None:
            self.operation_directives = dict()
        else:
            self.operation_directives = operation_directives

    def _set_entrypoint_item(self, entrypoint, directives, key, default, jobs):
        """Set a value (executable, path) for entrypoint in command.

        Order of priority is the operation directives specified and
        then the project specified value.
        """
        entrypoint[key] = directives.get(key, entrypoint.get(key, default))
        if callable(entrypoint[key]):
            entrypoint[key] = entrypoint[key](*jobs)

    def _determine_entrypoint(self, entrypoint, directives, jobs):
        """Get the entrypoint for creating a _JobOperation.

        If path cannot be determined, then raise a RuntimeError since we do not
        know where to point to.
        """
        entrypoint = entrypoint.copy()
        self._set_entrypoint_item(entrypoint, directives, 'executable', sys.executable, jobs)

        # If a path is not provided, default to the path to the file where the
        # FlowProject (subclass) is defined.
        # We are assuming that all the jobs belong to the same project
        default_path = inspect.getfile(jobs[0]._project.__class__)
        self._set_entrypoint_item(entrypoint, directives, 'path', default_path, jobs)
        return "{} {}".format(entrypoint['executable'], entrypoint['path']).lstrip()

    def _resolve_directives(self, name, defaults, jobs):
        if name in self.operation_directives:
            directives = deepcopy(self.operation_directives[name])
        else:
            directives = deepcopy(defaults.get(name, dict()))
        nranks = directives.get('nranks', 1)
        nthreads = directives.get('omp_num_threads', 1)
        if callable(nranks) or callable(nthreads):
            def np_callable(*jobs):
                nr = nranks(*jobs) if callable(nranks) else nranks
                nt = nthreads(*jobs) if callable(nthreads) else nthreads
                return nr*nt

            directives.setdefault('np', np_callable)
        else:
            directives.setdefault('np', nranks*nthreads)

        directives.setdefault('ngpu', 0)
        directives.setdefault('nranks', 0)
        directives.setdefault('omp_num_threads', 0)
        directives.setdefault('processor_fraction', 1)

        # Evaluate strings and callables for jobs:
        def evaluate(value):
            if value and callable(value):
                return value(*jobs)
            elif isinstance(value, str):
                return value.format(*jobs)
            else:
                return value
        return {key: evaluate(value) for key, value in directives.items()}

    def _submit_cmd(self, entrypoint, ignore_conditions, jobs=None):
        entrypoint = self._determine_entrypoint(entrypoint, dict(), jobs)
        cmd = "{} run -o {}".format(entrypoint, self.name)
<<<<<<< HEAD
        cmd = cmd if jobs is None else cmd + f' -j {get_aggregate_id(jobs)}'
=======
        cmd = cmd if jobs is None else cmd + ' -j {}'.format(' '.join(map(str, jobs)))
>>>>>>> 6109bb31
        cmd = cmd if self.options is None else cmd + ' ' + self.options
        if ignore_conditions != IgnoreConditions.NONE:
            return cmd.strip() + ' --ignore-conditions=' + str(ignore_conditions)
        else:
            return cmd.strip()

    def _run_cmd(self, entrypoint, operation_name, operation, directives, jobs):
        if isinstance(operation, FlowCmdOperation):
            return operation(*jobs).lstrip()
        else:
            entrypoint = self._determine_entrypoint(entrypoint, directives, jobs)
<<<<<<< HEAD
            return f"{entrypoint} exec {operation_name} {get_aggregate_id(jobs)}".lstrip()
=======
            return f"{entrypoint} exec {operation_name} {' '.join(map(str, jobs))}".lstrip()
>>>>>>> 6109bb31

    def __iter__(self):
        yield from self.operations.values()

    def __repr__(self):
        return "{type}(name='{name}', operations='{operations}', " \
               "operation_directives={directives}, options='{options}')".format(
                   type=type(self).__name__,
                   name=self.name,
                   operations=' '.join(list(self.operations)),
                   directives=self.operation_directives,
                   options=self.options)

    def _eligible(self, jobs, ignore_conditions=IgnoreConditions.NONE):
        """Eligible, when at least one BaseFlowOperation is eligible.

        :param jobs:
            The signac job handles.
        :type jobs:
            tuple
        :param ignore_conditions:
            Specify if pre and/or post conditions are to be ignored while checking eligibility.
            The default is :py:class:`IgnoreConditions.NONE`.
        :type ignore_conditions:
            :py:class:`~.IgnoreConditions`
        :return:
            Whether the group is eligible.
        :rtype:
            bool
        """
        return any(op._eligible(jobs, ignore_conditions) for op in self)

    def _complete(self, jobs):
        """True when all BaseFlowOperation post-conditions are met.

        :param jobs:
            The signac job handles.
        :type jobs:
            tuple
        :return:
            Whether the group is complete (all contained operations are
            complete).
        :rtype:
            bool
        """
        return all(op._complete(jobs) for op in self)

    @deprecated(deprecated_in="0.11", removed_in="0.13", current_version=__version__)
    def eligible(self, job, ignore_conditions=IgnoreConditions.NONE):
        """Eligible, when at least one BaseFlowOperation is eligible.

        :param job:
            A :class:`signac.contrib.job.Job` from the signac workspace.
        :type job:
            :class:`signac.contrib.job.Job`
        :param ignore_conditions:
            Specify if pre and/or post conditions are to be ignored while checking eligibility.
            The default is :py:class:`IgnoreConditions.NONE`.
        :type ignore_conditions:
            :py:class:`~.IgnoreConditions`
        :return:
            Whether the group is eligible.
        :rtype:
            bool
        """
        return self._eligible((job,), ignore_conditions)

    @deprecated(deprecated_in="0.11", removed_in="0.13", current_version=__version__)
    def complete(self, job):
        """True when all BaseFlowOperation post-conditions are met.

        :param job:
            A :class:`signac.contrib.job.Job` from the signac workspace.
        :type job:
            :class:`signac.contrib.job.Job`
        :return:
            Whether the group is complete (all contained operations are
            complete).
        :rtype:
            bool
        """
        return self._complete((job,))

    def add_operation(self, name, operation, directives=None):
        """Add an operation to the FlowGroup.

        :param name:
            The name of the operation.
        :type name:
            str
        :param operation:
            The workflow operation to add to the FlowGroup.
        :type operation:
            :py:class:`BaseFlowOperation`
        :param directives:
            The operation specific directives.
        :type directives:
            dict
        """
        self.operations[name] = operation
        if directives is not None:
            self.operation_directives[name] = directives

    def isdisjoint(self, group):
        """Returns whether two groups are disjoint (do not share any common operations).

        :param group:
            The other FlowGroup to compare to.
        :type group:
            :py:class:`flow.FlowGroup`
        :return:
            Returns ``True`` if ``group`` and ``self`` share no operations,
            otherwise returns ``False``.
        :rtype:
            bool
        """
        return set(self).isdisjoint(set(group))

    def _generate_id(self, jobs, operation_name=None, index=0):
        "Return an id, which identifies this group with respect to this job."
        project = jobs[0]._project

        # The full name is designed to be truly unique for each job-group.
        if operation_name is None:
            op_string = ''.join(sorted(list(self.operations)))
        else:
            op_string = operation_name

        full_name = '{}%{}%{}%{}'.format(project.root_directory(),
                                         '-'.join(map(str, jobs)),
                                         op_string,
                                         index)
        # The job_op_id is a hash computed from the unique full name.
        job_op_id = calc_id(full_name)

        # The actual job id is then constructed from a readable part and the job_op_id,
        # ensuring that the job-op is still somewhat identifiable, but guaranteed to
        # be unique. The readable name is based on the project id, job id, operation name,
        # and the index number. All names and the id itself are restricted in length
        # to guarantee that the id does not get too long.
        max_len = self.MAX_LEN_ID - len(job_op_id)
        if max_len < len(job_op_id):
            raise ValueError("Value for MAX_LEN_ID is too small ({}).".format(self.MAX_LEN_ID))

        if len(jobs) > 1:
            concat_jobs_str = str(jobs[0])[0:8]+'-'+str(jobs[-1])[0:8]
        else:
            concat_jobs_str = str(jobs[0])[0:8]

        separator = getattr(project._environment, 'JOB_ID_SEPARATOR', '/')
<<<<<<< HEAD
        readable_name = f'{str(project)[:12]}{separator}{concat_jobs_str}{separator}' \
                        f'{len(jobs)}{separator}{self.name}{separator}{index:04d}{separator}'
=======
        readable_name = f'{str(project)[:12]}{separator}{self.name}{separator}' \
                        f'{len(jobs)}{separator}{concat_jobs_str}{separator}{index:04d}' \
                        f'{separator}'[:max_len]
>>>>>>> 6109bb31

        # By appending the unique job_op_id, we ensure that each id is truly unique.
        return readable_name + job_op_id

    def _get_status(self, jobs):
        """For a given job-aggregate check the groups submission status."""
        try:
            return JobStatus(jobs[0]._project.document['_status'][self._generate_id(jobs)])
        except KeyError:
            return JobStatus.unknown

    def _create_submission_job_operation(self, entrypoint, default_directives, jobs,
                                         ignore_conditions_on_execution=IgnoreConditions.NONE,
                                         index=0):
        """Create a _JobOperation object from the FlowGroup.

        Creates a _JobOperation for use in submitting and scripting.

        :param entrypoint:
            The path and executable, if applicable, to point to for execution.
        :type entrypoint:
            dict
        :param default_directives:
            The default directives to use for the operations. This is to allow for user specified
            groups to 'inherit' directives from ``default_directives``. If no defaults are desired,
            the argument can be set to an empty dictionary. This must be done explicitly, however.
        :type default_directives:
            dict
        :param jobs:
            The jobs that the :class:`~._JobOperation` is based on.
        :type jobs:
            tuple of :class:`signac.contrib.job.Job`
        :param ignore_conditions:
            Specify if pre and/or post conditions check is to be ignored for
            checking submission eligibility. The default is `IgnoreConditions.NONE`.
        :type ignore_conditions:
            :py:class:`~.IgnoreConditions`
        :param ignore_conditions_on_execution:
            Specify if pre and/or post conditions check is to be ignored for eligibility check after
            submitting.  The default is `IgnoreConditions.NONE`.
        :type ignore_conditions_on_execution:
            :py:class:`~.IgnoreConditions`
        :param index:
            Index for the :class:`~._JobOperation`.
        :type index:
            int
        :return:
            Returns a :py:class:`~._SubmissionJobOperation` for submitting the group. The
            :py:class:`~._JobOperation` will have directives that have been collected
            appropriately from its contained operations.
        :rtype:
            :py:class:`_SubmissionJobOperation`
        """
        uneval_cmd = functools.partial(self._submit_cmd, entrypoint=entrypoint, jobs=jobs,
                                       ignore_conditions=ignore_conditions_on_execution)

        def _get_run_ops(ignore_ops, additional_ignores_flag):
            """Get operations that match the combination of the conditions required by
            _create_submission_job_operation and the ignored flags, and remove operations
            in the ignore_ops list."""
            return list(
                set(self._create_run_job_operations(
                    entrypoint=entrypoint,
                    default_directives=default_directives,
                    jobs=jobs,
                    ignore_conditions=ignore_conditions_on_execution | additional_ignores_flag)
                    ) - set(ignore_ops)
            )

        submission_directives = self._get_submission_directives(default_directives, jobs)
        eligible_operations = _get_run_ops(
            [], IgnoreConditions.NONE)
        operations_with_unmet_preconditions = _get_run_ops(
            eligible_operations, IgnoreConditions.PRE)
        operations_with_met_postconditions = _get_run_ops(
            eligible_operations, IgnoreConditions.POST)

        submission_job_operation = _SubmissionJobOperation(
            self._generate_id(jobs, index=index),
            self.name,
            jobs,
            cmd=uneval_cmd,
            directives=submission_directives,
            eligible_operations=eligible_operations,
            operations_with_unmet_preconditions=operations_with_unmet_preconditions,
            operations_with_met_postconditions=operations_with_met_postconditions,
        )
        return submission_job_operation

    def _create_run_job_operations(self, entrypoint, default_directives, jobs,
                                   ignore_conditions=IgnoreConditions.NONE, index=0):
        """Create _JobOperation object(s) from the FlowGroup.

        Yields a _JobOperation for each contained operation given proper conditions are met.

        :param entrypoint:
            The path and executable, if applicable, to point to for execution.
        :type entrypoint:
            dict
        :param default_directives:
            The default directives to use for the operations. This is to allow for user specified
            groups to 'inherent' directives from ``default_directives``. If no defaults are desired,
            the argument must be explicitly set to an empty dictionary.
        :type default_directives:
            dict
        :param jobs:
            The jobs that the :class:`~._JobOperation` is based on.
        :type jobs:
            tuple of :class:`signac.contrib.job.Job`
        :param index:
            Index for the :class:`~._JobOperation`.
        :type index:
            int
        :return:
            Returns an iterator over eligible :py:class:`~._JobOperation`s.
        :rtype:
            Iterator[_JobOperation]
        """
        for name, op in self.operations.items():
            if op._eligible(jobs, ignore_conditions):
                directives = self._resolve_directives(name, default_directives, jobs)
                cmd = self._run_cmd(entrypoint=entrypoint, operation_name=name,
                                    operation=op, directives=directives, jobs=jobs)
                job_op = _JobOperation(self._generate_id(jobs, name, index=index), name,
                                       jobs, cmd=cmd, directives=deepcopy(directives))
                # Get the prefix, and if it's not NULL, set the fork directive
                # to True since we must launch a separate process. Override
                # the command directly.
                prefix = jobs[0]._project._environment.get_prefix(job_op)
                if prefix != '':
                    job_op.directives['fork'] = True
                    job_op._cmd = '{} {}'.format(prefix, job_op.cmd)
                yield job_op

    def _get_submission_directives(self, default_directives, jobs):
        """Get the combined resources for submission.

        No checks are done to mitigate inappropriate aggregation of operations.
        This can lead to poor utilization of computing resources.
        """
        directives = dict(ngpu=0, nranks=0, omp_num_threads=0, np=0)

        for name in self.operations:
            # get directives for operation
            op_dir = self._resolve_directives(name, default_directives, jobs)
            # Find the correct number of processors for operation
            directives['ngpu'] = max(directives['ngpu'], op_dir['ngpu'])
            directives['nranks'] = max(directives['nranks'], op_dir['nranks'])
            directives['omp_num_threads'] = max(directives['omp_num_threads'],
                                                op_dir['omp_num_threads'])
            directives['np'] = max(directives['np'], op_dir['np'])
        return directives


class _FlowProjectClass(type):
    """Metaclass for the FlowProject class."""
    def __new__(metacls, name, bases, namespace, **kwargs):
        cls = type.__new__(metacls, name, bases, dict(namespace))

        # All operation functions are registered with the operation() classmethod, which is
        # intended to be used as a decorator function. _OPERATION_FUNCTIONS is a list of tuples
        # of the operation name and the operation function. In addition, pre and post conditions
        # are registered with the class.

        cls._OPERATION_FUNCTIONS = list()
        cls._OPERATION_PRE_CONDITIONS = defaultdict(list)
        cls._OPERATION_POST_CONDITIONS = defaultdict(list)

        # All label functions are registered with the label() classmethod, which is intended
        # to be used as decorator function. The _LABEL_FUNCTIONS dict contains the function as
        # key and the label name as value, or None to use the default label name.
        cls._LABEL_FUNCTIONS = OrderedDict()

        # Give the class a pre and post class that are aware of the class they
        # are in.
        cls.pre = cls._setup_pre_conditions_class(parent_class=cls)
        cls.post = cls._setup_post_conditions_class(parent_class=cls)

        # All groups are registered with the function returned by the make_group
        # classmethod. In contrast to operations and labels, the
        # make_group classmethod does not serve as the decorator, the functor
        # it returns does. The _GROUPS list records the groups created and their
        # passed parameters for later initialization. The _GROUP_NAMES set stores
        # whether a group name has already been used.
        cls._GROUPS = list()
        cls._GROUP_NAMES = set()

        return cls

    @staticmethod
    def _setup_pre_conditions_class(parent_class):

        class pre(_condition):
            """Specify a function of job that must be true for this operation to
            be eligible for execution. For example:

            .. code-block:: python

                @Project.operation
                @Project.pre(lambda job: not job.doc.get('hello'))
                def hello(job):
                    print('hello', job)
                    job.doc.hello = True

            The *hello*-operation would only execute if the 'hello' key in the job
            document does not evaluate to True.

            An optional tag may be associated with the condition. These tags
            are used by :meth:`~.detect_operation_graph` when comparing
            conditions for equality. The tag defaults to the bytecode of the
            function.
            """

            _parent_class = parent_class

            def __init__(self, condition, tag=None):
                super(pre, self).__init__(condition, tag)

            def __call__(self, func):
                operation_functions = [operation[1] for operation
                                       in self._parent_class._collect_operations()]
                if self.condition in operation_functions:
                    raise ValueError("Operation functions cannot be used as preconditions.")
                self._parent_class._OPERATION_PRE_CONDITIONS[func].insert(0, self.condition)
                return func

            @classmethod
            def copy_from(cls, *other_funcs):
                "True if and only if all pre conditions of other operation-function(s) are met."
                return cls(_create_all_metacondition(cls._parent_class._collect_pre_conditions(),
                                                     *other_funcs))

            @classmethod
            def after(cls, *other_funcs):
                "True if and only if all post conditions of other operation-function(s) are met."
                operation_functions = [operation[1] for operation
                                       in cls._parent_class._collect_operations()]
                if not all(condition in operation_functions for condition in other_funcs):
                    raise ValueError("The arguments to pre.after must be operation functions.")
                return cls(_create_all_metacondition(cls._parent_class._collect_post_conditions(),
                                                     *other_funcs))

        return pre

    @staticmethod
    def _setup_post_conditions_class(parent_class):

        class post(_condition):
            """Specify a function of job that must evaluate to True for this operation
            to be considered complete. For example:

            .. code-block:: python

                @Project.operation
                @Project.post(lambda job: job.doc.get('bye'))
                def bye(job):
                    print('bye' job)
                    job.doc.bye = True

            The *bye*-operation would be considered complete and therefore no longer
            eligible for execution once the 'bye' key in the job document evaluates to True.

            An optional tag may be associated with the condition. These tags
            are used by :meth:`~.detect_operation_graph` when comparing
            conditions for equality. The tag defaults to the bytecode of the
            function.
            """
            _parent_class = parent_class

            def __init__(self, condition, tag=None):
                super(post, self).__init__(condition, tag)

            def __call__(self, func):
                operation_functions = [operation[1] for operation
                                       in self._parent_class._collect_operations()]
                if self.condition in operation_functions:
                    raise ValueError("Operation functions cannot be used as postconditions.")
                self._parent_class._OPERATION_POST_CONDITIONS[func].insert(0, self.condition)
                return func

            @classmethod
            def copy_from(cls, *other_funcs):
                "True if and only if all post conditions of other operation-function(s) are met."
                return cls(_create_all_metacondition(cls._parent_class._collect_post_conditions(),
                                                     *other_funcs))

        return post


class FlowProject(signac.contrib.Project, metaclass=_FlowProjectClass):
    """A signac project class specialized for workflow management.

    This class provides a command line interface for the definition, execution, and
    submission of workflows based on condition and operation functions.

    This is a typical example on how to use this class:

    .. code-block:: python

        @FlowProject.operation
        def hello(job):
            print('hello', job)

        FlowProject().main()

    :param config:
        A signac configuration, defaults to the configuration loaded
        from the environment.
    :type config:
        A signac config object.
    :param entrypoint:
        A dictionary with two possible keys: executable and path. Path
        represents the filepath location of the script file (the script file
        must call ``main``). Executable represents the location of the Python
        interpreter used for the executable of `FlowOperation` that are Python
        functions.
    :type entrypoint:
        dict
    """

    def __init__(self, config=None, environment=None, entrypoint=None):
        super(FlowProject, self).__init__(config=config)

        # Associate this class with a compute environment.
        self._environment = environment or get_environment()

        # Assign variables that give script location information
        self._entrypoint = dict() if entrypoint is None else entrypoint

        # The standard local template directory is a directory called 'templates' within
        # the project root directory. This directory may be specified with the 'template_dir'
        # configuration variable.
        self._template_dir = os.path.join(
            self.root_directory(), self._config.get('template_dir', 'templates'))
        self._template_environment_ = dict()

        # Register all label functions with this project instance.
        self._label_functions = OrderedDict()
        self._register_labels()

        # Register all operation functions with this project instance.
        self._operations = OrderedDict()
        self._register_operations()

        # Register all groups with this project instance.
        self._groups = dict()
        self._register_groups()

        # Register all aggregates which are created for this project
        self._aggregates = dict()
        self._aggregates_ids = dict()
        self.register_aggregates()

    def _setup_template_environment(self):
        """Setup the jinja2 template environment.

        The templating system is used to generate templated scripts for the script()
        and _submit_operations() / submit() function and the corresponding command line
        subcommands.
        """
        if self._config.get('flow') and self._config['flow'].get('environment_modules'):
            envs = self._config['flow'].as_list('environment_modules')
        else:
            envs = []

        # Templates are searched in the local template directory first, then in additionally
        # installed packages, then in the main package 'templates' directory.
        extra_packages = []
        for env in envs:
            try:
                extra_packages.append(jinja2.PackageLoader(env, 'templates'))
            except ImportError as error:
                logger.warning("Unable to load template from package '{}'.".format(error.name))

        load_envs = ([jinja2.FileSystemLoader(self._template_dir)] +
                     extra_packages +
                     [jinja2.PackageLoader('flow', 'templates')])

        template_environment = jinja2.Environment(
            loader=jinja2.ChoiceLoader(load_envs),
            trim_blocks=True,
            extensions=[TemplateError])

        # Setup standard filters that can be used to format context variables.
        template_environment.filters['format_timedelta'] = tf.format_timedelta
        template_environment.filters['identical'] = tf.identical
        template_environment.filters['with_np_offset'] = tf.with_np_offset
        template_environment.filters['calc_tasks'] = tf.calc_tasks
        template_environment.filters['calc_num_nodes'] = tf.calc_num_nodes
        template_environment.filters['check_utilization'] = tf.check_utilization
        template_environment.filters['homogeneous_openmp_mpi_config'] = \
            tf.homogeneous_openmp_mpi_config
        template_environment.filters['get_config_value'] = flow_config.get_config_value
        template_environment.filters['require_config_value'] = flow_config.require_config_value
        template_environment.filters['get_account_name'] = tf.get_account_name
        template_environment.filters['print_warning'] = tf.print_warning
        if 'max' not in template_environment.filters:    # for jinja2 < 2.10
            template_environment.filters['max'] = max
        if 'min' not in template_environment.filters:    # for jinja2 < 2.10
            template_environment.filters['min'] = min

        return template_environment

    def _template_environment(self, environment=None):
        if environment is None:
            environment = self._environment
        if environment not in self._template_environment_:
            template_environment = self._setup_template_environment()

            # Add environment-specific custom filters:
            for name, member in inspect.getmembers(environment):
                if getattr(member, '_flow_template_filter', False):
                    template_environment.filters[name] = member

            self._template_environment_[environment] = template_environment
        return self._template_environment_[environment]

    def _get_standard_template_context(self):
        "Return the standard templating context for run and submission scripts."
        context = dict()
        context['project'] = self
        return context

    def _show_template_help_and_exit(self, template_environment, context):
        "Print all context variables and filters to screen and exit."
        from textwrap import TextWrapper
        wrapper = TextWrapper(width=90, break_long_words=False)
        print(TEMPLATE_HELP.format(
            template_dir=self._template_dir,
            template_vars='\n'.join(wrapper.wrap(', '.join(sorted(context)))),
            filters='\n'.join(wrapper.wrap(', '.join(sorted(template_environment.filters))))))
        sys.exit(2)

    @classmethod
    def label(cls, label_name_or_func=None):
        """Designate a function to be a label function of this class.

        For example, we can define a label function like this:

        .. code-block:: python

            @FlowProject.label
            def foo_label(job):
                if job.document.get('foo', False):
                    return 'foo-label-text'

        The ``foo-label-text`` label will now show up in the status view for each job,
        where the ``foo`` key evaluates true.

        If the label functions returns any type other than ``str``, the label
        name will be the name of the function if and only if the return value
        evaluates to ``True``, for example:

        .. code-block:: python

            @FlowProject.label
            def foo_label(job):
                return job.document.get('foo', False)

        Finally, you can specify a different default label name by providing it as the first
        argument to the ``label()`` decorator.

        :param label_name_or_func:
            A label name or callable.
        :type label_name_or_func:
            str or callable
        """
        if callable(label_name_or_func):
            cls._LABEL_FUNCTIONS[label_name_or_func] = None
            return label_name_or_func

        def label_func(func):
            cls._LABEL_FUNCTIONS[func] = label_name_or_func
            return func

        return label_func

    def detect_operation_graph(self):
        """Determine the directed acyclic graph defined by operation pre- and
        post-conditions.

        In general, executing a given operation registered with a FlowProject
        just involves checking the operation's pre- and post-conditions to
        determine eligibility. More generally, however, the pre- and
        post-conditions define a directed acyclic graph that governs the
        execution of all operations. Visualizing this graph can be useful for
        finding logic errors in the specified conditions, and having this graph
        computed also enables additional execution modes. For example, using
        this graph it is possible to determine exactly what operations need to
        be executed in order to make the operation eligible so that the task of
        executing all necessary operations can be automated.

        The graph is determined by iterating over all pairs of operations and
        checking for equality of pre- and post-conditions. The algorithm builds
        an adjacency matrix based on whether the pre-conditions for one
        operation match the post-conditions for another. The comparison of
        operations is conservative; by default, conditions must be composed of
        identical code to be identified as equal (technically, they must be
        bytecode equivalent, i.e. ``cond1.__code__.co_code ==
        cond2.__code__.co_code``). Users can specify that conditions should be
        treated as equal by providing tags to the operations.

        Given a FlowProject subclass defined in a module ``project.py``, the
        output graph could be visualized using Matplotlib and NetworkX with the
        following code:

        .. code-block:: python

            import numpy as np
            import networkx as nx
            from matplotlib import pyplot as plt

            from project import Project

            project = Project()
            ops = project.operations.keys()
            adj = np.asarray(project.detect_operation_graph())

            plt.figure()
            g = nx.DiGraph(adj)
            pos = nx.spring_layout(g)
            nx.draw(g, pos)
            nx.draw_networkx_labels(
                g, pos,
                labels={key: name for (key, name) in
                        zip(range(len(ops)), [o for o in ops])})

            plt.show()

        Raises a ``RuntimeError`` if a condition does not have a tag. This can
        occur when using ``functools.partial``, and a manually specified
        condition tag has not been set.

        :raises: RuntimeError

        """

        def to_callbacks(conditions):
            """Get the actual callables associated with FlowConditions."""
            return [condition._callback for condition in conditions]

        def unpack_conditions(condition_functions):
            """Identify any metaconditions in the list and reduce them to the
            functions that they are composed of. The callbacks argument is used
            in recursive calls to the function and appended to directly, but
            only returned at the end."""
            callbacks = set()
            for cf in condition_functions:
                # condition may not have __name__ attribute in cases where functools is used
                # for condition creation
                if hasattr(cf, '__name__') and cf.__name__ == "_flow_metacondition":
                    callbacks = callbacks.union(unpack_conditions(cf._composed_of))
                else:
                    if cf._flow_tag is None:
                        raise RuntimeError("Condition {} was not tagged. To create a graph, ensure "
                                           "each base condition has a ``__code__`` attribute or "
                                           "manually specified tag.".format(cf))
                    callbacks.add(cf._flow_tag)

            return callbacks

        ops = list(self.operations.items())
        mat = [[0 for _ in range(len(ops))] for _ in range(len(ops))]

        for i, (name1, op1) in enumerate(ops):
            for j, (name2, op2) in enumerate(ops[i:]):
                postconds1 = unpack_conditions(to_callbacks(op1._postconds))
                postconds2 = unpack_conditions(to_callbacks(op2._postconds))
                prereqs1 = unpack_conditions(to_callbacks(op1._prereqs))
                prereqs2 = unpack_conditions(to_callbacks(op2._prereqs))
                if postconds1.intersection(prereqs2):
                    mat[i][j+i] = 1
                elif prereqs1.intersection(postconds2):
                    mat[j+i][i] = 1
        return mat

    def _register_class_labels(self):
        """This function registers all label functions, which are part of the class definition.

        To register a class method or function as label function, use the generalized label()
        function.
        """
        def predicate(m):
            return inspect.ismethod(m) or inspect.isfunction(m)

        class_label_functions = dict()
        for name, function in inspect.getmembers(type(self), predicate=predicate):
            if _is_label_func(function):
                class_label_functions[name] = function

        for name in sorted(class_label_functions):
            self._label_functions[class_label_functions[name]] = None

    def _register_labels(self):
        "Register all label functions registered with this class and its parent classes."
        self._register_class_labels()

        for cls in type(self).__mro__:
            self._label_functions.update(getattr(cls, '_LABEL_FUNCTIONS', dict()))

    ALIASES = {str(status).replace('JobStatus.', ''): symbol
               for status, symbol in _FMT_SCHEDULER_STATUS.items() if status != JobStatus.dummy}
    "These are default aliases used within the status output."

    @classmethod
    def _alias(cls, x):
        "Use alias if specified."
        try:
            return abbreviate(x, cls.ALIASES.get(x, x))
        except TypeError:
            return x

    def _fn_bundle(self, bundle_id):
        "Return the canonical name to store bundle information."
        return os.path.join(self.root_directory(), '.bundles', bundle_id)

    def _store_bundled(self, operations):
        """Store operation-ids as part of a bundle and return bundle id.

        The operation identifiers are stored in a text file whose name is
        determined by the _fn_bundle() method. This may be used to identify
        the status of individual operations from the bundle id. A single
        operation will not be stored, but instead the operation's id is
        directly returned.

        :param operations:
            The operations to bundle.
        :type operations:
            A sequence of instances of :py:class:`._JobOperation`
        :return:
            The bundle id.
        :rtype:
            str
        """
        if len(operations) == 1:
            return operations[0].id
        else:
            h = '.'.join(op.id for op in operations)
            bid = '{}/bundle/{}'.format(self, sha1(h.encode('utf-8')).hexdigest())
            fn_bundle = self._fn_bundle(bid)
            os.makedirs(os.path.dirname(fn_bundle), exist_ok=True)
            with open(fn_bundle, 'w') as file:
                for operation in operations:
                    file.write(operation.id + '\n')
            return bid

    def _fn_aggregate(self, id):
        "Return the canonical name to store aggregate information."
        return os.path.join(self.root_directory(), '.aggregate', id)

    def _store_aggregates(self, operations):
        """Store aggregate information on a per operation basis.

        This enables status check of aggregates which were
        formed previously but are not present currently for any
        operation.

        :param operations:
            The operations to be submitted.
        :type operations:
            A sequence of instances of :py:class:`.JobOperation`
        """
        for operation in operations:
            op_fn = '{}.txt'.format(operation.name)
            aggregate_wid = '{} {}'.format(operation.id, ' '.join(map(str, operation._jobs)))
            fn_aggregate = self._fn_aggregate(op_fn)
            os.makedirs(os.path.dirname(fn_aggregate), exist_ok=True)
            if os.path.exists(fn_aggregate):
                with open(fn_aggregate, 'r+') as file:
                    agg_file_contents = file.read()
                    if aggregate_wid in agg_file_contents.splitlines():
                        continue
                    else:
                        file.write(aggregate_wid + '\n')
            else:
                with open(fn_aggregate, 'w') as file:
                    file.write(aggregate_wid + '\n')

    def _fetch_aggregates(self, group):
        """Fetch submitted aggregates for a group.

        This enables the fetching status of lost aggregates.

        :param group:
            FlowGroup associated with the operation.
        :type group:
            list :py:class:`flow.FlowGroup`
        :yields:
            All aggregates which were stored during submission.
        """
        dir = '.aggregates/{}.txt'.format(group.name)
        if os.path.exists(dir):
            with open(dir, 'r') as file:
                for obj in file:
                    aggregate = []
                    _ids = obj.split(' ')
                    submission_id = _ids[0]
                    job_ids = _ids[1:-1]
                    try:
                        for job_id in job_ids:
                            aggregate.append(self.open_job(id=job_id))

                        aggregate = tuple(aggregate)
                        # Checking whether the aggregate and the submission id match.
                        # If not, then a user must have changed the submission id.
                        # Hence skip this aggregate.
                        if group._generate_id(aggregate) == submission_id:
                            yield aggregate
                    except KeyError:  # Not able to open the job via job id.
                        pass

    def _expand_bundled_jobs(self, scheduler_jobs):
        "Expand jobs which were submitted as part of a bundle."
        for job in scheduler_jobs:
            if job.name().startswith('{}/bundle/'.format(self)):
                with open(self._fn_bundle(job.name())) as file:
                    for line in file:
                        yield ClusterJob(line.strip(), job.status())
            else:
                yield job

    def scheduler_jobs(self, scheduler):
        """Fetch jobs from the scheduler.

        This function will fetch all scheduler jobs from the scheduler
        and also expand bundled jobs automatically.

        However, this function will not automatically filter scheduler
        jobs which are not associated with this project.

        :param scheduler:
            The scheduler instance.
        :type scheduler:
            :class:`~.flow.manage.Scheduler`
        :yields:
            All scheduler jobs fetched from the scheduler instance.
        """
        for sjob in self._expand_bundled_jobs(scheduler.jobs()):
            yield sjob

    def _get_operations_status(self, jobs, cached_status):
        "Return a dict with information about job-operations for this job-aggregate."
        starting_dict = functools.partial(dict, scheduler_status=JobStatus.unknown)
        status_dict = defaultdict(starting_dict)
        for group in self._groups.values():
<<<<<<< HEAD
            if jobs in self.aggregates[group.name]:
                completed = group._complete(jobs)
                eligible = False if completed else group._eligible(jobs)
                scheduler_status = cached_status.get(group._generate_id(jobs),
                                                     JobStatus.unknown)
                for operation in group.operations:
                    if scheduler_status >= status_dict[operation]['scheduler_status']:
                        status_dict[operation] = {
                                'scheduler_status': scheduler_status,
                                'eligible': eligible,
                                'completed': completed
                                }
=======
            completed = group._complete((job,))
            eligible = False if completed else group._eligible((job,))
            scheduler_status = cached_status.get(group._generate_id((job,)),
                                                 JobStatus.unknown)
            for operation in group.operations:
                if scheduler_status >= status_dict[operation]['scheduler_status']:
                    status_dict[operation] = {
                            'scheduler_status': scheduler_status,
                            'eligible': eligible,
                            'completed': completed
                            }
>>>>>>> 6109bb31

        for key in sorted(status_dict):
            yield key, status_dict[key]

    def get_job_status(self, job, ignore_errors=False, cached_status=None):
        "Return a dict with detailed information about the status of a job or an aggregate of jobs."
        result = dict()
        if isinstance(job, signac.contrib.job.Job):
            distinct_jobs = [job]
            jobs = (job,)
            result['job_id'] = get_aggregate_id(jobs)
        else:
            jobs = tuple(job)  # Avoid confusion for developers as an aggregate can also be passed
            self._verify_aggregate_project([jobs])
            distinct_jobs = [job for job in jobs]
            result['aggregate_id'] = get_aggregate_id(jobs)
        try:
            if cached_status is None:
                try:
                    cached_status = self.document['_status']._as_dict()
                except KeyError:
                    cached_status = dict()
            result['operations'] = OrderedDict(self._get_operations_status(jobs, cached_status))
            result['_operations_error'] = None
        except Exception as error:
            msg = "Error while getting operations status for job(s) '{}': '{}'.".format(job, error)
            logger.debug(msg)
            if ignore_errors:
                result['operations'] = dict()
                result['_operations_error'] = str(error)
            else:
                raise
        result['labels'] = dict()
        result['_labels_error'] = dict()
        for job in distinct_jobs:
            try:
                result['labels'][str(job)] = sorted(set(self.labels(job)))
                result['_labels_error'][str(job)] = None
            except Exception as error:
                logger.debug(f"Error while determining labels for job '{job}': '{error}'.")
                if ignore_errors:
                    result['labels'][str(job)] = list()
                    result['_labels_error'][str(job)] = str(error)
                else:
                    raise

        if len(distinct_jobs) == 1:  # Doesn't break the current API
            result['labels'] = result['labels'][str(distinct_jobs[0])]
            result['_labels_error'] = result['_labels_error'][str(job)]

        return result

    def _fetch_scheduler_status(self, jobs=None, file=None, ignore_errors=False):
        "Update the status docs."
        if file is None:
            file = sys.stderr
        try:
            scheduler = self._environment.get_scheduler()

            self.document.setdefault('_status', dict())
            scheduler_info = {sjob.name(): sjob.status() for sjob in self.scheduler_jobs(scheduler)}
            status = dict()
            print("Query scheduler...", file=file)
<<<<<<< HEAD
            for group in tqdm(self._groups.values(),
                              desc="Fetching operation status",
                              total=len(self._groups), file=file):
                aggregated_jobs = self.aggregates[group.name]
                for aggregate in tqdm(aggregated_jobs, total=len(aggregated_jobs),
                                      desc="Fetching aggregate info for aggregate",
                                      leave=False, file=file):
                    if self._verify_aggregate_in_jobs(aggregate, jobs):
                        _id = group._generate_id(aggregate)
                        status[_id] = int(scheduler_info.get(_id, JobStatus.unknown))
=======
            for job in tqdm(jobs,
                            desc="Fetching operation status",
                            total=len(jobs), file=file):
                for group in self._groups.values():
                    _id = group._generate_id((job,))
                    status[_id] = int(scheduler_info.get(_id, JobStatus.unknown))
>>>>>>> 6109bb31
            self.document._status.update(status)
        except NoSchedulerError:
            logger.debug("No scheduler available.")
        except RuntimeError as error:
            logger.warning("Error occurred while querying scheduler: '{}'.".format(error))
            if not ignore_errors:
                raise
        else:
            logger.info("Updated job status cache.")

    def _get_group_status(self, group_name, ignore_errors=False, cached_status=None):
        "Return a dict with detailed information about the status of jobs per group."
        result = dict()
        group = self._groups[group_name]
        # The group associated with the group_name contains only a
        # single operation having its name equals group_name.
        # Hence set the operation_name to group_name
        result['operation_name'] = group_name
        status_dict = dict()
        errors = dict()
        aggregates = self.aggregates[group.name]

        fetched_aggregates = self._fetch_aggregates(group)

        for aggregate in fetched_aggregates:
            if aggregate not in aggregates:
                aggregates.append(aggregate)

        for job in tqdm(aggregates, desc="Collecting job status info for operation {}"
                        "".format(group.name), leave=False):
            if errors.get(get_aggregate_id(job), None) is None:
                errors[get_aggregate_id(job)] = None
            try:
                _id = group._generate_id(job)
                completed = group._complete(job)
                eligible = False if completed else group._eligible(job)
                scheduler_status = cached_status.get(_id, JobStatus.unknown)
                status_dict[get_aggregate_id(job)] = {
                        'scheduler_status': scheduler_status,
                        'eligible': eligible,
                        'completed': completed
                        }
            except Exception as error:
                msg = "Error while getting operations status for job " \
                      "'{}': '{}'.".format(' '.join(map(str, job)), error)
                logger.debug(msg)
                status_dict[get_aggregate_id(job)] = {
                        'scheduler_status': JobStatus.unknown,
                        'eligible': False,
                        'completed': False
                        }
                if ignore_errors:
                    if errors[get_aggregate_id(job)] is None:
                        errors[get_aggregate_id(job)] = str(error)
                    else:
                        errors[get_aggregate_id(job)] += '\n' + str(error)
                else:
                    raise

        result['aggregate_details'] = status_dict
        result['_operation_error_per_aggregate'] = errors
        return result

    def _get_job_labels(self, job, ignore_errors=False):
        "Return a dict with information about the labels of a job."
        result = dict()
        result['job_id'] = str(job)
        try:
            result['labels'] = sorted(set(self.labels(job)))
            result['_labels_error'] = None
        except Exception as error:
            logger.debug("Error while determining labels for job '{}': '{}'.".format(job, error))
            if ignore_errors:
                result['labels'] = list()
                result['_labels_error'] = str(error)
            else:
                raise
        return result

    def _fetch_status(self, jobs, distinct_jobs, err, ignore_errors,
                      status_parallelization='thread'):
        """Fetch status associated for either all the jobs associated in a project
        or jobs specified by a user

        :param jobs:
            The aggregates which a user requested to fetch status for.
        :type jobs:
            list of aggregates
        :param distinct_jobs:
            Distinct jobs fetched from the ids provided in the ``jobs`` argument.
            This is used for fetching labels for a job because a label is not associated
            with an aggregate.
        :type distinct_jobs:
            list of :py:class:`signac.contrib.job.Job`
        :param ignore_errors:
            Fetch status even if querying the scheduler fails.
        :type ignore_errors:
            bool
        :param status_parallelization:
            Nature of parallelization for fetching the status.
            Default value parallelizes using ``multiprocessing.ThreadPool()``
        :type status_parallelization:
            str
        """
        # The argument status_parallelization is used so that _fetch_status method
        # gets to know whether the deprecated argument no_parallelization passed
        # while calling print_status is True or False. This can also be done by
        # setting self.config['flow']['status_parallelization']='none' if the argument
        # is True. But the later functionality will last the rest of the session but in order
        # to do proper deprecation, it is not required for now.

        # Update the project's status cache
        self._fetch_scheduler_status(jobs, err, ignore_errors)
        # Get status dict for all selected jobs

        def _print_status(iterable, fetch_status, description):
            t = time.time()
            num_itr = len(iterable)
            results = []
            for i, itr in enumerate(iterable):
                results.append(fetch_status(itr))
                # The status interval 0.2 seconds is used since we expect the
                # status for an aggregate to be fetched within that interval
                if time.time() - t > 0.2:
                    print(f'{description}: {i+1}/{num_itr}', end='\r', file=err)
                    t = time.time()
            # Always print the completed progressbar.
            print(f'{description}: {i+1}/{num_itr}', file=err)
            return results

        try:
            cached_status = self.document['_status']._as_dict()
        except KeyError:
            cached_status = dict()

        _get_job_labels = functools.partial(self._get_job_labels,
                                            ignore_errors=ignore_errors)

        _get_group_status = functools.partial(self._get_group_status,
                                              ignore_errors=ignore_errors,
                                              cached_status=cached_status)

        singleton_groups = [op for op in self.operations]

        with self._potentially_buffered():
            try:
                if status_parallelization == 'thread':
                    with contextlib.closing(ThreadPool()) as pool:
                        # First attempt at parallelized status determination.
                        # This may fail on systems that don't allow threads.
                        label_results = list(tqdm(
                            iterable=pool.imap(_get_job_labels, distinct_jobs),
                            desc="Collecting job label info", total=len(distinct_jobs),
                            file=err))
                        op_results = list(tqdm(
                            iterable=pool.imap(_get_group_status, singleton_groups),
                            desc="Collecting operation status", total=len(singleton_groups),
                            file=err))
                elif status_parallelization == 'process':
                    with contextlib.closing(Pool()) as pool:
                        try:
                            import pickle
                            l_results, g_results = self._fetch_status_in_parallel(
                                pool, pickle, distinct_jobs, singleton_groups, ignore_errors,
                                cached_status)
                        except Exception as error:
                            if not isinstance(error, (pickle.PickleError, self._PickleError)) and\
                                    'pickle' not in str(error).lower():
                                raise    # most likely not a pickle related error...

                            try:
                                import cloudpickle
                            except ImportError:  # The cloudpickle package is not available.
                                logger.error("Unable to parallelize execution due to a "
                                             "pickling error. "
                                             "\n\n - Try to install the 'cloudpickle' package, "
                                             "e.g., with 'pip install cloudpickle'!\n")
                                raise error
                            else:
                                try:
                                    l_results, g_results = self._fetch_status_in_parallel(
                                        pool, cloudpickle, distinct_jobs, singleton_groups,
                                        ignore_errors, cached_status)
                                except self._PickleError as error:
                                    raise RuntimeError(
                                        "Unable to parallelize execution due to a pickling "
                                        "error: {}.".format(error))
                        label_results = list(tqdm(
                            iterable=l_results, desc="Collecting job label info",
                            total=len(distinct_jobs), file=err))
                        op_results = list(tqdm(
                            iterable=g_results, desc="Collecting operation status",
                            total=len(singleton_groups), file=err))
                elif status_parallelization == 'none':
                    label_results = list(tqdm(
                            iterable=map(_get_job_labels, distinct_jobs),
                            desc="Collecting job label info", total=len(distinct_jobs),
                            file=err))
                    op_results = list(tqdm(
                        iterable=map(_get_group_status, singleton_groups),
                        desc="Collecting operation status", total=len(singleton_groups),
                        file=err))
                else:
                    raise RuntimeError("Configuration value status_parallelization is invalid. "
                                       "You can set it to 'thread', 'parallel', or 'none'")
            except RuntimeError as error:
                if "can't start new thread" not in error.args:
                    raise   # unrelated error
                label_results = _print_status(distinct_jobs, _get_job_labels,
                                              "Collecting job label info")
                op_results = _print_status(singleton_groups, _get_group_status,
                                           "Collecting operation status")

        results, index, i = list(), dict(), 0

        for job in distinct_jobs:
            results_entry = dict()
            results_entry['job_id'] = str(job)
            results_entry['operations'] = dict()
            results_entry['labels'] = list()
            results_entry['_operations_error'] = None
            results_entry['_labels_error'] = list()
            results.append(results_entry)
            index[str(job)] = i
            i += 1
        for op_result in op_results:
            for id, aggregates_status in op_result['aggregate_details'].items():
                aggregate = self._get_aggregate_from_id(id)
                if not self._verify_aggregate_in_jobs(aggregate, jobs):
                    continue
                results[index[id]]['operations'][op_result['operation_name']] = aggregates_status
                error = op_result['_operation_error_per_aggregate'].get(id, None)
                if error is None:
                    continue
                else:
                    for job in aggregate:
                        if results[index[str(job)]]['_operations_error'] is None:
                            results[index[str(job)]]['_operations_error'] = error
                        else:
                            results[index[str(job)]]['_operations_error'] += '\n' + error
        for label_result in label_results:
            results[index[label_result['job_id']]]['labels'] = label_result['labels']
            results[index[label_result['job_id']]]['_labels_error'] = label_result['_labels_error']

        return results

    def _fetch_status_in_parallel(self, pool, pickle, jobs, groups, ignore_errors, cached_status):
        try:
            s_project = pickle.dumps(self)
            s_tasks_labels = [(pickle.loads, s_project, job.get_id(), ignore_errors)
                              for job in jobs]
            s_tasks_groups = [(pickle.loads, s_project, group, ignore_errors, cached_status)
                              for group in groups]
        except Exception as error:  # Masking all errors since they must be pickling related.
            raise self._PickleError(error)

        label_results = pool.imap(_serialized_get_job_labels, s_tasks_labels)
        group_results = pool.imap(_serialized_get_group_status, s_tasks_groups)

        return label_results, group_results

    PRINT_STATUS_ALL_VARYING_PARAMETERS = True
    """This constant can be used to signal that the print_status() method is supposed
    to automatically show all varying parameters."""

    def print_status(self, jobs=None, overview=True, overview_max_lines=None,
                     detailed=False, parameters=None,
                     param_max_width=None,
                     expand=False, all_ops=False, only_incomplete=False, dump_json=False,
                     unroll=True, compact=False, pretty=False,
                     file=None, err=None, ignore_errors=False,
                     no_parallelize=False, template=None, profile=False,
                     eligible_jobs_max_lines=None, output_format='terminal'):
        """Print the status of the project.

        :param jobs:
            Only execute operations for the given jobs, or all if the argument is omitted.
        :type jobs:
            Sequence of instances :class:`.Job`.
        :param overview:
            Aggregate an overview of the project' status.
        :type overview:
            bool
        :param overview_max_lines:
            Limit the number of overview lines.
        :type overview_max_lines:
            int
        :param detailed:
            Print a detailed status of each job.
        :type detailed:
            bool
        :param parameters:
            Print the value of the specified parameters.
        :type parameters:
            list of str
        :param param_max_width:
            Limit the number of characters of parameter columns.
        :type param_max_width:
            int
        :param expand:
            Present labels and operations in two separate tables.
        :type expand:
            bool
        :param all_ops:
            Include operations that are not eligible to run.
        :type all_ops:
            bool
        :param only_incomplete:
            Only show jobs that have eligible operations.
        :type only_incomplete:
            bool
        :param dump_json:
            Output the data as JSON instead of printing the formatted output.
        :type dump_json:
            bool
        :param unroll:
            Separate columns for jobs and the corresponding operations.
        :type unroll:
            bool
        :param compact:
            Print a compact version of the output.
        :type compact:
            bool
        :param pretty:
            Prettify the output.
        :type pretty:
            bool
        :param file:
            Redirect all output to this file, defaults to sys.stdout.
        :type file:
            str
        :param err:
            Redirect all error output to this file, defaults to sys.stderr.
        :type err:
            str
        :param ignore_errors:
            Print status even if querying the scheduler fails.
        :type ignore_errors:
            bool
        :param template:
            User provided Jinja2 template file.
        :type template:
            str
        :param profile:
            Show profile result.
        :type profile:
            bool
        :param eligible_jobs_max_lines:
            Limit the number of operations and its eligible job count printed in the overview.
        :type eligible_jobs_max_lines:
            int
        :param output_format:
            Status output format, supports:
            'terminal' (default), 'markdown' or 'html'.
        :type output_format:
            str
        :return:
            A Renderer class object that contains the rendered string.
        :rtype:
            :py:class:`~.Renderer`
        """
        if file is None:
            file = sys.stdout
        if err is None:
            err = sys.stderr

        # Convert all the signac jobs into an aggregate of 1
        aggregates = self._convert_aggregates_from_jobs(jobs)

        if aggregates is not None:
            # Fetch all the distinct jobs from all the jobs or aggregate passed by the user
            distinct_jobs = set()
            for aggregate in aggregates:
                for job in aggregate:
                    distinct_jobs.add(job)
        else:
            distinct_jobs = self

        if eligible_jobs_max_lines is None:
            eligible_jobs_max_lines = flow_config.get_config_value('eligible_jobs_max_lines')

        if no_parallelize:
            print(
                "WARNING: "
                "The no_parallelize argument is deprecated as of 0.10 "
                "and will be removed in 0.12. "
                "Instead, set the status_parallelization configuration value to 'none'. "
                "In order to do this from the CLI, you can execute "
                "`signac config set flow.status_parallelization 'none'`\n",
                file=sys.stderr
            )
            status_parallelization = 'none'
        else:
            status_parallelization = self.config['flow']['status_parallelization']

        # initialize jinja2 template environment and necessary filters
        template_environment = self._template_environment()

        context = self._get_standard_template_context()

        # get job status information
        if profile:
            try:
                import pprofile
            except ImportError:
                raise RuntimeWarning(
                    "Profiling requires the pprofile package. "
                    "Install with `pip install pprofile`.")
            prof = pprofile.StatisticalProfile()

            fn_filter = [
                inspect.getfile(threading),
                inspect.getfile(multiprocessing),
                inspect.getfile(Pool),
                inspect.getfile(ThreadPool),
                inspect.getfile(tqdm),
            ]

            with prof(single=False):
                tmp = self._fetch_status(aggregates, distinct_jobs, err, ignore_errors,
                                         status_parallelization)

            prof._mergeFileTiming()

            # Unrestricted
            total_impact = 0
            hits = [hit for fn, ft in prof.merged_file_dict.items()
                    if fn not in fn_filter for hit in ft.iterHits()]
            sorted_hits = reversed(sorted(hits, key=lambda hit: hit[2]))
            total_num_hits = sum([hit[2] for hit in hits])

            profiling_results = ['# Profiling:\n']

            profiling_results.extend([
                'Rank Impact Code object',
                '---- ------ -----------'])
            for i, (line, code, hits, duration) in enumerate(sorted_hits):
                impact = hits / total_num_hits
                total_impact += impact
                profiling_results.append(
                    "{rank:>4} {impact:>6.0%} {code.co_filename}:"
                    "{code.co_firstlineno}:{code.co_name}".format(
                        rank=i+1, impact=impact, code=code))
                if i > 10 or total_impact > 0.8:
                    break

            for module_fn in prof.merged_file_dict:
                if re.match(profile, module_fn):
                    ft = prof.merged_file_dict[module_fn]
                else:
                    continue

                total_hits = ft.getTotalHitCount()
                total_impact = 0

                profiling_results.append(
                    "\nHits by line for '{}':".format(module_fn))
                profiling_results.append('-' * len(profiling_results[-1]))

                hits = list(sorted(ft.iterHits(), key=lambda h: 1/h[2]))
                for line, code, hits, duration in hits:
                    impact = hits / total_hits
                    total_impact += impact
                    profiling_results.append(
                        "{}:{} ({:2.0%}):".format(module_fn, line, impact))
                    try:
                        lines, start = inspect.getsourcelines(code)
                    except OSError:
                        continue
                    hits_ = [ft.getHitStatsFor(line)[0] for line in range(start, start+len(lines))]
                    profiling_results.extend(
                        ["{:>5} {:>4}: {}".format(h, lineno, l.rstrip())
                         for lineno, (l, h) in enumerate(zip(lines, hits_), start)])
                    profiling_results.append('')
                    if total_impact > 0.8:
                        break

            profiling_results.append("Total runtime: {}s".format(int(prof.total_time)))
            if prof.total_time < 20:
                profiling_results.append(
                    "Warning: Profiler ran only for a short time, "
                    "results may be highly inaccurate.")

        else:
            tmp = self._fetch_status(aggregates, distinct_jobs, err, ignore_errors,
                                     status_parallelization)
            profiling_results = None

        operations_errors = {s['_operations_error'] for s in tmp}
        labels_errors = {s['_labels_error'] for s in tmp}
        errors = list(filter(None, operations_errors.union(labels_errors)))

        if errors:
            logger.warning(
                "Some job status updates did not succeed due to errors. "
                "Number of unique errors: {}. Use --debug to list all errors.".format(len(errors)))
            for i, error in enumerate(errors):
                logger.debug("Status update error #{}: '{}'".format(i + 1, error))

        if only_incomplete:
            # Remove all jobs from the status info, that have not a single
            # eligible operation.

            def _incomplete(s):
                return any(op['eligible'] for op in s['operations'].values())

            tmp = list(filter(_incomplete, tmp))

        statuses = OrderedDict([(s['job_id'], s) for s in tmp])

        # If the dump_json variable is set, just dump all status info
        # formatted in JSON to screen.
        if dump_json:
            print(json.dumps(statuses, indent=4), file=file)
            return

        if overview:
            # get overview info:
            progress = defaultdict(int)
            for status in statuses.values():
                for label in status['labels']:
                    progress[label] += 1
            progress_sorted = list(islice(
                sorted(progress.items(), key=lambda x: (x[1], x[0]), reverse=True),
                overview_max_lines))

        # Optionally expand parameters argument to all varying parameters.
        if parameters is self.PRINT_STATUS_ALL_VARYING_PARAMETERS:
            parameters = list(
                sorted({key for job in distinct_jobs for key in job.sp.keys() if
                        len(set([to_hashable(job.sp().get(key)) for job in distinct_jobs])) > 1}))

        if parameters:
            # get parameters info

            def _add_parameters(status):
                sp = self.open_job(id=status['job_id']).statepoint()

                def get(k, m):
                    if m is None:
                        return
                    t = k.split('.')
                    if len(t) > 1:
                        return get('.'.join(t[1:]), m.get(t[0]))
                    else:
                        return m.get(k)

                status['parameters'] = OrderedDict()
                for i, k in enumerate(parameters):
                    v = shorten(str(self._alias(get(k, sp))), param_max_width)
                    status['parameters'][k] = v

            for status in statuses.values():
                _add_parameters(status)

            for i, para in enumerate(parameters):
                parameters[i] = shorten(self._alias(str(para)), param_max_width)

        if detailed:
            # get detailed view info
            status_legend = ' '.join('[{}]:{}'.format(v, k) for k, v in self.ALIASES.items())

            if compact:
                num_operations = len(self._operations)

            if pretty:
                OPERATION_STATUS_SYMBOLS = OrderedDict([
                    ('ineligible', '\u25cb'),   # open circle
                    ('eligible', '\u25cf'),     # black circle
                    ('active', '\u25b9'),       # open triangle
                    ('running', '\u25b8'),      # black triangle
                    ('completed', '\u2714'),    # check mark
                ])
                "Pretty (unicode) symbols denoting the execution status of operations."
            else:
                OPERATION_STATUS_SYMBOLS = OrderedDict([
                    ('ineligible', '-'),
                    ('eligible', '+'),
                    ('active', '*'),
                    ('running', '>'),
                    ('completed', 'X')
                ])
                "Symbols denoting the execution status of operations."
            operation_status_legend = ' '.join('[{}]:{}'.format(v, k)
                                               for k, v in OPERATION_STATUS_SYMBOLS.items())

        context['jobs'] = list(statuses.values())
        context['overview'] = overview
        context['detailed'] = detailed
        context['all_ops'] = all_ops
        context['parameters'] = parameters
        context['compact'] = compact
        context['pretty'] = pretty
        context['unroll'] = unroll
        if overview:
            context['progress_sorted'] = progress_sorted
        if detailed:
            context['alias_bool'] = {True: 'Y', False: 'N'}
            context['scheduler_status_code'] = _FMT_SCHEDULER_STATUS
            context['status_legend'] = status_legend
            if compact:
                context['extra_num_operations'] = max(num_operations-1, 0)
            if not unroll:
                context['operation_status_legend'] = operation_status_legend
                context['operation_status_symbols'] = OPERATION_STATUS_SYMBOLS

        def _add_dummy_operation(job):
            job['operations'][''] = {
                'completed': False,
                'eligible': False,
                'scheduler_status': JobStatus.dummy}

        for job in context['jobs']:
            has_eligible_ops = any([v['eligible'] for v in job['operations'].values()])
            if not has_eligible_ops and not context['all_ops']:
                _add_dummy_operation(job)

        op_counter = Counter()
        for job in context['jobs']:
            for k, v in job['operations'].items():
                if k != '' and v['eligible']:
                    op_counter[k] += 1
        context['op_counter'] = op_counter.most_common(eligible_jobs_max_lines)
        n = len(op_counter) - len(context['op_counter'])
        if n > 0:
            context['op_counter'].append(('[{} more operations omitted]'.format(n), ''))

        status_renderer = StatusRenderer()
        # We have to make a deep copy of the template environment if we're
        # using a process Pool for parallelism. Somewhere in the process of
        # manually pickling and dispatching tasks to individual processes
        # Python's reference counter loses track of the environment and ends up
        # destructing the template environment. This causes subsequent calls to
        # print_status to fail (although _fetch_status calls will still
        # succeed).
        te = deepcopy(template_environment) if status_parallelization == "process" \
            else template_environment
        render_output = status_renderer.render(template, te, context, detailed,
                                               expand, unroll, compact, output_format)

        print(render_output, file=file)

        # Show profiling results (if enabled)
        if profiling_results:
            print('\n' + '\n'.join(profiling_results), file=file)

        return status_renderer

    def _run_operations(self, operations=None, pretend=False, np=None,
                        timeout=None, progress=False):
        """Execute the next operations as specified by the project's workflow.

        See also: :meth:`~.run`

        :param operations:
            The operations to execute (optional).
        :type operations:
            Sequence of instances of :class:`._JobOperation`
        :param pretend:
            Do not actually execute the operations, but show which command would have been used.
        :type pretend:
            bool
        :param np:
            The number of processors to use for each operation.
        :type np:
            int
        :param timeout:
            An optional timeout for each operation in seconds after which execution will
            be cancelled. Use -1 to indicate not timeout (the default).
        :type timeout:
            int
        :param progress:
            Show a progress bar during execution.
        :type progress:
            bool
        """
        if timeout is not None and timeout < 0:
            timeout = None
        if operations is None:
            operations = list(self._get_pending_operations())
        else:
            operations = list(operations)   # ensure list

        if np is None or np == 1 or pretend:
            if progress:
                operations = tqdm(operations)
            for operation in operations:
                self._execute_operation(operation, timeout, pretend)
        else:
            logger.debug("Parallelized execution of {} operation(s).".format(len(operations)))
            with contextlib.closing(Pool(processes=cpu_count() if np < 0 else np)) as pool:
                logger.debug("Parallelized execution of {} operation(s).".format(len(operations)))
                try:
                    import pickle
                    self._run_operations_in_parallel(pool, pickle, operations, progress, timeout)
                    logger.debug("Used cPickle module for serialization.")
                except Exception as error:
                    if not isinstance(error, (pickle.PickleError, self._PickleError)) and\
                            'pickle' not in str(error).lower():
                        raise    # most likely not a pickle related error...

                    try:
                        import cloudpickle
                    except ImportError:  # The cloudpickle package is not available.
                        logger.error("Unable to parallelize execution due to a pickling error. "
                                     "\n\n - Try to install the 'cloudpickle' package, e.g., with "
                                     "'pip install cloudpickle'!\n")
                        raise error
                    else:
                        try:
                            self._run_operations_in_parallel(
                                pool, cloudpickle, operations, progress, timeout)
                        except self._PickleError as error:
                            raise RuntimeError("Unable to parallelize execution due to a pickling "
                                               "error: {}.".format(error))

    @deprecated(deprecated_in="0.11", removed_in="0.13", current_version=__version__)
    def run_operations(self, operations=None, pretend=False, np=None, timeout=None, progress=False):
        """Execute the next operations as specified by the project's workflow.

        See also: :meth:`~.run`

        :param operations:
            The operations to execute (optional).
        :type operations:
            Sequence of instances of :class:`.JobOperation`
        :param pretend:
            Do not actually execute the operations, but show which command would have been used.
        :type pretend:
            bool
        :param np:
            The number of processors to use for each operation.
        :type np:
            int
        :param timeout:
            An optional timeout for each operation in seconds after which execution will
            be cancelled. Use -1 to indicate not timeout (the default).
        :type timeout:
            int
        :param progress:
            Show a progress bar during execution.
        :type progress:
            bool
        """
        return self._run_operations(operations, pretend, np, timeout, progress)

    class _PickleError(Exception):
        "Indicates a pickling error while trying to parallelize the execution of operations."
        pass

    @staticmethod
    def _dumps_op(op):
        return (op.id, op.name, [job.get_id() for job in op._jobs], op.cmd, op.directives)

    def _loads_op(self, blob):
        id, name, job_ids, cmd, directives = blob
        jobs = tuple(self.open_job(id=job_id) for job_id in job_ids)
        return _JobOperation(id, name, jobs, cmd, directives)

    def _run_operations_in_parallel(self, pool, pickle, operations, progress, timeout):
        """Execute operations in parallel.

        This function executes the given list of operations with the provided process pool.

        Since pickling of the project instance is likely to fail, we manually pickle the
        project instance and the operations before submitting them to the process pool to
        enable us to try different pool and pickle module combinations.
        """

        try:
            s_project = pickle.dumps(self)
            s_tasks = [(pickle.loads, s_project, self._dumps_op(op))
                       for op in tqdm(operations, desc='Serialize tasks', file=sys.stderr)]
        except Exception as error:  # Masking all errors since they must be pickling related.
            raise self._PickleError(error)

        results = [pool.apply_async(_execute_serialized_operation, task) for task in s_tasks]

        for result in tqdm(results) if progress else results:
            result.get(timeout=timeout)

    def _execute_operation(self, operation, timeout=None, pretend=False):
        if pretend:
            print(operation.cmd)
            return None

        logger.info("Execute operation '{}'...".format(operation))
        # Check if we need to fork for operation execution...
        if (
            # The 'fork' directive was provided and evaluates to True:
            operation.directives.get('fork', False)
            # Separate process needed to cancel with timeout:
            or timeout is not None
            # The operation function is of an instance of FlowCmdOperation:
            or isinstance(self._operations[operation.name], FlowCmdOperation)
            # The specified executable is not the same as the interpreter instance:
            or operation.directives.get('executable', sys.executable) != sys.executable
        ):
            # ... need to fork:
            logger.debug(
                "Forking to execute operation '{}' with "
                "cmd '{}'.".format(operation, operation.cmd))
            subprocess.run(operation.cmd, shell=True, timeout=timeout,
                           check=True)
        else:
            # ... executing operation in interpreter process as function:
            logger.debug(
                "Executing operation '{}' with current interpreter "
                "process ({}).".format(operation, os.getpid()))
            try:
                self._operations[operation.name](*operation._jobs)
            except Exception as e:
                assert len(self._jobs) == 1
                raise UserOperationError(
                    'An exception was raised during operation {operation.name} '
                    'for job {operation._jobs[0]}.'.format(operation=operation)) from e

    def _get_default_directives(self):
        return {name: self.groups[name].operation_directives.get(name, dict())
                for name in self.operations}

    def run(self, jobs=None, names=None, pretend=False, np=None, timeout=None, num=None,
            num_passes=1, progress=False, order=None, ignore_conditions=IgnoreConditions.NONE):
        """Execute all pending operations for the given selection.

        This function will run in an infinite loop until all pending operations
        are executed, unless it reaches the maximum number of passes per
        operation or the maximum number of executions.

        By default there is no limit on the total number of executions, but a specific
        operation will only be executed once per job. This is to avoid accidental
        infinite loops when no or faulty post conditions are provided.

        See also: :meth:`~.run_operations`

        :param jobs:
            Only execute operations for the given jobs, or all if the argument is omitted.
        :type jobs:
            Sequence of instances :class:`.Job`.
        :param names:
            Only execute operations that are in the provided set of names, or all, if the
            argument is omitted.
        :type names:
            Sequence of :class:`str`
        :param pretend:
            Do not actually execute the operations, but show which command would have been used.
        :type pretend:
            bool
        :param np:
            Parallelize to the specified number of processors. Use -1 to parallelize to all
            available processing units.
        :type np:
            int
        :param timeout:
            An optional timeout for each operation in seconds after which execution will
            be cancelled. Use -1 to indicate not timeout (the default).
        :type timeout:
            int
        :param num:
            The total number of operations that are executed will not exceed this argument
            if provided.
        :type num:
            int
        :param num_passes:
            The total number of one specific job-operation pair will not exceed this argument.
            The default is 1, there is no limit if this argument is `None`.
        :type num_passes:
            int
        :param progress:
            Show a progress bar during execution.
        :type progress:
            bool
        :param order:
            Specify the order of operations, possible values are:
                * 'none' or None (no specific order)
                * 'by-job' (operations are grouped by job)
                * 'by-op' (operations are grouped by operation)
                * 'cyclic' (order operations cyclic by job)
                * 'random' (shuffle the execution order randomly)
                * callable (a callable returning a comparison key for an
                            operation used to sort operations)

            The default value is `none`, which is equivalent to `by-op` in the current
            implementation.

            .. note::
                Users are advised to not rely on a specific execution order, as a
                substitute for defining the workflow in terms of pre- and post-conditions.
                However, a specific execution order may be more performant in cases where
                operations need to access and potentially lock shared resources.
        :type order:
            str, callable, or NoneType
        :param ignore_conditions:
            Specify if pre and/or post conditions check is to be ignored for eligibility check.
            The default is :py:class:`IgnoreConditions.NONE`.
        :type ignore_conditions:
            :py:class:`~.IgnoreConditions`
        """
        # Convert all the signac jobs into an aggregate of 1
        aggregates = self._convert_aggregates_from_jobs(jobs)

        # Get all matching FlowGroups
        if isinstance(names, str):
            raise ValueError(
                "The names argument of FlowProject.run() must be a sequence of strings, "
                "not a string.")
        if names is None:
            names = list(self.operations)

        flow_groups = self._gather_flow_groups(names)

        # Get default directives
        default_directives = self._get_default_directives()

        # Negative values for the execution limits, means 'no limit'.
        if num_passes and num_passes < 0:
            num_passes = None
        if num and num < 0:
            num = None

        if type(ignore_conditions) != IgnoreConditions:
            raise ValueError(
                "The ignore_conditions argument of FlowProject.run() "
                "must be a member of class IgnoreConditions")

        messages = list()

        def log(msg, lvl=logging.INFO):
            messages.append((msg, lvl))

        reached_execution_limit = Event()

        def select(operation):
<<<<<<< HEAD
            if not self._verify_aggregate_in_jobs(operation._jobs, aggregates):
                return False
=======
            self._verify_aggregate_project(operation._jobs)
>>>>>>> 6109bb31

            if num is not None and select.total_execution_count >= num:
                reached_execution_limit.set()
                raise StopIteration  # Reached total number of executions

            # Check whether the operation was executed more than the total number of allowed
            # passes *per operation* (default=1).
            if num_passes is not None and select.num_executions.get(operation, 0) >= num_passes:
                log("Operation '{}' exceeds max. # of allowed "
                    "passes ({}).".format(operation, num_passes))

                # Warn if an operation has no post-conditions set.
                has_post_conditions = len(self.operations[operation.name]._postconds)
                if not has_post_conditions:
                    log("Operation '{}' has no post-conditions!".format(operation.name),
                        logging.WARNING)

                return False    # Reached maximum number of passes for this operation.

            # Increase execution counters for this operation.
            select.num_executions[operation] += 1
            select.total_execution_count += 1
            return True

        # Keep track of all executed job-operations; the number of executions
        # of each individual job-operation cannot exceed num_passes.
        select.num_executions = defaultdict(int)

        # Keep track of the total execution count, it may not exceed the value given by
        # num, if not None.
        # Note: We are not using sum(select.num_execution.values()) for efficiency.
        select.total_execution_count = 0

        for i_pass in count(1):
            if reached_execution_limit.is_set():
                logger.warning("Reached the maximum number of operations that can be executed, but "
                               "there are still operations pending.")
                break
            try:
                # Change groups to available run _JobOperation(s)
                with self._potentially_buffered():
                    operations = []
                    for flow_group in flow_groups:
                        for aggregate in self.aggregates[flow_group.name]:
                            operations.extend(
                                flow_group._create_run_job_operations(
                                    self._entrypoint, default_directives,
<<<<<<< HEAD
                                    aggregate, ignore_conditions))
=======
                                    (job,), ignore_conditions))

>>>>>>> 6109bb31
                    operations = list(filter(select, operations))
            finally:
                if messages:
                    for msg, level in set(messages):
                        logger.log(level, msg)
                    del messages[:]     # clear
            if not operations:
                break   # No more pending operations or execution limits reached.

            def key_func_by_job(op):
                # In order to group the aggregates in a by-job manner, we need
                # to first sort the aggregates using their aggregate id.
                return get_aggregate_id(op._jobs)

            # Optionally re-order operations for execution if order argument is provided:
            if callable(order):
                operations = list(sorted(operations, key=order))
            elif order == 'cyclic':
                groups = [list(group)
<<<<<<< HEAD
                          for _, group in groupby(sorted(operations, key=key_func_by_job),
                                                  key=key_func_by_job)]
=======
                          for _, group in groupby(operations, key=lambda op: op._jobs)]
>>>>>>> 6109bb31
                operations = list(roundrobin(*groups))
            elif order == 'random':
                random.shuffle(operations)
            elif order == 'by-job':
                groups = [list(group)
                          for _, group in groupby(sorted(operations, key=key_func_by_job),
                                                  key=key_func_by_job)]
                operations = list(chain(*groups))
            elif order is None or order in ('none', 'by-op'):
                pass  # by-op is the default order
            else:
                raise ValueError(
                    "Invalid value for the 'order' argument, valid arguments are "
                    "'none', 'by-op', 'by-job', 'cyclic', 'random', None, or a callable.")

            logger.info(
                "Executing {} operation(s) (Pass # {:02d})...".format(len(operations), i_pass))
            self._run_operations(operations, pretend=pretend,
                                 np=np, timeout=timeout, progress=progress)

    def _generate_operations(self, cmd, aggregates, requires=None):
        "Generate job-operations for a given 'direct' command."
        for aggregate in aggregates:
            if(
                len(aggregate) > 1 or
                requires and set(requires).difference(self.labels(*aggregate))
            ):
                continue
<<<<<<< HEAD
            cmd_ = cmd.format(job=aggregate[0])
            yield _JobOperation(name=cmd_.replace(' ', '-'), cmd=cmd_, jobs=aggregate)
=======
            cmd_ = cmd.format(job=job)
            yield _JobOperation(name=cmd_.replace(' ', '-'), cmd=cmd_, jobs=(job,))
>>>>>>> 6109bb31

    def _gather_flow_groups(self, names=None):
        """Grabs FlowGroups that match any of a set of names."""
        operations = OrderedDict()
        # if no names are selected try all singleton groups
        if names is None:
            names = self._operations.keys()
        for name in names:
            if name in operations:
                continue
            groups = [group for gname, group in self.groups.items() if
                      re.fullmatch(name, gname)]
            if len(groups) > 0:
                for group in groups:
                    operations[group.name] = group
            else:
                continue
        operations = list(operations.values())
        if not self._verify_group_compatibility(operations):
            raise ValueError("Cannot specify groups or operations that "
                             "will be included twice when using the"
                             " -o/--operation option.")
        return operations

    def _get_submission_operations(self, jobs, default_directives, names=None,
                                   ignore_conditions=IgnoreConditions.NONE,
                                   ignore_conditions_on_execution=IgnoreConditions.NONE):
        """Grabs _JobOperations that are eligible to run from FlowGroups."""
        for group in self._gather_flow_groups(names):
<<<<<<< HEAD
            for aggregate in self.aggregates[group.name]:
                if (
                    group._eligible(aggregate, ignore_conditions) and
                    self._eligible_for_submission(group, aggregate) and
                    self._verify_aggregate_in_jobs(aggregate, jobs)
=======
            for job in jobs:
                if (
                    group._eligible((job,), ignore_conditions) and
                    self._eligible_for_submission(group, (job,))
>>>>>>> 6109bb31
                ):
                    yield group._create_submission_job_operation(
                        entrypoint=self._entrypoint,
                        default_directives=default_directives,
<<<<<<< HEAD
                        jobs=aggregate, index=0,
=======
                        jobs=(job,), index=0,
>>>>>>> 6109bb31
                        ignore_conditions_on_execution=ignore_conditions_on_execution)

    def _get_pending_operations(self, jobs=None, operation_names=None,
                                ignore_conditions=IgnoreConditions.NONE):
        "Get all pending operations for the given selection."
        assert not isinstance(operation_names, str)
        for op in self._next_operations(jobs, ignore_conditions):
            if operation_names is None or any(re.fullmatch(n, op.name) for n in operation_names):
                yield op

    def _verify_group_compatibility(self, groups):
        """Verifies that all selected groups can be submitted together."""
        return all(a.isdisjoint(b) for a in groups for b in groups if a != b)

<<<<<<< HEAD
    def _verify_aggregate_project(self, aggregates):
        """Verifies that all aggregates belongs to the same project."""
        if aggregates is None:
            return

        for aggregate in aggregates:
            aggregate_id = get_aggregate_id(aggregate)
            if aggregate_id not in self._aggregates_ids:
                raise LookupError(f"Did not find the aggregate {aggregate} having "
                                  f"id {aggregate_id} in the project")

    def _get_aggregate_from_id(self, id):
        try:
            return self._aggregates_ids[id]
        except KeyError:
            raise LookupError(f"Did not find aggregate having id {id} in the project")

    def _convert_aggregates_from_jobs(self, jobs):
        # The jobs parameter in the public methods like ``run``, ``submit``, ``status``
        # may accept either a signac job or an aggregate.
        # We convert that job / aggregate (which may be of any type (eg. list)) to an
        # aggregate of type ``tuple``

        if jobs is not None:
            aggregates = set()  # Set in order to prevent duplicate entries
            for aggregate in jobs:
                # User can still pass signac jobs
                if isinstance(aggregate, signac.contrib.job.Job):
                    if aggregate not in self:
                        raise LookupError(f"Did not find the job {aggregate} in the project")
                    aggregates.add((aggregate,))
                else:
                    try:
                        aggregate = tuple(aggregate)
                        id = get_aggregate_id(aggregate)
                        if not self._aggregates_ids.get(id, False):
                            raise LookupError(f"Did not find aggregate {aggregate} in the project")
                        aggregates.add(aggregate)  # An aggregate provided by the user
                    except TypeError:
                        raise TypeError('Invalid argument provided by a user. Please provide '
                                        'a valid signac job or an aggregate of jobs instead.')
        else:
            aggregates = None

        return aggregates

    def _verify_aggregate_in_jobs(self, aggregate, jobs):
        """Verifies whether the aggregate is present in the jobs provided by the users
        or not.
        """
        if jobs is None:
            return True
        elif aggregate not in jobs:
            return False
        return True
=======
    def _verify_aggregate_project(self, aggregate):
        """Verifies that all aggregates belongs to the same project."""
        for job in aggregate:
            if job not in self:
                raise ValueError("Job {} is not present "
                                 "in the project".format(job))
>>>>>>> 6109bb31

    @contextlib.contextmanager
    def _potentially_buffered(self):
        """Enable the use of buffered mode for certain functions."""
        if self.config['flow'].as_bool('use_buffered_mode'):
            logger.debug("Entering buffered mode...")
            with signac.buffered():
                yield
            logger.debug("Exiting buffered mode.")
        else:
            yield

    def _script(self, operations, parallel=False, template='script.sh', show_template_help=False):
        """Generate a run script to execute given operations.

        :param operations:
            The operations to execute.
        :type operations:
            Sequence of instances of :class:`._JobOperation`
        :param parallel:
            Execute all operations in parallel (default is False).
        :type parallel:
            bool
        :param template:
            The name of the template to use to generate the script.
        :type template:
            str
        :param show_template_help:
            Show help related to the templating system and then exit.
        :type show_template_help:
            bool
        """
        template_environment = self._template_environment()
        template = template_environment.get_template(template)
        context = self._get_standard_template_context()
        # For script generation we do not need the extra logic used for
        # generating cluster job scripts.
        context['base_script'] = 'base_script.sh'
        context['operations'] = list(operations)
        context['parallel'] = parallel
        if show_template_help:
            self._show_template_help_and_exit(template_environment, context)
        return template.render(** context)

    @deprecated(deprecated_in="0.11", removed_in="0.13", current_version=__version__)
    def script(self, operations, parallel=False, template='script.sh', show_template_help=False):
        """Generate a run script to execute given operations.

        :param operations:
            The operations to execute.
        :type operations:
            Sequence of instances of :class:`.JobOperation`
        :param parallel:
            Execute all operations in parallel (default is False).
        :type parallel:
            bool
        :param template:
            The name of the template to use to generate the script.
        :type template:
            str
        :param show_template_help:
            Show help related to the templating system and then exit.
        :type show_template_help:
            bool
        """
        return self._script(operations, parallel, template, show_template_help)

    def _generate_submit_script(self, _id, operations, template, show_template_help, env, **kwargs):
        """Generate submission script to submit the execution of operations to a scheduler."""
        if template is None:
            template = env.template
        assert _id is not None

        template_environment = self._template_environment(env)
        template = template_environment.get_template(template)
        context = self._get_standard_template_context()
        # The flow 'script.sh' file simply extends the base script
        # provided. The choice of base script is dependent on the
        # environment, but will default to the 'base_script.sh' provided
        # with signac-flow unless additional environment information is
        # detected.

        logger.info("Use environment '{}'.".format(env))
        logger.info("Set 'base_script={}'.".format(env.template))
        context['base_script'] = env.template
        context['environment'] = env
        context['id'] = _id
        context['operations'] = list(operations)
        context.update(kwargs)
        if show_template_help:
            self._show_template_help_and_exit(template_environment, context)
        return template.render(** context)

    def _submit_operations(self, operations, _id=None, env=None, parallel=False, flags=None,
                           force=False, template='script.sh', pretend=False,
                           show_template_help=False, **kwargs):
        r"""Submit a sequence of operations to the scheduler.

        :param operations:
            The operations to submit.
        :type operations:
            A sequence of instances of :py:class:`._JobOperation`
        :param _id:
            The _id to be used for this submission.
        :type _id:
            str
        :param parallel:
            Execute all bundled operations in parallel.
        :type parallel:
            bool
        :param flags:
            Additional options to be forwarded to the scheduler.
        :type flags:
            list
        :param force:
            Ignore all warnings or checks during submission, just submit.
        :type force:
            bool
        :param template:
            The name of the template file to be used to generate the submission script.
        :type template:
            str
        :param pretend:
            Do not actually submit, but only print the submission script to screen. Useful
            for testing the submission workflow.
        :type pretend:
            bool
        :param show_template_help:
            Show information about available template variables and filters and exit.
        :type show_template_help:
            bool
        :param \*\*kwargs:
            Additional keyword arguments to be forwarded to the scheduler.
        :return:
            Returns the submission status after successful submission or None.
        """
        if _id is None:
            _id = self._store_bundled(operations)
        if env is None:
            env = self._environment
        else:
            warnings.warn("The env argument is deprecated as of 0.10 and will be removed in 0.12. "
                          "Instead, set the environment when constructing a FlowProject.",
                          DeprecationWarning)

        print("Submitting cluster job '{}':".format(_id), file=sys.stderr)

        def _msg(group):
            print(" - Group: {}".format(group), file=sys.stderr)
            return group

        try:
            script = self._generate_submit_script(
                _id=_id,
                operations=map(_msg, operations),
                template=template,
                show_template_help=show_template_help,
                env=env,
                parallel=parallel,
                force=force,
                **kwargs
            )
        except ConfigKeyError as error:
            raise SubmitError(
                "Unable to submit, because of a configuration error.\n"
                "The following key is missing: {key}.\n"
                "You can add the key to the configuration for example with:\n\n"
                "  $ signac config --global set {key} VALUE\n".format(key=str(error)))
        else:
            # Keys which were explicitly set by the user, but are not evaluated by the
            # template engine are cause for concern and might hint at a bug in the template
            # script or ill-defined directives. Here we check whether all directive keys that
            # have been explicitly set by the user were actually evaluated by the template
            # engine and warn about those that have not been.
            keys_unused = {
                key for op in operations for key in
                op.directives._keys_set_by_user.difference(op.directives.keys_used)
                if key not in ('fork', 'nranks', 'omp_num_threads')  # ignore list
            }
            if keys_unused:
                logger.warning(
                    "Some of the keys provided as part of the directives were not used by "
                    "the template script, including: {}".format(
                        ', '.join(sorted(keys_unused))))
            if pretend:
                print(script)

            else:
                return env.submit(_id=_id, script=script, flags=flags, **kwargs)

    @deprecated(deprecated_in="0.11", removed_in="0.13", current_version=__version__)
    def submit_operations(self, operations, _id=None, env=None, parallel=False, flags=None,
                          force=False, template='script.sh', pretend=False,
                          show_template_help=False, **kwargs):
        r"""Submit a sequence of operations to the scheduler.

        :param operations:
            The operations to submit.
        :type operations:
            A sequence of instances of :py:class:`.JobOperation`
        :param _id:
            The _id to be used for this submission.
        :type _id:
            str
        :param parallel:
            Execute all bundled operations in parallel.
        :type parallel:
            bool
        :param flags:
            Additional options to be forwarded to the scheduler.
        :type flags:
            list
        :param force:
            Ignore all warnings or checks during submission, just submit.
        :type force:
            bool
        :param template:
            The name of the template file to be used to generate the submission script.
        :type template:
            str
        :param pretend:
            Do not actually submit, but only print the submission script to screen. Useful
            for testing the submission workflow.
        :type pretend:
            bool
        :param show_template_help:
            Show information about available template variables and filters and exit.
        :type show_template_help:
            bool
        :param \*\*kwargs:
            Additional keyword arguments to be forwarded to the scheduler.
        :return:
            Returns the submission status after successful submission or None.
        """
        return self._submit_operations(operations, _id, env, parallel, flags,
                                       force, template, pretend,
                                       show_template_help, **kwargs)

    def submit(self, bundle_size=1, jobs=None, names=None, num=None, parallel=False,
               force=False, walltime=None, env=None, ignore_conditions=IgnoreConditions.NONE,
               ignore_conditions_on_execution=IgnoreConditions.NONE, **kwargs):
        """Submit function for the project's main submit interface.

        :param bundle_size:
            Specify the number of operations to be bundled into one submission, defaults to 1.
        :type bundle_size:
            int
        :param jobs:
            Only submit operations associated with the provided jobs. Defaults to all jobs.
        :type jobs:
            Sequence of instances :class:`.Job`.
        :param names:
            Only submit operations with any of the given names, defaults to all names.
        :type names:
            Sequence of :class:`str`
        :param num:
            Limit the total number of submitted operations, defaults to no limit.
        :type num:
            int
        :param parallel:
            Execute all bundled operations in parallel.
        :type parallel:
            bool
        :param force:
            Ignore all warnings or checks during submission, just submit.
        :type force:
            bool
        :param walltime:
            Specify the walltime in hours or as instance of :py:class:`datetime.timedelta`.
        :param ignore_conditions:
            Specify if pre and/or post conditions check is to be ignored for eligibility check.
            The default is :py:class:`IgnoreConditions.NONE`.
        :type ignore_conditions:
            :py:class:`~.IgnoreConditions`
        :param ignore_conditions_on_execution:
            Specify if pre and/or post conditions check is to be ignored for eligibility check after
            submitting. The default is :py:class:`IgnoreConditions.NONE`.
        :type ignore_conditions:
            :py:class:`~.IgnoreConditions`
        """
        # Convert all the signac jobs passed by a user into a tuple of 1 job.
        aggregates = self._convert_aggregates_from_jobs(jobs)

        # Regular argument checks and expansion
<<<<<<< HEAD
=======
        if jobs is None:
            jobs = self  # select all jobs

>>>>>>> 6109bb31
        if isinstance(names, str):
            raise ValueError(
                "The 'names' argument must be a sequence of strings, however you "
                "provided a single string: {}.".format(names))
        if env is None:
            env = self._environment
        else:
            warnings.warn("The env argument is deprecated as of 0.10 and will be removed in 0.12. "
                          "Instead, set the environment when constructing a FlowProject.",
                          DeprecationWarning)
        if walltime is not None:
            try:
                walltime = datetime.timedelta(hours=walltime)
            except TypeError as error:
                if str(error) != 'unsupported type for timedelta ' \
                                 'hours component: datetime.timedelta':
                    raise
        if type(ignore_conditions) != IgnoreConditions:
            raise ValueError(
                "The ignore_conditions argument of FlowProject.run() "
                "must be a member of class IgnoreConditions")

        # Gather all pending operations.
        with self._potentially_buffered():
            default_directives = self._get_default_directives()
            operations = self._get_submission_operations(aggregates, default_directives,
                                                         names, ignore_conditions,
                                                         ignore_conditions_on_execution)
        if num is not None:
            operations = list(islice(operations, num))
        else:
            operations = list(operations)

        self._store_aggregates(operations)

        # Bundle them up and submit.
        for bundle in _make_bundles(operations, bundle_size):
            status = self._submit_operations(operations=bundle, env=env, parallel=parallel,
                                             force=force, walltime=walltime, **kwargs)
            if status is not None:  # operations were submitted, store status
                for operation in bundle:
                    operation.set_status(status)

    @classmethod
    def _add_submit_args(cls, parser):
        "Add arguments to submit sub command to parser."
        parser.add_argument(
            'flags',
            type=str,
            nargs='*',
            help="Flags to be forwarded to the scheduler.")
        parser.add_argument(
            '--pretend',
            action='store_true',
            help="Do not really submit, but print the submission script to screen.")
        parser.add_argument(
            '--force',
            action='store_true',
            help="Ignore all warnings and checks, just submit.")
        parser.add_argument(
            '--test',
            action='store_true',
            help="Do not interact with the scheduler, implies --pretend.")
        parser.add_argument(
            '--ignore-conditions',
            type=str,
            choices=['none', 'pre', 'post', 'all'],
            default=IgnoreConditions.NONE,
            action=_IgnoreConditionsConversion,
            help="Specify conditions to ignore for eligibility check.")
        parser.add_argument(
            '--ignore-conditions-on-execution',
            type=str,
            choices=['none', 'pre', 'post', 'all'],
            default=IgnoreConditions.NONE,
            action=_IgnoreConditionsConversion,
            help="Specify conditions to ignore after submitting. May be useful "
                 "for conditions that cannot be checked once scheduled.")

        cls._add_operation_selection_arg_group(parser)
        cls._add_operation_bundling_arg_group(parser)
        cls._add_template_arg_group(parser)

    @classmethod
    def _add_script_args(cls, parser):
        cls._add_operation_selection_arg_group(parser)
        execution_group = parser.add_argument_group('execution')
        execution_group.add_argument(
            '-p', '--parallel',
            action='store_true',
            help="Execute all operations in parallel.")
        cls._add_direct_cmd_arg_group(parser)
        cls._add_template_arg_group(parser)

    @classmethod
    def _add_template_arg_group(cls, parser, default='script.sh'):
        "Add argument group to parser for template handling."
        template_group = parser.add_argument_group(
            'templating',
            "The execution and submission scripts are always generated from a script "
            "which is by default called '{default}' and located within the default "
            "template directory. The system uses a default template if none is provided. "
            "The default template extends from a base template, which may be different "
            "depending on the local compute environment, e.g., 'slurm.sh' for an environment "
            "with SLURM scheduler. The name of the base template is provided with the "
            "'base_script' template variable.".format(default=default),
        )
        template_group.add_argument(
            '--template',
            type=str,
            default=default,
            help="The name of the template file within the template directory. "
                 "The standard template directory is '${{project_root}}/templates' and "
                 "can be configured with the 'template_dir' configuration variable. "
                 "Default: '{}'.".format(default))
        template_group.add_argument(
            '--template-help',
            dest='show_template_help',
            action='store_true',
            help="Show information about the template context, including available variables "
                 "and filter functions; then exit.")

    @classmethod
    def _add_job_selection_args(cls, parser):
        parser.add_argument(
            '-j', '--job-id',
            type=str,
            nargs='+',
            help="Only select jobs that match the given id(s).")
        parser.add_argument(
            '-f', '--filter',
            type=str,
            nargs='+',
            help="Only select jobs that match the given state point filter.")
        parser.add_argument(
            '--doc-filter',
            type=str,
            nargs='+',
            help="Only select jobs that match the given document filter.")

    @classmethod
    def _add_operation_selection_arg_group(cls, parser, operations=None):
        "Add argument group to parser for job-operation selection."
        selection_group = parser.add_argument_group(
            'job-operation selection',
            "By default, all eligible operations for all jobs are selected. Use "
            "the options in this group to reduce this selection.")
        cls._add_job_selection_args(selection_group)
        selection_group.add_argument(
            '-o', '--operation',
            dest='operation_name',
            nargs='+',
            help="Only select operation or groups that match the given "
            "operation/group name(s).")
        selection_group.add_argument(
            '-n', '--num',
            type=int,
            help="Limit the total number of operations/groups to be selected. A group is "
                 "considered to be one operation even if it consists of multiple operations.")

    @classmethod
    def _add_operation_bundling_arg_group(cls, parser):
        """Add argument group to parser for operation bundling."""

        bundling_group = parser.add_argument_group(
            'bundling',
            "Bundle multiple operations for execution, e.g., to submit them "
            "all together to a cluster job, or execute them in parallel within "
            "an execution script.")
        bundling_group.add_argument(
            '-b', '--bundle',
            type=int,
            nargs='?',
            const=0,
            default=1,
            dest='bundle_size',
            help="Bundle multiple operations for execution in a single "
            "scheduler job. When this option is provided without argument, "
            " all pending operations are aggregated into one bundle.")
        bundling_group.add_argument(
            '-p', '--parallel',
            action='store_true',
            help="Execute all operations in a single bundle in parallel.")

    @classmethod
    def _add_direct_cmd_arg_group(cls, parser):
        direct_cmd_group = parser.add_argument_group("direct cmd")
        direct_cmd_group.add_argument(
            '--cmd',
            type=str,
            help="Directly specify the command for an operation. "
                 "For example: --cmd='echo {job._id}'. "
                 "--cmd option is deprecated as of 0.9 and will be removed in 0.11.")
        direct_cmd_group.add_argument(
            '--requires',
            type=str,
            nargs='+',
            help="Manually specify all labels that are required for the direct command "
                 "to be considered eligible for execution.")

    def export_job_statuses(self, collection, statuses):
        "Export the job statuses to a database collection."
        for status in statuses:
            job = self.open_job(id=status['job_id'])
            status['statepoint'] = job.statepoint()
            collection.update_one({'_id': status['job_id']},
                                  {'$set': status}, upsert=True)

    @classmethod
    def _add_print_status_args(cls, parser):
        "Add arguments to parser for the :meth:`~.print_status` method."
        cls._add_job_selection_args(parser)
        view_group = parser.add_argument_group(
            'view',
            "Specify how to format the status display.")
        view_group.add_argument(
            '--json',
            dest='dump_json',
            action='store_true',
            help="Do not format the status display, but dump all data formatted in JSON.")
        view_group.add_argument(
            '-d', '--detailed',
            action='store_true',
            help="Show a detailed view of all jobs and their labels and operations.")
        view_group.add_argument(
            '-a', '--all-operations',
            dest='all_ops',
            action='store_true',
            help="Show information about all operations, not just active or eligible ones.")
        view_group.add_argument(
            '--only-incomplete-operations',
            dest='only_incomplete',
            action='store_true',
            help="Only show information for jobs with incomplete operations.")
        view_group.add_argument(
            '--stack',
            action='store_false',
            dest='unroll',
            help="Show labels and operations in separate rows.")
        view_group.add_argument(
            '-1', '--one-line',
            dest='compact',
            action='store_true',
            help="Show only one line per job.")
        view_group.add_argument(
            '-e', '--expand',
            action='store_true',
            help="Display job labels and job operations in two separate tables.")
        view_group.add_argument(
            '--pretty',
            action='store_true')
        view_group.add_argument(
            '--full',
            action='store_true',
            help="Show all available information (implies --detailed --all-operations).")
        view_group.add_argument(
            '--no-overview',
            action='store_false',
            dest='overview',
            help="Do not print an overview.")
        view_group.add_argument(
            '-m', '--overview-max-lines',
            type=_positive_int,
            help="Limit the number of lines in the overview.")
        view_group.add_argument(
            '-p', '--parameters',
            type=str,
            nargs='*',
            help="Display select parameters of the job's "
                 "statepoint with the detailed view.")
        view_group.add_argument(
            '--param-max-width',
            type=int,
            help="Limit the width of each parameter row.")
        view_group.add_argument(
            '--eligible-jobs-max-lines',
            type=_positive_int,
            help="Limit the number of eligible jobs that are shown.")
        parser.add_argument(
            '--ignore-errors',
            action='store_true',
            help="Ignore errors that might occur when querying the scheduler.")
        parser.add_argument(
            '--no-parallelize',
            action='store_true',
            help="Do not parallelize the status determination. "
                 "The '--no-parallelize' argument is deprecated. "
                 "Please use the status_parallelization configuration "
                 "instead (see above)."
            )
        view_group.add_argument(
            '-o', '--output-format',
            type=str,
            default='terminal',
            help="Set status output format: terminal, markdown, or html.")

    def labels(self, job):
        """Yields all labels for the given ``job``.

        See also: :meth:`~.label`
        """
        for label_func, label_name in self._label_functions.items():
            if label_name is None:
                label_name = getattr(label_func, '_label_name',
                                     getattr(label_func, '__name__', type(label_func).__name__))
            try:
                label_value = label_func(job)
            except TypeError:
                try:
                    label_value = label_func(self, job)
                except Exception:
                    label_func = getattr(self, label.__func__.__name__)
                    label_value = label_func(job)

            assert label_name is not None
            if isinstance(label_value, str):
                yield label_value
            elif bool(label_value) is True:
                yield label_name

    def add_operation(self, name, cmd, pre=None, post=None, **kwargs):
        """
        Add an operation to the workflow.

        This method will add an instance of :py:class:`~.FlowOperation` to the
        operations-dict of this project.

        .. seealso::

            A Python function may be defined as an operation function directly using
            the :meth:`~.operation` decorator.

        Any FlowOperation is associated with a specific command, which should be
        a function of :py:class:`~signac.contrib.job.Job`. The command (cmd) can
        be stated as function, either by using str-substitution based on a job's
        attributes, or by providing a unary callable, which expects an instance
        of job as its first and only positional argument.

        For example, if we wanted to define a command for a program called 'hello',
        which expects a job id as its first argument, we could construct the following
        two equivalent operations:

        .. code-block:: python

            op = FlowOperation('hello', cmd='hello {job._id}')
            op = FlowOperation('hello', cmd=lambda 'hello {}'.format(job._id))

        Here are some more useful examples for str-substitutions:

        .. code-block:: python

            # Substitute job state point parameters:
            op = FlowOperation('hello', cmd='cd {job.ws}; hello {job.sp.a}')

        Pre-requirements (pre) and post-conditions (post) can be used to
        trigger an operation only when certain conditions are met. Conditions are unary
        callables, which expect an instance of job as their first and only positional
        argument and return either True or False.

        An operation is considered "eligible" for execution when all pre-requirements
        are met and when at least one of the post-conditions is not met.
        Requirements are always met when the list of requirements is empty and
        post-conditions are never met when the list of post-conditions is empty.

        Please note, eligibility in this contexts refers only to the workflow pipeline
        and not to other contributing factors, such as whether the job-operation is currently
        running or queued.

        :param name:
            A unique identifier for this operation, which may be freely chosen.
        :type name:
            str
        :param cmd:
            The command to execute operation; should be a function of job.
        :type cmd:
            str or callable
        :param pre:
            Required conditions.
        :type pre:
            sequence of callables
        :param post:
            Post-conditions to determine completion.
        :type pre:
            sequence of callables
        """
        if name in self.operations:
            raise KeyError("An operation with this identifier is already added.")
        op = self.operations[name] = FlowCmdOperation(cmd=cmd, pre=pre, post=post)
        if name in self._groups:
            raise KeyError("A group with this identifier already exists.")
        self._groups[name] = FlowGroup(name,
                                       operations={name: op},
                                       operation_directives=dict(name=kwargs))

    def completed_operations(self, job):
        """Determine which operations have been completed for job.

        :param job:
            The signac job handle.
        :type job:
            :class:`~signac.contrib.job.Job`
        :return:
            The name of the operations that are complete.
        :rtype:
            str
        """
        for name, op in self._operations.items():
            if op._complete((job,)):
                yield name

<<<<<<< HEAD
    def _job_operations(self, jobs, group, ignore_conditions=IgnoreConditions.NONE):
        """Yield instances of _JobOperation constructed for the specific job-aggregate associated
        with the group."""
        yield from group._create_run_job_operations(entrypoint=self._entrypoint, jobs=jobs,
                                                    default_directives=dict(),
                                                    ignore_conditions=ignore_conditions,
                                                    index=0)

    def _next_operations(self, jobs=None, ignore_conditions=IgnoreConditions.NONE):
        """Determine the next eligible operations for aggregates created
        while initialization.

        :param jobs:
            The signac job handles.
            By default all the aggregates are evaluated to get the next opeation associated.
        :type jobs:
            tuple of :class:`~signac.contrib.job.Job`
        :param ignore_conditions:
            Specify if pre and/or post conditions check is to be ignored for eligibility check.
            The default is :py:class:`IgnoreConditions.NONE`.
        :type ignore_conditions:
            :py:class:`~.IgnoreConditions`
        :yield:
            All instances of :class:`~._JobOperation` jobs are eligible for.
        """
        for name in self.operations:
            group = self._groups[name]
            for aggregate in self.aggregates[group.name]:
                if not self._verify_aggregate_in_jobs(aggregate, jobs):
                    continue
                yield from group._create_run_job_operations(entrypoint=self._entrypoint,
                                                            jobs=aggregate,
                                                            default_directives=dict(),
                                                            ignore_conditions=ignore_conditions,
                                                            index=0)

=======
    def _job_operations(self, job, ignore_conditions=IgnoreConditions.NONE):
        "Yield instances of _JobOperation constructed for specific jobs."
        for name in self.operations:
            group = self._groups[name]
            yield from group._create_run_job_operations(entrypoint=self._entrypoint, jobs=(job,),
                                                        default_directives=dict(),
                                                        ignore_conditions=ignore_conditions,
                                                        index=0)

    def _next_operations(self, jobs, ignore_conditions=IgnoreConditions.NONE):
        """Determine the next eligible operations for jobs.

        :param jobs:
            The signac job handles.
        :type jobs:
            tuple of :class:`~signac.contrib.job.Job`
        :param ignore_conditions:
            Specify if pre and/or post conditions check is to be ignored for eligibility check.
            The default is :py:class:`IgnoreConditions.NONE`.
        :type ignore_conditions:
            :py:class:`~.IgnoreConditions`
        :yield:
            All instances of :class:`~._JobOperation` jobs are eligible for.
        """
        for job in jobs:
            for op in self._job_operations(job, ignore_conditions):
                yield op

>>>>>>> 6109bb31
    @deprecated(deprecated_in="0.11", removed_in="0.13", current_version=__version__)
    def next_operations(self, *jobs, ignore_conditions=IgnoreConditions.NONE):
        """Determine the next eligible operations for jobs.

        :param jobs:
            The signac job handles.
        :type job:
            :class:`~signac.contrib.job.Job`
        :param ignore_conditions:
            Specify if pre and/or post conditions check is to be ignored for eligibility check.
            The default is :py:class:`IgnoreConditions.NONE`.
        :type ignore_conditions:
            :py:class:`~.IgnoreConditions`
        :yield:
            All instances of :class:`~.JobOperation` jobs are eligible for.
        """
<<<<<<< HEAD
        for name in self.operations:
            group = self._groups[name]
            for aggregate in self.aggregates[group.name]:
                # JobOperation is just meant to deal with a single job and not a aggregate
                # of jobs. Hence we select aggregates with length == 1 and the job in that
                # aggregate should be present in the jobs passed by a user.
                if len(aggregate) > 1 and aggregate[0] not in jobs:
                    continue
                for op in self._job_operations(aggregate, group, ignore_conditions):
                    yield JobOperation(op.id, op.name, op._jobs[0], op._cmd, op.directives)
=======
        for job in jobs:
            for op in self._job_operations(job, ignore_conditions):
                # JobOperation is just meand to deal with a single job and not a tuple of jobs.
                # Hence we have to make sure that a JobOperation instance hold a single job.
                assert len(op._jobs) == 1
                yield JobOperation(op.id, op.name, op._jobs[0], op._cmd, op.directives)
>>>>>>> 6109bb31

    @classmethod
    def operation(cls, func, name=None):
        """Add the function `func` as operation function to the class workflow definition.

        This function is designed to be used as a decorator function, for example:

        .. code-block:: python

            @FlowProject.operation
            def hello(job):
                print('Hello', job)

        See also: :meth:`~.flow.FlowProject.add_operation`.
        """
        if isinstance(func, str):
            return lambda op: cls.operation(op, name=func)

        if name is None:
            name = func.__name__

        if (name, func) in cls._OPERATION_FUNCTIONS:
            raise ValueError(
                "An operation with name '{}' is already registered.".format(name))
        if name in cls._GROUP_NAMES:
            raise ValueError("A group with name '{}' is already registered.".format(name))

        signature = inspect.signature(func)
        for i, (k, v) in enumerate(signature.parameters.items()):
            if i and v.default is inspect.Parameter.empty:
                raise ValueError(
                    "Only the first argument in an operation argument may not have "
                    "a default value! ({})".format(name))

        # Append the name and function to the class registry
        cls._OPERATION_FUNCTIONS.append((name, func))
        cls._GROUPS.append(FlowGroupEntry(name=name, options=""))
        if hasattr(func, '_flow_groups'):
            func._flow_groups.append(name)
        else:
            func._flow_groups = [name]
        return func

    @classmethod
    def _collect_operations(cls):
        "Collect all operations that were add via decorator."
        operations = []
        for parent_class in cls.__mro__:
            operations.extend(getattr(parent_class, '_OPERATION_FUNCTIONS', []))
        return operations

    @classmethod
    def _collect_conditions(cls, attr):
        "Collect conditions from attr using the mro hierarchy."
        ret = defaultdict(list)
        for parent_class in cls.__mro__:
            for func, conds in getattr(parent_class, attr, dict()).items():
                ret[func].extend(conds)
        return ret

    @classmethod
    def _collect_pre_conditions(cls):
        "Collect all pre-conditions that were added via decorator."
        return cls._collect_conditions('_OPERATION_PRE_CONDITIONS')

    @classmethod
    def _collect_post_conditions(cls):
        "Collect all post-conditions that were added via decorator."
        return cls._collect_conditions('_OPERATION_POST_CONDITIONS')

    def _register_operations(self):
        "Register all operation functions registered with this class and its parent classes."
        operations = self._collect_operations()
        pre_conditions = self._collect_pre_conditions()
        post_conditions = self._collect_post_conditions()

        for name, func in operations:
            if name in self._operations:
                raise ValueError(
                    "Repeat definition of operation with name '{}'.".format(name))

            # Extract pre/post conditions and directives from function:
            params = {
                'pre': pre_conditions.get(func, None),
                'post': post_conditions.get(func, None)}

            # Construct FlowOperation:
            if getattr(func, '_flow_cmd', False):
                self._operations[name] = FlowCmdOperation(cmd=func, **params)
            else:
                self._operations[name] = FlowOperation(op_func=func, **params)

    def register_aggregates(self):
        """Generate aggregates for every operation or group in a FlowProject"""
        for name in self._groups:
            # TODO: The logic needs to get changed in #336 from the
            # below logic to make aggregates using group.aggregate(jobs).
            self._aggregates[name] = []
            for job in self:
                self._aggregates[name].append((job,))
                self._aggregates_ids[get_aggregate_id((job,))] = (job,)

    def _reregister_default_aggregates(self):
        for name in self._groups:
            # TODO: The logic needs to get changed in #336.
            # We need to check that an aggregate associated with a group
            # is default aggregate or not. If it's default then we need to register
            # those aggregates again.
            self._aggregates[name] = []
            for job in self:
                self._aggregates[name].append((job,))
                self._aggregates_ids[get_aggregate_id((job,))] = (job,)

    @classmethod
    def make_group(cls, name, options=""):
        """Make a FlowGroup named ``name`` and return a decorator to make groups.

        .. code-block:: python

            example_group = FlowProject.make_group('example')

            @example_group
            @FlowProject.operation
            def foo(job):
                return "hello world"

        FlowGroups group operations together for running and submitting
        JobOperations.

        :param name:
            The name of the :class:`~.FlowGroup`.
        :type name:
            str
        :param options:
            A string to append to submissions can be any valid :meth:`FlowOperation.run` option.
        :type options:
            str
        """
        if name in cls._GROUP_NAMES:
            raise ValueError("Repeat definition of group with name '{}'.".format(name))
        else:
            cls._GROUP_NAMES.add(name)

        group_entry = FlowGroupEntry(name, options)
        cls._GROUPS.append(group_entry)
        return group_entry

    def _register_groups(self):
        "Register all groups and add the correct operations to each."
        group_entries = []
        # Gather all groups from class and parent classes.
        for cls in type(self).__mro__:
            group_entries.extend(getattr(cls, '_GROUPS', []))

        # Initialize all groups without operations
        for entry in group_entries:
            self._groups[entry.name] = FlowGroup(entry.name, options=entry.options)

        # Add operations and directives to group
        for (op_name, op) in self._operations.items():
            if isinstance(op, FlowCmdOperation):
                func = op._cmd
            else:
                func = op._op_func

            if hasattr(func, '_flow_groups'):
                operation_directives = getattr(func, '_flow_group_operation_directives', dict())
                for group_name in func._flow_groups:
                    self._groups[group_name].add_operation(
                        op_name, op, operation_directives.get(group_name, None))

            # For singleton groups add directives
            self._groups[op_name].operation_directives[op_name] = getattr(func,
                                                                          '_flow_directives',
                                                                          dict())

    @property
    def operations(self):
        "The dictionary of operations that have been added to the workflow."
        return self._operations

    @property
    def groups(self):
        return self._groups

<<<<<<< HEAD
    @property
    def aggregates(self):
        "A dictionary of aggregated jobs per group or an operation"
        # Re-register default aggregates (aggregates of one) before
        # returning in order to avoid returning invalid aggregates
        self._reregister_default_aggregates()
        return self._aggregates

=======
>>>>>>> 6109bb31
    def _eligible_for_submission(self, flow_group, jobs):
        """Determine if a flow_group is eligible for submission with a given
        job-aggregate.

        By default, an operation is eligible for submission when it
        is not considered active, that means already queued or running.
        """
        if flow_group is None or jobs is None:
            return False
        if flow_group._get_status(jobs) >= JobStatus.submitted:
            return False
        group_ops = set(flow_group)
        for other_group in self._groups.values():
            if group_ops & set(other_group):
                if other_group._get_status(jobs) >= JobStatus.submitted:
                    return False
        return True

    def _main_status(self, args):
        "Print status overview."
        aggregates = self._select_jobs_from_args(args)
        if args.compact and not args.unroll:
            logger.warn("The -1/--one-line argument is incompatible with "
                        "'--stack' and will be ignored.")
        show_traceback = args.debug or args.show_traceback
        args = {key: val for key, val in vars(args).items()
                if key not in ['func', 'verbose', 'debug', 'show_traceback',
                               'job_id', 'filter', 'doc_filter']}
        if args.pop('full'):
            args['detailed'] = args['all_ops'] = True

        start = time.time()
        try:
            self.print_status(jobs=aggregates, **args)
        except NoSchedulerError:
            self.print_status(jobs=aggregates, **args)
        except Exception as error:
            if show_traceback:
                logger.error(
                    "Error during status update: {}\nUse '--ignore-errors' to "
                    "complete the update anyways.".format(str(error)))
            else:
                logger.error(
                    "Error during status update: {}\nUse '--ignore-errors' to "
                    "complete the update anyways or '--show-traceback' to show "
                    "the full traceback.".format(str(error)))
                error = error.__cause__  # Always show the user traceback cause.
            traceback.print_exception(type(error), error, error.__traceback__)
        else:
            length_jobs = len(self) if aggregates is None else len(aggregates)
            # Use small offset to account for overhead with few jobs
            delta_t = (time.time() - start - 0.5) / max(length_jobs, 1)
            config_key = 'status_performance_warn_threshold'
            warn_threshold = flow_config.get_config_value(config_key)
            if not args['profile'] and delta_t > warn_threshold >= 0:
                print(
                    "WARNING: "
                    "The status compilation took more than {}s per job. Consider "
                    "using `--profile` to determine bottlenecks within your project "
                    "workflow definition.\n"
                    "Execute `signac config set flow.{} VALUE` to specify the "
                    "warning threshold in seconds.\n"
                    "To speed up the compilation, you can try executing "
                    "`signac config set flow.status_parallelization 'process'` to set "
                    "the status_parallelization config value to process."
                    "Use -1 to completely suppress this warning.\n"
                    .format(warn_threshold, config_key), file=sys.stderr)

    def _main_next(self, args):
        "Determine the jobs that are eligible for a specific operation."
<<<<<<< HEAD
        for op in self._next_operations():
=======
        for op in self._next_operations(self):
>>>>>>> 6109bb31
            if args.name in op.name:
                print(' '.join(map(str, op._jobs)))

    def _main_run(self, args):
        "Run all (or select) job operations."
        # Select jobs:
        aggregate = self._select_jobs_from_args(args)

        # Setup partial run function, because we need to call this either
        # inside some context managers or not based on whether we need
        # to switch to the project root directory or not.
        run = functools.partial(self.run,
                                jobs=aggregate, names=args.operation_name, pretend=args.pretend,
                                np=args.parallel, timeout=args.timeout, num=args.num,
                                num_passes=args.num_passes, progress=args.progress,
                                order=args.order,
                                ignore_conditions=args.ignore_conditions)

        if args.switch_to_project_root:
            with add_cwd_to_environment_pythonpath():
                with switch_to_directory(self.root_directory()):
                    run()
        else:
            run()

    def _main_script(self, args):
        "Generate a script for the execution of operations."
        if args.requires and not args.cmd:
            raise ValueError(
                "The --requires option can only be used in combination with --cmd.")
        if args.cmd and args.operation_name:
            raise ValueError(
                "Cannot use the -o/--operation-name and the --cmd options in combination!")
        # Select jobs:
        aggregates = self._select_jobs_from_args(args)

        # Gather all pending operations or generate them based on a direct command...
        with self._potentially_buffered():
            if args.cmd:
                warnings.warn("The --cmd option for script is deprecated as of "
                              "0.10 and will be removed in 0.12.",
                              DeprecationWarning)
                operations = self._generate_operations(args.cmd, aggregates, args.requires)
            else:
                names = args.operation_name if args.operation_name else None
                default_directives = self._get_default_directives()
                operations = self._get_submission_operations(aggregates, default_directives, names,
                                                             args.ignore_conditions,
                                                             args.ignore_conditions_on_execution)
            operations = list(islice(operations, args.num))

        # Generate the script and print to screen.
        print(self._script(
            operations=operations, parallel=args.parallel,
            template=args.template, show_template_help=args.show_template_help))

    def _main_submit(self, args):
        "Submit jobs to a scheduler"
        if args.test:
            args.pretend = True
        kwargs = vars(args)

        # Select jobs:
        aggregates = self._select_jobs_from_args(args)

        # Fetch the scheduler status.
        if not args.test:
            self._fetch_scheduler_status(aggregates)

        names = args.operation_name if args.operation_name else None
        self.submit(jobs=aggregates, names=names, **kwargs)

    def _main_exec(self, args):
        if args.jobid:
            aggregates = set()
            for _id in args.jobid:
                if _id.startswith('agg'):
                    aggregates.add(self._get_aggregate_from_id(_id))
                try:
                    aggregates.add((self.open_job(id=_id),))
                except KeyError:
                    raise LookupError(f'Did not find job with id {_id}.')

            self._verify_aggregate_project(aggregates)
        else:
            # No specific jobs selected by the user so accept all the jobs.
            # See ``_verify_aggregate_in_jobs`` for more details.
            aggregates = None

        try:
            operation = self._operations[args.operation]

            if isinstance(operation, FlowCmdOperation):
                def operation_function(job):
                    cmd = operation(job).format(job=job)
                    subprocess.run(cmd, shell=True, check=True)
            else:
                operation_function = operation

        except KeyError:
            raise KeyError("Unknown operation '{}'.".format(args.operation))

<<<<<<< HEAD
        for aggregate in self.aggregates[args.operation]:
            if self._verify_aggregate_in_jobs(aggregate, aggregates):
                operation_function(*aggregate)
=======
        for job in jobs:
            operation_function(job)
>>>>>>> 6109bb31

    def _select_jobs_from_args(self, args):
        "Select jobs with the given command line arguments ('-j/-f/--doc-filter')."
        if args.job_id and (args.filter or args.doc_filter):
            raise ValueError(
                "Cannot provide both -j/--job-id and -f/--filter or --doc-filter in combination.")

        if args.job_id:
            aggregate = set()  # set in order to avoid duplicate ids
            for id in args.job_id:
                if id.startswith('agg'):
                    aggregate.add(self._get_aggregate_from_id(id))
                    continue
                try:
                    aggregate.add((self.open_job(id=id),))
                except KeyError as error:
                    raise LookupError("Did not find job with id {}.".format(error))
            return list(aggregate)
        elif args.filter or args.doc_filter:
            filter_ = parse_filter_arg(args.filter)
            doc_filter = parse_filter_arg(args.doc_filter)
            return JobsCursor(self, filter_, doc_filter)
        else:
            return None

    def main(self, parser=None):
        """Call this function to use the main command line interface.

        In most cases one would want to call this function as part of the
        class definition, e.g.:

        .. code-block:: python

             my_project.py
            from flow import FlowProject

            class MyProject(FlowProject):
                pass

            if __name__ == '__main__':
                MyProject().main()

        You can then execute this script on the command line:

        .. code-block:: bash

            $ python my_project.py --help
        """
        # Find file that main is called in. When running through the command
        # line interface, we know exactly what the entrypoint path should be:
        # it's the file where main is called, which we can pull off the stack.
        self._entrypoint.setdefault('path', os.path.realpath(inspect.stack()[-1].filename))

        if parser is None:
            parser = argparse.ArgumentParser()

        base_parser = argparse.ArgumentParser(add_help=False)

        # The argparse module does not automatically merge options shared between the main
        # parser and the subparsers. We therefore assign different destinations for each
        # option and then merge them manually below.
        for prefix, _parser in (('main_', parser), ('', base_parser)):
            _parser.add_argument(
                '-v', '--verbose',
                dest=prefix + 'verbose',
                action='count',
                default=0,
                help="Increase output verbosity.")
            _parser.add_argument(
                '--show-traceback',
                dest=prefix + 'show_traceback',
                action='store_true',
                help="Show the full traceback on error.")
            _parser.add_argument(
                '--debug',
                dest=prefix + 'debug',
                action='store_true',
                help="This option implies `-vv --show-traceback`.")

        subparsers = parser.add_subparsers()

        parser_status = subparsers.add_parser(
            'status',
            parents=[base_parser],
            help="You can specify the parallelization of the status command "
                 "by setting the flow.status_parallelization config "
                 "value to 'thread' (default), 'none', or 'process'. You can do this by "
                 "executing `signac config set flow.status_parallelization "
                 "VALUE`.")
        self._add_print_status_args(parser_status)
        parser_status.add_argument(
            '--profile',
            const=inspect.getsourcefile(inspect.getmodule(self)),
            nargs='?',
            help="Collect statistics to determine code paths that are responsible "
                 "for the majority of runtime required for status determination. "
                 "Optionally provide a filename pattern to select for what files "
                 "to show result for. Defaults to the main module. "
                 "(requires pprofile)")
        parser_status.set_defaults(func=self._main_status)

        parser_next = subparsers.add_parser(
            'next',
            parents=[base_parser],
            description="Determine jobs that are eligible for a specific operation.")
        parser_next.add_argument(
            'name',
            type=str,
            help="The name of the operation.")
        parser_next.set_defaults(func=self._main_next)

        parser_run = subparsers.add_parser(
            'run',
            parents=[base_parser],
        )
        self._add_operation_selection_arg_group(parser_run, list(sorted(self._operations)))

        execution_group = parser_run.add_argument_group('execution')
        execution_group.add_argument(
            '--pretend',
            action='store_true',
            help="Do not actually execute commands, just show them.")
        execution_group.add_argument(
            '--progress',
            action='store_true',
            help="Display a progress bar during execution.")
        execution_group.add_argument(
            '--num-passes',
            type=int,
            default=1,
            help="Specify how many times a particular job-operation may be executed within one "
                 "session (default=1). This is to prevent accidental infinite loops, "
                 "where operations are executed indefinitely, because post conditions "
                 "were not properly set. Use -1 to allow for an infinite number of passes.")
        execution_group.add_argument(
            '-t', '--timeout',
            type=int,
            help="A timeout in seconds after which the execution of one operation is canceled.")
        execution_group.add_argument(
            '--switch-to-project-root',
            action='store_true',
            help="Temporarily add the current working directory to the python search path and "
                 "switch to the root directory prior to execution.")
        execution_group.add_argument(
            '-p', '--parallel',
            type=int,
            nargs='?',
            const='-1',
            help="Specify the number of cores to parallelize to. Defaults to all available "
                 "processing units if argument is omitted.")
        execution_group.add_argument(
            '--order',
            type=str,
            choices=['none', 'by-op', 'by-job', 'cyclic', 'random'],
            default=None,
            help="Specify the execution order of operations for each execution pass.")
        execution_group.add_argument(
            '--ignore-conditions',
            type=str,
            choices=['none', 'pre', 'post', 'all'],
            default=IgnoreConditions.NONE,
            action=_IgnoreConditionsConversion,
            help="Specify conditions to ignore for eligibility check.")
        parser_run.set_defaults(func=self._main_run)

        parser_script = subparsers.add_parser(
            'script',
            parents=[base_parser],
        )
        parser_script.add_argument(
            '--ignore-conditions',
            type=str,
            choices=['none', 'pre', 'post', 'all'],
            default=IgnoreConditions.NONE,
            action=_IgnoreConditionsConversion,
            help="Specify conditions to ignore for eligibility check.")
        parser_script.add_argument(
            '--ignore-conditions-on-execution',
            type=str,
            choices=['none', 'pre', 'post', 'all'],
            default=IgnoreConditions.NONE,
            action=_IgnoreConditionsConversion,
            help="Specify conditions to ignore after submitting. May be useful "
                 "for conditions that cannot be checked once scheduled.")
        self._add_script_args(parser_script)
        parser_script.set_defaults(func=self._main_script)

        parser_submit = subparsers.add_parser(
            'submit',
            parents=[base_parser],
            conflict_handler='resolve',
        )
        self._add_submit_args(parser_submit)
        env_group = parser_submit.add_argument_group(
            '{} options'.format(self._environment.__name__))
        self._environment.add_args(env_group)
        parser_submit.set_defaults(func=self._main_submit)
        print('Using environment configuration:', self._environment.__name__, file=sys.stderr)

        parser_exec = subparsers.add_parser(
            'exec',
            parents=[base_parser],
        )
        parser_exec.add_argument(
            'operation',
            type=str,
            choices=list(sorted(self._operations)),
            help="The operation to execute.")
        parser_exec.add_argument(
            'jobid',
            type=str,
            nargs='*',
            help="The job ids, as registered in the signac project. "
                 "Omit to default to all statepoints.")
        parser_exec.set_defaults(func=self._main_exec)

        args = parser.parse_args()
        if not hasattr(args, 'func'):
            parser.print_usage()
            sys.exit(2)

        # Manually 'merge' the various global options defined for both the main parser
        # and the parent parser that are shared by all subparsers:
        for dest in ('verbose', 'show_traceback', 'debug'):
            setattr(args, dest, getattr(args, 'main_' + dest) or getattr(args, dest))
            delattr(args, 'main_' + dest)

        # Read the config file and set the internal flag.
        # Do not overwrite with False if not present in config file
        if flow_config.get_config_value('show_traceback'):
            args.show_traceback = True

        if args.debug:  # Implies '-vv' and '--show-traceback'
            args.verbose = max(2, args.verbose)
            args.show_traceback = True

        # Support print_status argument alias
        if args.func == self._main_status and args.full:
            args.detailed = args.all_ops = True

        # Empty parameters argument on the command line means: show all varying parameters.
        if hasattr(args, 'parameters'):
            if args.parameters is not None and len(args.parameters) == 0:
                args.parameters = self.PRINT_STATUS_ALL_VARYING_PARAMETERS

        # Set verbosity level according to the `-v` argument.
        logging.basicConfig(level=max(0, logging.WARNING - 10 * args.verbose))

        def _show_traceback_and_exit(error):
            if args.show_traceback:
                traceback.print_exception(type(error), error, error.__traceback__)
            elif isinstance(error, (UserOperationError, UserConditionError)):
                # Always show the user traceback cause.
                error = error.__cause__
                traceback.print_exception(type(error), error, error.__traceback__)
                print("Execute with '--show-traceback' or '--debug' to show the "
                      "full traceback.", file=sys.stderr)
            else:
                print("Execute with '--show-traceback' or '--debug' to get more "
                      "information.", file=sys.stderr)
            sys.exit(1)

        try:
            args.func(args)
        except NoSchedulerError as error:
            print("ERROR: {}".format(error),
                  "Consider to use the 'script' command to generate an execution script instead.",
                  file=sys.stderr)
            _show_traceback_and_exit(error)
        except SubmitError as error:
            print("Submission error:", error, file=sys.stderr)
            _show_traceback_and_exit(error)
        except (TimeoutError, subprocess.TimeoutExpired) as error:
            print("Error: Failed to complete execution due to "
                  "timeout ({}s).".format(args.timeout), file=sys.stderr)
            _show_traceback_and_exit(error)
        except Jinja2TemplateNotFound as error:
            print("Did not find template script '{}'.".format(error), file=sys.stderr)
            _show_traceback_and_exit(error)
        except AssertionError as error:
            if not args.show_traceback:
                print("ERROR: Encountered internal error during program execution.",
                      file=sys.stderr)
            _show_traceback_and_exit(error)
        except (UserOperationError, UserConditionError) as error:
            if str(error):
                print("ERROR: {}\n".format(error), file=sys.stderr)
            else:
                print("ERROR: Encountered error during program execution.\n",
                      file=sys.stderr)
            _show_traceback_and_exit(error)
        except Exception as error:
            if str(error):
                print("ERROR: Encountered error during program execution: "
                      "'{}'\n".format(error), file=sys.stderr)
            else:
                print("ERROR: Encountered error during program execution.\n",
                      file=sys.stderr)
            _show_traceback_and_exit(error)


def _execute_serialized_operation(loads, project, operation):
    """Invoke the _execute_operation() method on a serialized project instance."""
    project = loads(project)
    project._execute_operation(project._loads_op(operation))


def _serialized_get_job_labels(s_task):
    """Invoke the _get_job_labels() method on a serialized project instance."""
    loads = s_task[0]
    project = loads(s_task[1])
    job = project.open_job(id=s_task[2])
    ignore_errors = s_task[3]
    return project._get_job_labels(job, ignore_errors=ignore_errors)


def _serialized_get_group_status(s_task):
    """Invoke the _get_group_status() method on a serialized project instance."""
    loads = s_task[0]
    project = loads(s_task[1])
    group = s_task[2]
    ignore_errors = s_task[3]
    cached_status = s_task[4]
    return project._get_group_status(group, ignore_errors, cached_status)


# Status-related helper functions


def _update_status(args):
    "Wrapper-function, that is probably obsolete."
    return update_status(* args)


def _update_job_status(job, scheduler_jobs):
    "Update the status entry for job."
    update_status(job, scheduler_jobs)


__all__ = [
    'FlowProject',
    'FlowOperation',
    'label', 'staticlabel', 'classlabel',
]<|MERGE_RESOLUTION|>--- conflicted
+++ resolved
@@ -29,7 +29,6 @@
 from itertools import count
 from itertools import groupby
 from itertools import chain
-from hashlib import md5
 from hashlib import sha1
 import multiprocessing
 import threading
@@ -49,6 +48,7 @@
 
 from enum import IntFlag
 
+from .aggregates import get_aggregate_id
 from .environment import get_environment
 from .scheduling.base import ClusterJob
 from .scheduling.base import JobStatus
@@ -238,24 +238,6 @@
             break
 
 
-<<<<<<< HEAD
-def get_aggregate_id(jobs):
-    """"Generate hashed id for an aggregate of jobs
-
-    :param jobs:
-        The signac job handles
-    :type jobs:
-        tuple of :py:class:`signac.contrib.job.Job`
-    """
-    if len(jobs) == 1:
-        return str(jobs[0])  # Return job id as it's already unique
-
-    blob = ''.join((job.get_id() for job in jobs))
-    return f'agg-{md5(blob.encode()).hexdigest()}'
-
-
-=======
->>>>>>> 6109bb31
 class _JobOperation(object):
     """This class represents the information needed to execute one group for one job.
 
@@ -321,11 +303,6 @@
         self.directives._keys_set_by_user = keys_set_by_user
 
     def __str__(self):
-<<<<<<< HEAD
-        concat_jobs_str = str(self._jobs[0]) if len(self._jobs) == 1 else \
-            f'({str(self._jobs[0])}-{str(self._jobs[-1])})'
-        return f"{self.name}-{len(self._jobs)}: ({concat_jobs_str})"
-=======
         assert len(self._jobs) > 0
         max_len = 3
         min_len_unique_id = self._jobs[0]._project.min_len_unique_id()
@@ -335,7 +312,6 @@
             shown = self._jobs
         return f"{self.name}[#{len(self._jobs)}]" \
                f"({', '.join([str(element)[:min_len_unique_id] for element in shown])})"
->>>>>>> 6109bb31
 
     def __repr__(self):
         return "{type}(name='{name}', jobs='{jobs}', cmd={cmd}, directives={directives})".format(
@@ -918,11 +894,7 @@
     def _submit_cmd(self, entrypoint, ignore_conditions, jobs=None):
         entrypoint = self._determine_entrypoint(entrypoint, dict(), jobs)
         cmd = "{} run -o {}".format(entrypoint, self.name)
-<<<<<<< HEAD
         cmd = cmd if jobs is None else cmd + f' -j {get_aggregate_id(jobs)}'
-=======
-        cmd = cmd if jobs is None else cmd + ' -j {}'.format(' '.join(map(str, jobs)))
->>>>>>> 6109bb31
         cmd = cmd if self.options is None else cmd + ' ' + self.options
         if ignore_conditions != IgnoreConditions.NONE:
             return cmd.strip() + ' --ignore-conditions=' + str(ignore_conditions)
@@ -934,11 +906,7 @@
             return operation(*jobs).lstrip()
         else:
             entrypoint = self._determine_entrypoint(entrypoint, directives, jobs)
-<<<<<<< HEAD
             return f"{entrypoint} exec {operation_name} {get_aggregate_id(jobs)}".lstrip()
-=======
-            return f"{entrypoint} exec {operation_name} {' '.join(map(str, jobs))}".lstrip()
->>>>>>> 6109bb31
 
     def __iter__(self):
         yield from self.operations.values()
@@ -1089,14 +1057,9 @@
             concat_jobs_str = str(jobs[0])[0:8]
 
         separator = getattr(project._environment, 'JOB_ID_SEPARATOR', '/')
-<<<<<<< HEAD
-        readable_name = f'{str(project)[:12]}{separator}{concat_jobs_str}{separator}' \
-                        f'{len(jobs)}{separator}{self.name}{separator}{index:04d}{separator}'
-=======
         readable_name = f'{str(project)[:12]}{separator}{self.name}{separator}' \
                         f'{len(jobs)}{separator}{concat_jobs_str}{separator}{index:04d}' \
                         f'{separator}'[:max_len]
->>>>>>> 6109bb31
 
         # By appending the unique job_op_id, we ensure that each id is truly unique.
         return readable_name + job_op_id
@@ -1842,7 +1805,6 @@
         starting_dict = functools.partial(dict, scheduler_status=JobStatus.unknown)
         status_dict = defaultdict(starting_dict)
         for group in self._groups.values():
-<<<<<<< HEAD
             if jobs in self.aggregates[group.name]:
                 completed = group._complete(jobs)
                 eligible = False if completed else group._eligible(jobs)
@@ -1855,19 +1817,6 @@
                                 'eligible': eligible,
                                 'completed': completed
                                 }
-=======
-            completed = group._complete((job,))
-            eligible = False if completed else group._eligible((job,))
-            scheduler_status = cached_status.get(group._generate_id((job,)),
-                                                 JobStatus.unknown)
-            for operation in group.operations:
-                if scheduler_status >= status_dict[operation]['scheduler_status']:
-                    status_dict[operation] = {
-                            'scheduler_status': scheduler_status,
-                            'eligible': eligible,
-                            'completed': completed
-                            }
->>>>>>> 6109bb31
 
         for key in sorted(status_dict):
             yield key, status_dict[key]
@@ -1931,7 +1880,6 @@
             scheduler_info = {sjob.name(): sjob.status() for sjob in self.scheduler_jobs(scheduler)}
             status = dict()
             print("Query scheduler...", file=file)
-<<<<<<< HEAD
             for group in tqdm(self._groups.values(),
                               desc="Fetching operation status",
                               total=len(self._groups), file=file):
@@ -1942,14 +1890,6 @@
                     if self._verify_aggregate_in_jobs(aggregate, jobs):
                         _id = group._generate_id(aggregate)
                         status[_id] = int(scheduler_info.get(_id, JobStatus.unknown))
-=======
-            for job in tqdm(jobs,
-                            desc="Fetching operation status",
-                            total=len(jobs), file=file):
-                for group in self._groups.values():
-                    _id = group._generate_id((job,))
-                    status[_id] = int(scheduler_info.get(_id, JobStatus.unknown))
->>>>>>> 6109bb31
             self.document._status.update(status)
         except NoSchedulerError:
             logger.debug("No scheduler available.")
@@ -2883,12 +2823,8 @@
         reached_execution_limit = Event()
 
         def select(operation):
-<<<<<<< HEAD
             if not self._verify_aggregate_in_jobs(operation._jobs, aggregates):
                 return False
-=======
-            self._verify_aggregate_project(operation._jobs)
->>>>>>> 6109bb31
 
             if num is not None and select.total_execution_count >= num:
                 reached_execution_limit.set()
@@ -2936,12 +2872,7 @@
                             operations.extend(
                                 flow_group._create_run_job_operations(
                                     self._entrypoint, default_directives,
-<<<<<<< HEAD
                                     aggregate, ignore_conditions))
-=======
-                                    (job,), ignore_conditions))
-
->>>>>>> 6109bb31
                     operations = list(filter(select, operations))
             finally:
                 if messages:
@@ -2961,12 +2892,8 @@
                 operations = list(sorted(operations, key=order))
             elif order == 'cyclic':
                 groups = [list(group)
-<<<<<<< HEAD
                           for _, group in groupby(sorted(operations, key=key_func_by_job),
                                                   key=key_func_by_job)]
-=======
-                          for _, group in groupby(operations, key=lambda op: op._jobs)]
->>>>>>> 6109bb31
                 operations = list(roundrobin(*groups))
             elif order == 'random':
                 random.shuffle(operations)
@@ -2995,13 +2922,8 @@
                 requires and set(requires).difference(self.labels(*aggregate))
             ):
                 continue
-<<<<<<< HEAD
             cmd_ = cmd.format(job=aggregate[0])
             yield _JobOperation(name=cmd_.replace(' ', '-'), cmd=cmd_, jobs=aggregate)
-=======
-            cmd_ = cmd.format(job=job)
-            yield _JobOperation(name=cmd_.replace(' ', '-'), cmd=cmd_, jobs=(job,))
->>>>>>> 6109bb31
 
     def _gather_flow_groups(self, names=None):
         """Grabs FlowGroups that match any of a set of names."""
@@ -3031,27 +2953,16 @@
                                    ignore_conditions_on_execution=IgnoreConditions.NONE):
         """Grabs _JobOperations that are eligible to run from FlowGroups."""
         for group in self._gather_flow_groups(names):
-<<<<<<< HEAD
             for aggregate in self.aggregates[group.name]:
                 if (
                     group._eligible(aggregate, ignore_conditions) and
                     self._eligible_for_submission(group, aggregate) and
                     self._verify_aggregate_in_jobs(aggregate, jobs)
-=======
-            for job in jobs:
-                if (
-                    group._eligible((job,), ignore_conditions) and
-                    self._eligible_for_submission(group, (job,))
->>>>>>> 6109bb31
                 ):
                     yield group._create_submission_job_operation(
                         entrypoint=self._entrypoint,
                         default_directives=default_directives,
-<<<<<<< HEAD
                         jobs=aggregate, index=0,
-=======
-                        jobs=(job,), index=0,
->>>>>>> 6109bb31
                         ignore_conditions_on_execution=ignore_conditions_on_execution)
 
     def _get_pending_operations(self, jobs=None, operation_names=None,
@@ -3066,7 +2977,6 @@
         """Verifies that all selected groups can be submitted together."""
         return all(a.isdisjoint(b) for a in groups for b in groups if a != b)
 
-<<<<<<< HEAD
     def _verify_aggregate_project(self, aggregates):
         """Verifies that all aggregates belongs to the same project."""
         if aggregates is None:
@@ -3122,14 +3032,6 @@
         elif aggregate not in jobs:
             return False
         return True
-=======
-    def _verify_aggregate_project(self, aggregate):
-        """Verifies that all aggregates belongs to the same project."""
-        for job in aggregate:
-            if job not in self:
-                raise ValueError("Job {} is not present "
-                                 "in the project".format(job))
->>>>>>> 6109bb31
 
     @contextlib.contextmanager
     def _potentially_buffered(self):
@@ -3414,12 +3316,6 @@
         aggregates = self._convert_aggregates_from_jobs(jobs)
 
         # Regular argument checks and expansion
-<<<<<<< HEAD
-=======
-        if jobs is None:
-            jobs = self  # select all jobs
-
->>>>>>> 6109bb31
         if isinstance(names, str):
             raise ValueError(
                 "The 'names' argument must be a sequence of strings, however you "
@@ -3830,7 +3726,6 @@
             if op._complete((job,)):
                 yield name
 
-<<<<<<< HEAD
     def _job_operations(self, jobs, group, ignore_conditions=IgnoreConditions.NONE):
         """Yield instances of _JobOperation constructed for the specific job-aggregate associated
         with the group."""
@@ -3867,36 +3762,6 @@
                                                             ignore_conditions=ignore_conditions,
                                                             index=0)
 
-=======
-    def _job_operations(self, job, ignore_conditions=IgnoreConditions.NONE):
-        "Yield instances of _JobOperation constructed for specific jobs."
-        for name in self.operations:
-            group = self._groups[name]
-            yield from group._create_run_job_operations(entrypoint=self._entrypoint, jobs=(job,),
-                                                        default_directives=dict(),
-                                                        ignore_conditions=ignore_conditions,
-                                                        index=0)
-
-    def _next_operations(self, jobs, ignore_conditions=IgnoreConditions.NONE):
-        """Determine the next eligible operations for jobs.
-
-        :param jobs:
-            The signac job handles.
-        :type jobs:
-            tuple of :class:`~signac.contrib.job.Job`
-        :param ignore_conditions:
-            Specify if pre and/or post conditions check is to be ignored for eligibility check.
-            The default is :py:class:`IgnoreConditions.NONE`.
-        :type ignore_conditions:
-            :py:class:`~.IgnoreConditions`
-        :yield:
-            All instances of :class:`~._JobOperation` jobs are eligible for.
-        """
-        for job in jobs:
-            for op in self._job_operations(job, ignore_conditions):
-                yield op
-
->>>>>>> 6109bb31
     @deprecated(deprecated_in="0.11", removed_in="0.13", current_version=__version__)
     def next_operations(self, *jobs, ignore_conditions=IgnoreConditions.NONE):
         """Determine the next eligible operations for jobs.
@@ -3913,7 +3778,6 @@
         :yield:
             All instances of :class:`~.JobOperation` jobs are eligible for.
         """
-<<<<<<< HEAD
         for name in self.operations:
             group = self._groups[name]
             for aggregate in self.aggregates[group.name]:
@@ -3924,14 +3788,6 @@
                     continue
                 for op in self._job_operations(aggregate, group, ignore_conditions):
                     yield JobOperation(op.id, op.name, op._jobs[0], op._cmd, op.directives)
-=======
-        for job in jobs:
-            for op in self._job_operations(job, ignore_conditions):
-                # JobOperation is just meand to deal with a single job and not a tuple of jobs.
-                # Hence we have to make sure that a JobOperation instance hold a single job.
-                assert len(op._jobs) == 1
-                yield JobOperation(op.id, op.name, op._jobs[0], op._cmd, op.directives)
->>>>>>> 6109bb31
 
     @classmethod
     def operation(cls, func, name=None):
@@ -4117,7 +3973,6 @@
     def groups(self):
         return self._groups
 
-<<<<<<< HEAD
     @property
     def aggregates(self):
         "A dictionary of aggregated jobs per group or an operation"
@@ -4126,8 +3981,6 @@
         self._reregister_default_aggregates()
         return self._aggregates
 
-=======
->>>>>>> 6109bb31
     def _eligible_for_submission(self, flow_group, jobs):
         """Determine if a flow_group is eligible for submission with a given
         job-aggregate.
@@ -4198,11 +4051,7 @@
 
     def _main_next(self, args):
         "Determine the jobs that are eligible for a specific operation."
-<<<<<<< HEAD
         for op in self._next_operations():
-=======
-        for op in self._next_operations(self):
->>>>>>> 6109bb31
             if args.name in op.name:
                 print(' '.join(map(str, op._jobs)))
 
@@ -4305,14 +4154,9 @@
         except KeyError:
             raise KeyError("Unknown operation '{}'.".format(args.operation))
 
-<<<<<<< HEAD
         for aggregate in self.aggregates[args.operation]:
             if self._verify_aggregate_in_jobs(aggregate, aggregates):
                 operation_function(*aggregate)
-=======
-        for job in jobs:
-            operation_function(job)
->>>>>>> 6109bb31
 
     def _select_jobs_from_args(self, args):
         "Select jobs with the given command line arguments ('-j/-f/--doc-filter')."
