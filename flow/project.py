# Copyright (c) 2019 The Regents of the University of Michigan
# All rights reserved.
# This software is licensed under the BSD 3-Clause License.
"""Workflow definition with the FlowProject.

The FlowProject is a signac Project that allows the user to define a workflow.
"""
import sys
import os
import re
import logging
import argparse
import time
import datetime
import json
import inspect
import functools
import contextlib
import random
import subprocess
import traceback
import warnings
from deprecation import deprecated
from collections import defaultdict
from collections import OrderedDict
from collections import Counter
from collections.abc import Iterable
from copy import deepcopy
from itertools import islice
from itertools import count
from itertools import groupby
from itertools import zip_longest
from hashlib import sha1
import multiprocessing
import threading
from multiprocessing import Pool
from multiprocessing import cpu_count
from multiprocessing import TimeoutError
from multiprocessing.pool import ThreadPool
from multiprocessing import Event
import jinja2
from jinja2 import TemplateNotFound as Jinja2TemplateNotFound
from tqdm import tqdm

import signac
from signac.contrib.hashing import calc_id
from signac.contrib.filterparse import parse_filter_arg
from signac.contrib.project import JobsCursor

from enum import IntFlag

from .environment import get_environment
from .scheduling.base import ClusterJob
from .scheduling.base import JobStatus
from .scheduling.status import update_status
from .errors import SubmitError
from .errors import ConfigKeyError
from .errors import NoSchedulerError
from .errors import UserConditionError
from .errors import UserOperationError
from .errors import TemplateError
from .util.misc import _positive_int
from .util.misc import roundrobin
from .util.misc import to_hashable
from .util import template_filters as tf
from .util.misc import add_cwd_to_environment_pythonpath
from .util.misc import switch_to_directory
from .util.misc import TrackGetItemDict
from .util.translate import abbreviate
from .util.translate import shorten
from .labels import label
from .labels import staticlabel
from .labels import classlabel
from .labels import _is_label_func
from .util import config as flow_config
from .render_status import Renderer as StatusRenderer
from .version import __version__


logger = logging.getLogger(__name__)


# The TEMPLATE_HELP can be shown with the --template-help option available to all
# command line sub commands that use the templating system.
TEMPLATE_HELP = """Execution and submission scripts are generated with the jinja2 template files.
Standard files are shipped with the package, but maybe replaced or extended with
custom templates provided within a project.
The default template directory can be configured with the 'template_dir' configuration
variable, for example in the project configuration file. The current template directory is:
{template_dir}

All template variables can be placed within a template using the standard jinja2
syntax, e.g., the project root directory can be written like this: {{{{ project._rd }}}}.
The available template variables are:
{template_vars}

Filter functions can be used to format template variables in a specific way.
For example: {{{{ project.get_id() | capitalize }}}}.

The available filters are:
{filters}"""

_FMT_SCHEDULER_STATUS = {
    JobStatus.unknown: 'U',
    JobStatus.registered: 'R',
    JobStatus.inactive: 'I',
    JobStatus.submitted: 'S',
    JobStatus.held: 'H',
    JobStatus.queued: 'Q',
    JobStatus.active: 'A',
    JobStatus.error: 'E',
    JobStatus.dummy: ' ',
}


class IgnoreConditions(IntFlag):
    """Flags that determine which conditions are used to determine job eligibility.

    The options include:
        * IgnoreConditions.NONE: check all conditions
        * IgnoreConditions.PRE: ignore pre conditions
        * IgnoreConditions.POST: ignore post conditions
        * IgnoreConditions.ALL: ignore all conditions
    """
    # This operator must be defined since IntFlag simply performs an integer
    # bitwise not on the underlying enum value, which is problematic in
    # twos-complement arithmetic. What we want is to only flip valid bits.
    def __invert__(self):
        # Compute the largest number of bits used to represent one of the flags
        # so that we can XOR the appropriate number.
        max_bits = len(bin(max([elem.value for elem in type(self)]))) - 2
        return self.__class__((2**max_bits - 1) ^ self._value_)

    NONE = 0
    PRE = 1
    POST = 2
    ALL = PRE | POST

    def __str__(self):
        return {IgnoreConditions.PRE: 'pre', IgnoreConditions.POST: 'post',
                IgnoreConditions.ALL: 'all', IgnoreConditions.NONE: 'none'}[self]


class _IgnoreConditionsConversion(argparse.Action):
    def __init__(self, option_strings, dest, nargs=None, **kwargs):
        if nargs is not None:
            raise ValueError("nargs not allowed")
        super(_IgnoreConditionsConversion, self).__init__(option_strings, dest, **kwargs)

    def __call__(self, parser, namespace, values, option_string=None):
        setattr(namespace, self.dest, getattr(IgnoreConditions, values.upper()))


class _condition(object):
    # This counter should be incremented each time an "always" or "never"
    # condition is created, and the value should be used as the tag for that
    # condition to ensure that no pair of "always" and "never" conditions
    # are found to be equal by the graph detection algorithm.
    current_arbitrary_tag = 0

    def __init__(self, condition, tag=None):
        """Add tag to differentiate built-in conditions during graph detection."""

        if tag is None:
            try:
                tag = condition.__code__.co_code
            except AttributeError:
                logger.warning("Condition {} could not autogenerate tag.".format(condition))
        condition._flow_tag = tag
        self.condition = condition

    @classmethod
    def isfile(cls, filename):
        "True if the specified file exists for this aggregate."
        def _isfile(*jobs):
            return all(job.isfile(filename) for job in jobs)

        return cls(_isfile, 'isfile_' + filename)

    @classmethod
    def true(cls, key):
        """True if the specified key is present in the job document
        of every job in the aggregate and evaluates to True."""
        def _document(*jobs):
            return all(job.document.get(key, False) for job in jobs)
        return cls(_document, 'true_' + key)

    @classmethod
    def false(cls, key):
        """True if the specified key is present in the job document
        for every job in the aggregate and evaluates to False."""
        def _no_document(*jobs):
            return all(not job.document.get(key, False) for job in jobs)
        return cls(_no_document, 'false_' + key)

    @classmethod
    @deprecated(
        deprecated_in="0.9", removed_in="0.11", current_version=__version__,
        details="This condition decorator is obsolete.")
    def always(cls, func):
        "Returns True."
        cls.current_arbitrary_tag += 1
        return cls(lambda _: True, str(cls.current_arbitrary_tag))(func)

    @classmethod
    def never(cls, func):
        "Returns False."
        cls.current_arbitrary_tag += 1
        return cls(lambda _: False, str(cls.current_arbitrary_tag))(func)

    @classmethod
    def not_(cls, condition):
        """Evaluates to True if the provided condition function returns
        False for all the jobs in the aggregate passed at once."""
        def _not(*jobs):
            return not condition(*jobs)
        return cls(_not,
                   'not_'.encode() + condition.__code__.co_code)


def _create_all_metacondition(condition_dict, *other_funcs):
    """Standard function for generating aggregate metaconditions that require
    *all* provided conditions to be met. The resulting metacondition is
    constructed with appropriate information for graph detection."""
    condition_list = [c for f in other_funcs for c in condition_dict[f]]

    def _flow_metacondition(*jobs):
        return all(c(*jobs) for c in condition_list)

    _flow_metacondition._composed_of = condition_list
    return _flow_metacondition


def _make_bundles(operations, size=None):
    """Utility function for the generation of bundles.

    This function splits an iterable of operations into equally
    sized bundles and a possibly smaller final bundle.
    """
    n = None if size == 0 else size
    operations = iter(operations)
    while True:
        b = list(islice(operations, n))
        if b:
            yield b
        else:
            break


@deprecated(deprecated_in="0.9", removed_in="0.11", current_version=__version__)
def make_bundles(operations, size=None):
    """Utility function for the generation of bundles.

    This function splits an iterable of operations into equally
    sized bundles and a possibly smaller final bundle.
    """
    return _make_bundles(operations, size)


class aggregate:
    """Decorator for operation functions that needs to be aggregated.

    If this class is used for aggregation then by-default, if the aggregator
    parameter is not passed, an aggregate of all the jobs will be created.

    .. code-block:: python

        example_aggregate = aggregate()
        @example_aggregate
        @FlowProject.operation
        def foo(*jobs):
            print(len(jobs))

    :param aggregator:
        Information on how to aggregate jobs. Takes in a list of
        jobs and can return or yield lists or single jobs instead.
        The default behaviour is creating the aggregate of all jobs.
    :type aggregator:
        callable
    :param sort:
        Before aggregating, sort the jobs given by a statepoint parameter.
        The default value is None.
    :type sort:
        str or NoneType
    :param reverse:
        States if the jobs are to be sorted in reverse order.
        The default value is False.
    :type reverse:
        bool
    :param select:
        Condition for filtering jobs. This operates on a single job.
        The default value is None
    :type select:
        callable or NoneType
    """

    def __init__(self, aggregator=None, sort=None, reverse=False, select=None):
        if aggregator is None:
            def aggregator(jobs):
                return jobs

        def key_sort(job):
            try:
                return job.sp[sort]
            except KeyError:
                raise KeyError("The key '{}' was not found in statepoint "
                               "parameters of the job {}.".format(sort, job))

        if not callable(aggregator):
            raise TypeError("Expected callable aggregator function, got {}"
                            "".format(type(aggregator)))

        if sort is not None and not isinstance(sort, str):
            raise TypeError("Expected string sort parameter, got {}".format(type(sort)))

        if not isinstance(reverse, bool):
            raise TypeError("Expected bool reverse parameter got {}".format(type(reverse)))

        if select is not None and not callable(select):
            raise TypeError("Expected callable select parameter, got {}".format(type(select)))

        self._aggregator = aggregator
        self._sort = None if sort is None else functools.partial(sorted,
                                                                 key=key_sort,
                                                                 reverse=reverse)
        self._select = functools.partial(filter, select)

    @classmethod
    def groupsof(cls, num=1, sort=None, reverse=False, select=None):
        # copied from: https://docs.python.org/3/library/itertools.html#itertools.zip_longest
        try:
            num = int(num)
            if num < 0:
                raise ValueError("The num parameter should be greater than 0")
        except Exception:
            raise TypeError("The num parameter should be an integer")

        def aggregator(jobs):
            args = [iter(jobs)] * num
            return zip_longest(*args)

        return cls(aggregator, sort, reverse, select)

    @classmethod
    def groupby(cls, key, default=None, sort=None, reverse=False, select=None):
        if isinstance(key, str):
            if default is None:
                def keyfunction(job):
                    return job.sp[key]
            else:
                def keyfunction(job):
                    return job.sp.get(key, default)

        elif isinstance(key, Iterable):
            keys = list(key)

            if default is None:
                def keyfunction(job):
                    return [job.sp[key] for key in keys]
            else:
                def keyfunction(job):
                    return [job.sp.get(key, default) for key in keys]

        elif callable(key):
            keyfunction = key

        else:
            raise TypeError("Invalid key argument. Expected either str, Iterable "
                            "or a callable, got {}".format(type(key)))

        def aggregator(jobs):
            for key, group in groupby(sorted(jobs, key=keyfunction), key=keyfunction):
                yield group

        return cls(aggregator, sort, reverse, select)

    def __call__(self, func=None):
        if func is None:
            return (self._aggregator, self._sort, self._select)
        setattr(func, '_flow_aggregate', (self._aggregator, self._sort, self._select))
        return func


class JobOperation(object):
    """This class represents the information needed to execute one group for one aggregate
    of job(s).

    The execution or submission of a :py:class:`FlowGroup` uses a passed in command
    which can either be a string or function with no arguments that returns a shell
    executable command.  This won't be used if it is determined that the group can be
    executed without forking.

    .. note::

        This class is used by the :class:`~.FlowGroup` class for the execution and
        submission process and should not be instantiated by users themselves.

    :param id:
        The id of this JobOperation instance. The id should be unique.
    :type id:
        str
    :param name:
        The name of the JobOperation.
    :type name:
        str
    :param jobs:
        A list of job(s) instance associated with this operation.
    :type jobs:
        list
    :param cmd:
        The command that executes this operation. Can be a function that when
        evaluated returns a string.
    :type cmd:
        callable or str
    :param directives:
        A dictionary of additional parameters that provide instructions on how
        to execute this operation, e.g., specifically required resources.
    :type directives:
        :class:`dict`
    """

    def __init__(self, id, name, jobs, cmd, directives=None):
        self._id = id
        self.name = name
        self.jobs = jobs
        if not (callable(cmd) or isinstance(cmd, str)):
            raise ValueError("JobOperation cmd must be a callable or string.")
        self._cmd = cmd
        if directives is None:
            directives = dict()  # default argument
        else:
            directives = dict(directives)  # explicit copy

        # Keys which were explicitly set by the user, but are not evaluated by the
        # template engine are cause for concern and might hint at a bug in the template
        # script or ill-defined directives. We are therefore keeping track of all
        # keys set by the user and check whether they have been evaluated by the template
        # script engine later.
        keys_set_by_user = set(directives)

        # We use a special dictionary that allows us to track all keys that have been
        # evaluated by the template engine and compare them to those explicitly set
        # by the user. See also comment above.
        self.directives = TrackGetItemDict(
            {key: value for key, value in directives.items()})
        self.directives._keys_set_by_user = keys_set_by_user

    def __str__(self):
        if len(self.jobs) == 1:
            return "{}({})".format(self.name, str(self.jobs[0]))
        else:
            return "{}({}...{}...{})".format(
                self.name, str(self.jobs[0])[0:8], len(self.jobs), str(self.jobs[-1])[0:8]
            )

    def __repr__(self):
        return "{type}(name='{name}', jobs='{jobs}', cmd={cmd}, directives={directives})".format(
                   type=type(self).__name__,
                   name=self.name,
                   jobs="[" + " ,".join(map(str, self.jobs)) + "]",
                   cmd=repr(self.cmd),
                   directives=self.directives)

    def __hash__(self):
        return int(sha1(self.id.encode('utf-8')).hexdigest(), 16)

    def __eq__(self, other):
        return self.id == other.id

    @deprecated(deprecated_in="0.9", removed_in="0.11", current_version=__version__)
    def get_id(self):
        return self._id

    @property
    def id(self):
        return self._id

    @property
    def job(self):
        return self.jobs[0]

    @property
    def cmd(self):
        if callable(self._cmd):
            # We allow cmd to be 'lazy' or an unevaluated function because
            # in cases where a user uses the Python API without specifying
            # a project entrypoint, running many operations is still valid.
            # If we need to fork this will fail to generate a command and
            # error, but not until then. If we don't fork then nothing errors,
            # and the user gets the expected result.
            return self._cmd()
        else:
            return self._cmd

    def set_status(self, value):
        "Store the operation's status."
        self.jobs[0]._project.document.setdefault('_status', dict())[self.id] = int(value)

    def get_status(self):
        "Retrieve the operation's last known status."
        try:
            return JobStatus(self.jobs[0]._project.document['_status'][self.id])
        except KeyError:
            return JobStatus.unknown


class SubmissionJobOperation(JobOperation):
    R"""This class represents the information needed to submit one group for one job.

    This class extends :py:class:`JobOperation` to include a set of groups
    that will be executed via the "run" command. These groups are known at
    submission time.

    :param \*args:
        Passed to the constructor of :py:class:`JobOperation`.
    :param eligible_operations:
        A list of :py:class:`JobOperation` that will be executed when this
        submitted job is executed.
    :type eligible_operations:
        list
    :param operations_with_unmet_preconditions:
        A list of :py:class:`JobOperation` that will not be executed in the
        first pass of :meth:`FlowProject.run` due to unmet preconditions. These
        operations may be executed in subsequent iterations of the run loop.
    :type operations_with_unmet_preconditions:
        list
    :param operations_with_met_postconditions:
        A list of :py:class:`JobOperation` that will not be executed in the
        first pass of :meth:`FlowProject.run` because all postconditions are
        met. These operations may be executed in subsequent iterations of the
        run loop.
    :type operations_with_met_postconditions:
        list
    :param \*\*kwargs:
        Passed to the constructor of :py:class:`JobOperation`.
    """

    def __init__(
        self,
        *args,
        eligible_operations=None,
        operations_with_unmet_preconditions=None,
        operations_with_met_postconditions=None,
        **kwargs
    ):
        super(SubmissionJobOperation, self).__init__(*args, **kwargs)

        if eligible_operations is None:
            self.eligible_operations = []
        else:
            self.eligible_operations = eligible_operations

        if operations_with_unmet_preconditions is None:
            self.operations_with_unmet_preconditions = []
        else:
            self.operations_with_unmet_preconditions = operations_with_unmet_preconditions

        if operations_with_met_postconditions is None:
            self.operations_with_met_postconditions = []
        else:
            self.operations_with_met_postconditions = operations_with_met_postconditions


class FlowCondition(object):
    """A FlowCondition represents a condition as a function of signac jobs.

    The __call__() function of a FlowCondition object may return either True
    or False, representing whether the condition is met or not.
    This can be used to build a graph of conditions and operations.

    :param callback:
        A callable with one or multiple positional arguments.
    :type callback:
        callable
    """

    def __init__(self, callback):
        self._callback = callback

    def __call__(self, *jobs):
        if self._callback is None:
            return True
        try:
            return self._callback(*jobs)
        except Exception as e:
            raise UserConditionError(
                'An exception was raised while evaluating the condition {name} '
                'for job(s) {jobs}.'.format(name=self._callback.__name__,
                                            jobs=" ".join(map(str, jobs)))) \
                                                from e

    def __hash__(self):
        return hash(self._callback)

    def __eq__(self, other):
        return self._callback == other._callback


class BaseFlowOperation(object):
    """A BaseFlowOperation represents a data space operation, operating on any
    job or aggregate of jobs.

    Every BaseFlowOperation is associated with a specific command.

    Pre-requirements (pre) and post-conditions (post) can be used to
    trigger an operation only when certain conditions are met. Conditions are
    callables, which expects multiple positional arguments of all the jobs in an
    aggregate and return either True or False.

    An operation is considered "eligible" for execution when all pre-requirements
    are met and when at least one of the post-conditions is not met.
    Requirements are always met when the list of requirements is empty and
    post-conditions are never met when the list of post-conditions is empty.

    .. note::
        This class should not be instantiated directly.

    :param cmd:
        The command to execute operation; should be a function of one or multiple jobs.
    :type cmd:
        str or callable
    :param pre:
        required conditions
    :type pre:
        sequence of callables
    :param post:
        post-conditions to determine completion
    :type post:
        sequence of callables
    """

    def __init__(self, pre=None, post=None):
        if pre is None:
            pre = []
        if post is None:
            post = []

        self._prereqs = [FlowCondition(cond) for cond in pre]
        self._postconds = [FlowCondition(cond) for cond in post]

    def __str__(self):
        return "{type}(cmd='{cmd}')".format(type=type(self).__name__, cmd=self._cmd)

    def eligible(self, jobs, ignore_conditions=IgnoreConditions.NONE):
        """Eligible, when all pre-conditions are true and at least one post-condition is false,
        or corresponding conditions are ignored.
        :param jobs:
            A list of signac job handles.
        :type jobs:
            list
        :param ignore_conditions:
            Specify if pre and/or post conditions check is to be ignored for eligibility check.
            The default is :py:class:`IgnoreConditions.NONE`.
        :type ignore_conditions:
            :py:class:`~.IgnoreConditions`
        """
        if isinstance(jobs, signac.contrib.job.Job):
            jobs = [jobs]
        else:
            jobs = list(jobs)
        if type(ignore_conditions) != IgnoreConditions:
            raise ValueError(
                "The ignore_conditions argument of FlowProject.run() "
                "must be a member of class IgnoreConditions")
        # len(self._prereqs) check for speed optimization
        pre = (not len(self._prereqs)) or (ignore_conditions & IgnoreConditions.PRE) \
            or all(cond(*jobs) for cond in self._prereqs)
        if pre and len(self._postconds):
            post = (ignore_conditions & IgnoreConditions.POST) \
                or any(not cond(*jobs) for cond in self._postconds)
        else:
            post = True
        return pre and post

    def complete(self, jobs):
        "True when all post-conditions are met."
        if isinstance(jobs, signac.contrib.job.Job):
            jobs = [jobs]
        else:
            jobs = list(jobs)
        if len(self._postconds):
            return all(cond(*jobs) for cond in self._postconds)
        else:
            return False


class FlowCmdOperation(BaseFlowOperation):
    """A BaseFlowOperation that holds a shell executable command.

    When an operation has the ``@cmd`` directive specified, it is instantiated
    as a FlowCmdOperation. The operation should be a function of single or multiple
    :py:class:`~signac.contrib.job.Job`. The command (cmd) is a callable that
    expects single or multiple :class:`~signac.contrib.job.Job` instances
    as its positional argument(s) and returns a string containing valid shell commands,
    or the string of commands itself.
    In either case, the resulting string may contain any attributes of the job or
    aggregate of jobs place in curly braces, which will then be substituted by
    Python string formatting.

    .. note::
        This class should not be instantiated directly.
    """

    def __init__(self, cmd, pre=None, post=None):
        super(FlowCmdOperation, self).__init__(pre=pre, post=post)
        self._cmd = cmd

    def __str__(self):
        return "{type}(cmd='{cmd}')".format(type=type(self).__name__, cmd=self._cmd)

    def __call__(self, jobs=None):
        if callable(self._cmd):
            try:
                return self._cmd(*jobs).format(jobs=' '.join(map(str, jobs)))
            except KeyError:
                if len(jobs) > 1:
                    raise ValueError("Please use jobs instead in the command")
                return self._cmd(*jobs).format(job=jobs[0])
        else:
            try:
                return self._cmd.format(jobs=' '.join(map(str, jobs)))
            except KeyError:
                if len(jobs) > 1:
                    raise ValueError("Please use jobs instead in the command")
                return self._cmd.format(job=jobs[0])

    @property
    def cmd(self):
        return self._cmd


class FlowOperation(BaseFlowOperation):
    """FlowOperation holds a Python function that does not return a shell executable string.

    All operations without the ``@cmd`` directive use this class. No command can be specified, and
    the function is not stored internally (but in an external list) stored by the
    :class:`FlowProject`.

    .. note::
        This class should not be instantiated directly.
    """

    def __init__(self, name, pre=None, post=None):
        super(FlowOperation, self).__init__(pre=pre, post=post)
        self.name = name

    def __str__(self):
        return "{type}(name='{name}')".format(type=type(self).__name__, name=self.name)


class FlowGroupEntry(object):
    """A FlowGroupEntry registers operations for inclusion into a :py:class:`FlowGroup`.

    Has two methods for adding operations: ``self()`` and ``with_directives``.
    Using ``with_directives`` takes one argument, ``directives``, which are
    applied to the operation when running through the group. This overrides
    the default directives specified by ``@flow.directives``. Calling the object
    directly will then use the default directives.

    :param name:
        The name of the :py:class:`FlowGroup` to be created.
    :type name:
        str
    :param options:
        The :py:meth:`FlowProject.run` options to pass when submitting the group.
        These will be included in all submissions. Submissions use run
        commands to execute.
    :type options:
        str
    :param aggregator:
        Aggregation parameters :py:class:`FlowGroup` to be created.
    :type aggregator:
        tuple
    """
    def __init__(self, name, options="", aggregate=None):
        self.name = name
        self.options = options
        self.aggregate = aggregate

    def __call__(self, func):
        """Decorator that adds the function into the group's operations.

        :param func:
            The function to decorate.
        :type func:
            callable
        """
        if hasattr(func, '_flow_groups'):
            if self.name in func._flow_groups:
                raise ValueError("Cannot register existing name {} with group {}"
                                 "".format(func, self.name))
            else:
                func._flow_groups.append(self.name)
        else:
            func._flow_groups = [self.name]
        return func

    def _set_directives(self, func, directives):
        if hasattr(func, '_flow_group_operation_directives'):
            if self.name in func._flow_group_operation_directives:
                raise ValueError("Cannot set directives because directives already exist for {} "
                                 "in group {}".format(func, self.name))
            else:
                func._flow_group_operation_directives[self.name] = directives
        else:
            func._flow_group_operation_directives = {self.name: directives}

    def with_directives(self, directives):
        """Returns a decorator that sets group specific directives to the operation.

        :param directives:
            Directives to use for resource requests and running the operation
            through the group.
        :type directives:
            dict
        :returns:
            A decorator which registers the function into the group with
            specified directives.
        :rtype:
            function
        """

        def decorator(func):
            self._set_directives(func, directives)
            return self(func)

        return decorator


class FlowGroup(object):
    """A FlowGroup represents a subset of a workflow for a project.

    Any :py:class:`FlowGroup` is associated with one or more instances of
    :py:class:`BaseFlowOperation` having identical aggregations.

    In the example below, the directives will be {'nranks': 4} for op1 and
    {'nranks': 2, 'executable': 'python3'} for op2

    .. code-block:: python

        group = FlowProject.make_group(name='example_group')

        @group.with_directives(nranks=4)
        @FlowProject.operation
        @directives(nranks=2, executable="python3")
        def op1(job):
            pass

        @group
        @FlowProject.operation
        @directives(nranks=2, executable="python3")
        def op2(job):
            pass

    :param name:
        The name of the group to be used when calling from the command line.
    :type name:
        str
    :param operations:
        A dictionary of operations where the keys are operation names and
        each value is a :py:class:`BaseFlowOperation`.
    :type operations:
        dict
    :param operation_directives:
        A dictionary of additional parameters that provide instructions on how
        to execute a particular operation, e.g., specifically required
        resources. Operation names are keys and the dictionaries of directives are
        values. If an operation does not have directives specified, then the
        directives of the singleton group containing that operation are used. To
        prevent this, set the directives to an empty dictionary for that
        operation.
    :type operation_directives:
        dict
    :param options:
        A string of options to append to the output of the object's call method.
        This lets options like ``--num_passes`` to be given to a group.
    :type options:
        str
    :param flow_aggregate:
        The operation specific aggregate parameters specified
        using the :py:class:`aggregate`
    :type flow_aggregate:
        tuple
    """

    MAX_LEN_ID = 100

    def __init__(self, name, operations=None, operation_directives=None,
                 options="", flow_aggregate=None):
        self.name = name
        self.options = options
        # An OrderedDict is not necessary here, but is used to ensure
        # consistent ordering of pretend submission output for templates.
        self.operations = OrderedDict() if operations is None else OrderedDict(operations)
        if operation_directives is None:
            self.operation_directives = dict()
        else:
            self.operation_directives = operation_directives
        self.flow_aggregate = flow_aggregate

    def _set_entrypoint_item(self, entrypoint, directives, key, default, jobs):
        """Set a value (executable, path) for entrypoint in command.

        Order of priority is the operation directives specified and
        then the project specified value.
        """
        entrypoint[key] = directives.get(key, entrypoint.get(key, default))
        if callable(entrypoint[key]):
            entrypoint[key] = entrypoint[key](*jobs)

    def _determine_entrypoint(self, entrypoint, directives, jobs):
        """Get the entrypoint for creating a JobOperation.

        If path cannot be determined, then raise a RuntimeError since we do not
        know where to point to.
        """
        entrypoint = entrypoint.copy()
<<<<<<< HEAD
        self._set_entrypoint_item(entrypoint, directives, 'executable', sys.executable, jobs)
        self._set_entrypoint_item(entrypoint, directives, 'path', None, jobs)
        if entrypoint['path'] is None:
            raise RuntimeError("Entrypoint path not set.")
        else:
            return "{} {}".format(entrypoint['executable'], entrypoint['path']).lstrip()
=======
        self._set_entrypoint_item(entrypoint, directives, 'executable', sys.executable, job)

        # If a path is not provided, default to the path to the file where the
        # FlowProject (subclass) is defined.
        default_path = inspect.getfile(job._project.__class__)
        self._set_entrypoint_item(entrypoint, directives, 'path', default_path, job)
        return "{} {}".format(entrypoint['executable'], entrypoint['path']).lstrip()
>>>>>>> 33b2e3e2

    def _resolve_directives(self, name, defaults, jobs):
        if name in self.operation_directives:
            directives = deepcopy(self.operation_directives[name])
        else:
            directives = deepcopy(defaults.get(name, dict()))
        nranks = directives.get('nranks', 1)
        nthreads = directives.get('omp_num_threads', 1)
        if callable(nranks) or callable(nthreads):
            def np_callable(*jobs):
                nr = nranks(*jobs) if callable(nranks) else nranks
                nt = nthreads(*jobs) if callable(nthreads) else nthreads
                return nr*nt

            directives.setdefault('np', np_callable)
        else:
            directives.setdefault('np', nranks*nthreads)

        directives.setdefault('ngpu', 0)
        directives.setdefault('nranks', 0)
        directives.setdefault('omp_num_threads', 0)
        directives.setdefault('processor_fraction', 1)

        # Evaluate strings and callables for job:
        def evaluate(value):
            if value and callable(value):
                return value(*jobs)
            elif isinstance(value, str):
                return value.format(*jobs)
            else:
                return value
        return {key: evaluate(value) for key, value in directives.items()}

    def _submit_cmd(self, entrypoint, ignore_conditions, jobs=None):
        entrypoint = self._determine_entrypoint(entrypoint, dict(), jobs)
        cmd = "{} run -o {}".format(entrypoint, self.name)
        cmd = cmd if jobs is None else cmd + ' -j {}'.format(' '.join(map(str, jobs)))
        cmd = cmd if self.options is None else cmd + ' ' + self.options
        if ignore_conditions != IgnoreConditions.NONE:
            return cmd.strip() + ' --ignore-conditions=' + str(ignore_conditions)
        else:
            return cmd.strip()

    def _run_cmd(self, entrypoint, operation_name, operation, directives, jobs):
        if isinstance(jobs, signac.contrib.job.Job):
            jobs = [jobs]
        else:
            jobs = list(jobs)
        if isinstance(operation, FlowCmdOperation):
            return operation(jobs).lstrip()
        else:
            entrypoint = self._determine_entrypoint(entrypoint, directives, jobs)
            return '{} exec {} {}'.format(
                    entrypoint, operation_name, ' '.join(map(str, jobs))
                ).lstrip()

    def __iter__(self):
        yield from self.operations.values()

    def __repr__(self):
        return "{type}(name='{name}', operations='{operations}', " \
               "operation_directives={directives}, options='{options}', " \
               "flow_aggregate={flow_aggregate})".format(
                   type=type(self).__name__,
                   name=self.name,
                   operations=' '.join(list(self.operations)),
                   directives=self.operation_directives,
                   options=self.options,
                   flow_aggregate=self.flow_aggregate)

    def eligible(self, jobs, ignore_conditions=IgnoreConditions.NONE):
        """Eligible, when at least one BaseFlowOperation is eligible.

        :param jobs:
            A list of :class:`signac.Job` from the signac workspace.
        :type jobs:
            list
        :param ignore_conditions:
            Specify if pre and/or post conditions check is to be ignored for eligibility check.
            The default is :py:class:`IgnoreConditions.NONE`.
        :type ignore_conditions:
            :py:class:`~.IgnoreConditions`
        :return:
            Whether the group is eligible.
        :rtype:
            bool
        """
        return any(op.eligible(jobs, ignore_conditions) for op in self)

    def complete(self, jobs):
        """True when all BaseFlowOperation post-conditions are met.

        :param jobs:
            A list of :class:`signac.Job` from the signac workspace.
        :type jobs:
            list
        :return:
            Whether the group is complete (all contained operations are
            complete).
        :rtype:
            bool
        """
        return all(op.complete(jobs) for op in self)

    def add_operation(self, name, operation, directives=None):
        """Add an operation to the FlowGroup.

        :param name:
            The name of the operation.
        :type name:
            str
        :param operation:
            The workflow operation to add to the FlowGroup.
        :type operation:
            :py:class:`BaseFlowOperation`
        :param directives:
            The operation specific directives.
        :type directives:
            dict
        """
        self.operations[name] = operation
        if directives is not None:
            self.operation_directives[name] = directives

    def _add_aggregator(self, flow_aggregate):
        if self.flow_aggregate is None:
            self.flow_aggregate = flow_aggregate

    def isdisjoint(self, group):
        """Returns whether two groups are disjoint (do not share any common operations).

        :param group:
            The other FlowGroup to compare to.
        :type group:
            :py:class:`flow.FlowGroup`
        :return:
            Returns ``True`` if ``group`` and ``self`` share no operations,
            otherwise returns ``False``.
        :rtype:
            bool
        """
        return set(self).isdisjoint(set(group))

    def _generate_id(self, jobs, operation_name=None, index=0):
        "Return an id, which identifies this group with respect to this aggregate(job(s))."
        project = jobs[0]._project

        for job in jobs:
            assert project == job._project

        # The full name is designed to be truly unique for each job-group.
        if operation_name is None:
            op_string = ''.join(sorted(list(self.operations)))
        else:
            op_string = operation_name

        job_id = '-'.join(map(str, jobs))
        full_name = '{}%{}%{}%{}'.format(project.root_directory(),
                                         job_id,
                                         op_string,
                                         index)
        # The job_op_id is a hash computed from the unique full name.
        job_op_id = calc_id(full_name)

        # The actual job id is then constructed from a readable part and the job_op_id,
        # ensuring that the job-op is still somewhat identifiable, but guaranteed to
        # be unique. The readable name is based on the project id, job id, operation name,
        # and the index number. All names and the id itself are restricted in length
        # to guarantee that the id does not get too long.
        max_len = self.MAX_LEN_ID - len(job_op_id)
        if max_len < len(job_op_id):
            raise ValueError("Value for MAX_LEN_ID is too small ({}).".format(self.MAX_LEN_ID))

        if len(jobs) > 1:
            aggregate_id = str(jobs[0])[:8]+'-'+str(jobs[-1])[:8]
        else:
            aggregate_id = str(jobs[0])[:8]

        separator = getattr(project._environment, 'JOB_ID_SEPARATOR', '/')
        readable_name = '{project}{sep}{job}{sep}{len}{sep}{group}{sep}' \
                        '{index:04d}{sep}'.format(
                            sep=separator,
                            project=str(project)[:12],
                            job=aggregate_id,
                            len=len(jobs),
                            group=self.name,
                            index=index)[:max_len]

        # By appending the unique job_op_id, we ensure that each id is truly unique.
        return readable_name + job_op_id

    def _get_status(self, jobs):
        """For given jobs check the groups submission status."""
        try:
            return JobStatus(jobs[0]._project.document['_status'][self._generate_id(jobs)])
        except KeyError:
            return JobStatus.unknown

    def _create_nested_jobs_list(self, jobs_list):
        # When jobs are aggregated, the user is required to either return a
        # nested list or nested iterable in which the bottom most element is an
        # instance of `signac.contrib.job.Job`.
        nested_jobs = []
        jobs_list = list(jobs_list)
        all_iterable = all_jobs = True
        for job_list in jobs_list:
            if isinstance(job_list, Iterable):
                all_jobs = False
                if not all_iterable:
                    raise ValueError("Invalid aggregator function provided by "
                                     "user.")
                if isinstance(job_list, (list, tuple)):
                    nested_jobs.append(list(job_list))
                else:
                    nested_list = [job for job in job_list]
                    nested_jobs.append(nested_list)
            elif isinstance(job_list, signac.contrib.job.Job):
                all_iterable = False
                if not all_jobs:
                    raise ValueError("Invalid aggregator function provided by "
                                     "user.")
                continue
            else:
                raise ValueError("Invalid aggregator function provided by "
                                 "user.")
        if all_iterable:
            return nested_jobs
        elif all_jobs:
            return [jobs_list]

    def _get_filtered_jobs(self, jobs):
        "Returns filtered jobs for this group"
        # For every operation, first jobs are selected according to the select
        # function, then are aggregated according to the aggregator function,
        # then are sorted according to some state point parameter.
        # The `select`, `aggregator` and the `sort` functions are specified
        # using :class:`~.aggregate`.

        # Ensuring Lists
        if isinstance(jobs, signac.contrib.job.Job):
            jobs = [jobs]
        else:
            jobs = list(jobs)
        aggregator, sort, selector = self.flow_aggregate
        jobs_list = list(jobs)
        if selector.args[0] is not None:
            jobs_list = list(selector(jobs_list))
        if sort is not None:
            jobs_list = list(sort(jobs_list))
        jobs_list = list(aggregator([job for job in jobs_list]))
        jobs_list = self._create_nested_jobs_list(jobs_list)
        if not len(jobs_list):
            return []
        for i, job in enumerate(jobs_list[-1]):
            if job is None:
                del jobs_list[-1][i:]
                break
        return jobs_list

    def _get_filtered_job_id_per_group(self, jobs, index=0):
        """For any group, create filtered job lists.

        Jobs are filtered using the objects in the attribute flow_aggregate.
        """
        jobs_list = self._get_filtered_jobs(jobs)
        for job_list in jobs_list:
            yield self._generate_id(job_list, index=index)

    def _create_submission_job_operation(self, entrypoint, default_directives, jobs,
                                         ignore_conditions_on_execution=IgnoreConditions.NONE,
                                         index=0):
        """Create a JobOperation object from the FlowGroup.

        Creates a JobOperation for use in submitting and scripting.

        :param entrypoint:
            The path and executable, if applicable, to point to for execution.
        :type entrypoint:
            dict
        :param default_directives:
            The default directives to use for the operations. This is to allow for user specified
            groups to 'inherit' directives from ``default_directives``. If no defaults are desired,
            the argument can be set to an empty dictionary. This must be done explicitly, however.
        :type default_directives:
            dict
        :param jobs:
            The list of jobs that the :class:`~.JobOperation` is based on.
        :type jobs:
            list
        :param ignore_conditions:
            Specify if pre and/or post conditions check is to be ignored for
            checking submission eligibility. The default is `IgnoreConditions.NONE`.
        :type ignore_conditions:
            :py:class:`~.IgnoreConditions`
        :param ignore_conditions_on_execution:
            Specify if pre and/or post conditions check is to be ignored for eligibility check after
            submitting.  The default is `IgnoreConditions.NONE`.
        :type ignore_conditions_on_execution:
            :py:class:`~.IgnoreConditions`
        :param index:
            Index for the :class:`~.JobOperation`.
        :type index:
            int
        :return:
            Returns a :py:class:`~.SubmissionJobOperation` for submitting the group. The
            :py:class:`~.JobOperation` will have directives that have been collected
            appropriately from its contained operations.
        :rtype:
            :py:class:`SubmissionJobOperation`
        """
        # Ensuring backwards compatibility
        if isinstance(jobs, signac.contrib.job.Job):
            jobs = [jobs]
        else:
            jobs = list(jobs)

        project = jobs[0]._project
        for job in jobs:
            assert project == job._project

        uneval_cmd = functools.partial(self._submit_cmd, entrypoint=entrypoint, jobs=jobs,
                                       ignore_conditions=ignore_conditions_on_execution)

        def _get_run_ops(ignore_ops, additional_ignores_flag):
            """Get operations that match the combination of the conditions required by
            _create_submission_job_operation and the ignored flags, and remove operations
            in the ignore_ops list."""
            return list(
                set(self._create_run_job_operations(
                    entrypoint=entrypoint,
                    default_directives=default_directives,
                    jobs=jobs,
                    ignore_conditions=ignore_conditions_on_execution | additional_ignores_flag)
                    ) - set(ignore_ops)
            )

        submission_directives = self._get_submission_directives(default_directives, jobs)
        eligible_operations = _get_run_ops(
            [], IgnoreConditions.NONE)
        operations_with_unmet_preconditions = _get_run_ops(
            eligible_operations, IgnoreConditions.PRE)
        operations_with_met_postconditions = _get_run_ops(
            eligible_operations, IgnoreConditions.POST)

        submission_job_operation = SubmissionJobOperation(
            self._generate_id(jobs, index=index),
            self.name,
            jobs,
            cmd=uneval_cmd,
            directives=submission_directives,
            eligible_operations=eligible_operations,
            operations_with_unmet_preconditions=operations_with_unmet_preconditions,
            operations_with_met_postconditions=operations_with_met_postconditions,
        )
        return submission_job_operation

    def _create_run_job_operations(self, entrypoint, default_directives, jobs,
                                   ignore_conditions=IgnoreConditions.NONE, index=0):
        """Create JobOperation object(s) from the FlowGroup.

        Yields a JobOperation for each contained operation given proper conditions are met.

        :param entrypoint:
            The path and executable, if applicable, to point to for execution.
        :type entrypoint:
            dict
        :param default_directives:
            The default directives to use for the operations. This is to allow for user specified
            groups to 'inherent' directives from ``default_directives``. If no defaults are desired,
            the argument must be explicitly set to an empty dictionary.
        :type default_directives:
            dict
        :param jobs:
            The list of jobs that the :class:`~.JobOperation` is based on.
        :type jobs:
            list
        :param index:
            Index for the :class:`~.JobOperation`.
        :type index:
            int
        :return:
            Returns an iterator over eligible :py:class:`~.JobOperation`s.
        :rtype:
            Iterator[JobOperation]
        """
        if isinstance(jobs, signac.contrib.job.Job):
            jobs = [jobs]
        else:
            jobs = list(jobs)

        project = jobs[0]._project
        for job in jobs:
            assert project == job._project

        jobs_list = self._get_filtered_jobs(jobs)

        for name, op in self.operations.items():
<<<<<<< HEAD
            for job_list in jobs_list:
                eligible = op.eligible(job_list, ignore_conditions)
                if eligible:
                    directives = self._resolve_directives(name, default_directives, job_list)
                    uneval_cmd = functools.partial(self._run_cmd, entrypoint=entrypoint,
                                                   operation_name=name, operation=op,
                                                   directives=directives, jobs=job_list)
                    # Uses a different id than the groups direct id. Do not use this for submitting
                    # jobs as current implementation prevents checking for resubmission
                    # in this case. The different ids allow for checking whether JobOperations
                    # created to run directly are different.

                    job_op = JobOperation(self._generate_id(job_list, name, index=index), name,
                                          job_list, cmd=uneval_cmd, directives=deepcopy(directives))
                    yield job_op

    def _get_submission_directives(self, default_directives, jobs):
=======
            if op.eligible(job, ignore_conditions):
                directives = self._resolve_directives(name, default_directives, job)
                cmd = self._run_cmd(entrypoint=entrypoint, operation_name=name,
                                    operation=op, directives=directives, job=job)
                # Uses a different id than the groups direct id. Do not use this for submitting
                # jobs as current implementation prevents checking for resubmission in this case.
                # The different ids allow for checking whether JobOperations created to run directly
                # are different.
                job_op = JobOperation(self._generate_id(job, name, index=index), name, job,
                                      cmd=cmd, directives=deepcopy(directives))
                # Get the prefix, and if it's not NULL, set the fork directive
                # to True since we must launch a separate process. Override
                # the command directly.
                prefix = job._project._environment.get_prefix(job_op)
                if prefix != '':
                    job_op.directives['fork'] = True
                    job_op._cmd = '{} {}'.format(prefix, job_op.cmd)
                yield job_op

    def _get_submission_directives(self, default_directives, job):
>>>>>>> 33b2e3e2
        """Get the combined resources for submission.

        No checks are done to mitigate inappropriate aggregation of operations.
        This can lead to poor utilization of computing resources.
        """
        directives = dict(ngpu=0, nranks=0, omp_num_threads=0, np=0)

        for name in self.operations:
            # get directives for operation
            op_dir = self._resolve_directives(name, default_directives, jobs)
            # Find the correct number of processors for operation
            directives['ngpu'] = max(directives['ngpu'], op_dir['ngpu'])
            directives['nranks'] = max(directives['nranks'], op_dir['nranks'])
            directives['omp_num_threads'] = max(directives['omp_num_threads'],
                                                op_dir['omp_num_threads'])
            directives['np'] = max(directives['np'], op_dir['np'])
        return directives


class _FlowProjectClass(type):
    """Metaclass for the FlowProject class."""
    def __new__(metacls, name, bases, namespace, **kwargs):
        cls = type.__new__(metacls, name, bases, dict(namespace))

        # All operation functions are registered with the operation() classmethod, which is
        # intended to be used as a decorator function. _OPERATION_FUNCTIONS is a list of tuples
        # of the operation name and the operation function. In addition, pre and post conditions
        # are registered with the class.

        cls._OPERATION_FUNCTIONS = list()
        cls._OPERATION_PRE_CONDITIONS = defaultdict(list)
        cls._OPERATION_POST_CONDITIONS = defaultdict(list)

        # All label functions are registered with the label() classmethod, which is intended
        # to be used as decorator function. The _LABEL_FUNCTIONS dict contains the function as
        # key and the label name as value, or None to use the default label name.
        cls._LABEL_FUNCTIONS = OrderedDict()

        # Give the class a pre and post class that are aware of the class they
        # are in.
        cls.pre = cls._setup_pre_conditions_class(parent_class=cls)
        cls.post = cls._setup_post_conditions_class(parent_class=cls)

        # All groups are registered with the function returned by the make_group
        # classmethod. In contrast to operations and labels, the
        # make_group classmethod does not serve as the decorator, the functor
        # it returns does. The _GROUPS list records the groups created and their
        # passed parameters for later initialization. The _GROUP_NAMES set stores
        # whether a group name has already been used.
        cls._GROUPS = list()
        cls._GROUP_NAMES = set()

        return cls

    @staticmethod
    def _setup_pre_conditions_class(parent_class):

        class pre(_condition):
            """Specify a function of job that must be true for this operation to
            be eligible for execution. For example:

            .. code-block:: python

                @Project.operation
                @Project.pre(lambda job: not job.doc.get('hello'))
                def hello(job):
                    print('hello', job)
                    job.doc.hello = True

            The *hello*-operation would only execute if the 'hello' key in the job
            document does not evaluate to True.

            An optional tag may be associated with the condition. These tags
            are used by :meth:`~.detect_operation_graph` when comparing
            conditions for equality. The tag defaults to the bytecode of the
            function.
            """

            _parent_class = parent_class

            def __init__(self, condition, tag=None):
                super(pre, self).__init__(condition, tag)

            def __call__(self, func):
                operation_functions = [operation[1] for operation
                                       in self._parent_class._collect_operations()]
                if self.condition in operation_functions:
                    raise ValueError("Operation functions cannot be used as preconditions.")
                self._parent_class._OPERATION_PRE_CONDITIONS[func].insert(0, self.condition)
                return func

            @classmethod
            def copy_from(cls, *other_funcs):
                "True if and only if all pre conditions of other operation-function(s) are met."
                return cls(_create_all_metacondition(cls._parent_class._collect_pre_conditions(),
                                                     *other_funcs))

            @classmethod
            def after(cls, *other_funcs):
                "True if and only if all post conditions of other operation-function(s) are met."
                operation_functions = [operation[1] for operation
                                       in cls._parent_class._collect_operations()]
                if not all(condition in operation_functions for condition in other_funcs):
                    raise ValueError("The arguments to pre.after must be operation functions.")
                return cls(_create_all_metacondition(cls._parent_class._collect_post_conditions(),
                                                     *other_funcs))

        return pre

    @staticmethod
    def _setup_post_conditions_class(parent_class):

        class post(_condition):
            """Specify a function of job that must evaluate to True for this operation
            to be considered complete. For example:

            .. code-block:: python

                @Project.operation
                @Project.post(lambda job: job.doc.get('bye'))
                def bye(job):
                    print('bye' job)
                    job.doc.bye = True

            The *bye*-operation would be considered complete and therefore no longer
            eligible for execution once the 'bye' key in the job document evaluates to True.

            An optional tag may be associated with the condition. These tags
            are used by :meth:`~.detect_operation_graph` when comparing
            conditions for equality. The tag defaults to the bytecode of the
            function.
            """
            _parent_class = parent_class

            def __init__(self, condition, tag=None):
                super(post, self).__init__(condition, tag)

            def __call__(self, func):
                operation_functions = [operation[1] for operation
                                       in self._parent_class._collect_operations()]
                if self.condition in operation_functions:
                    raise ValueError("Operation functions cannot be used as postconditions.")
                self._parent_class._OPERATION_POST_CONDITIONS[func].insert(0, self.condition)
                return func

            @classmethod
            def copy_from(cls, *other_funcs):
                "True if and only if all post conditions of other operation-function(s) are met."
                return cls(_create_all_metacondition(cls._parent_class._collect_post_conditions(),
                                                     *other_funcs))

        return post


class FlowProject(signac.contrib.Project, metaclass=_FlowProjectClass):
    """A signac project class specialized for workflow management.

    This class provides a command line interface for the definition, execution, and
    submission of workflows based on condition and operation functions.

    This is a typical example on how to use this class:

    .. code-block:: python

        @FlowProject.operation
        def hello(job):
            print('hello', job)

        FlowProject().main()

    :param config:
        A signac configuration, defaults to the configuration loaded
        from the environment.
    :type config:
        A signac config object.
    :param entrypoint:
        A dictionary with two possible keys: executable and path. Path
        represents the filepath location of the script file (the script file
        must call ``main``). Executable represents the location of the Python
        interpreter used for the executable of `FlowOperation` that are Python
        functions.
    :type entrypoint:
        dict
    """

    def __init__(self, config=None, environment=None, entrypoint=None):
        super(FlowProject, self).__init__(config=config)

        # Associate this class with a compute environment.
        self._environment = environment or get_environment()

        # Assign variables that give script location information
        self._entrypoint = dict() if entrypoint is None else entrypoint

        # The standard local template directory is a directory called 'templates' within
        # the project root directory. This directory may be specified with the 'template_dir'
        # configuration variable.
        self._template_dir = os.path.join(
            self.root_directory(), self._config.get('template_dir', 'templates'))
        self._template_environment_ = dict()

        # Register all label functions with this project instance.
        self._label_functions = OrderedDict()
        self._register_labels()

        # Register all operation functions with this project instance.
        self._operation_functions = dict()
        self._operations = OrderedDict()
        self._register_operations()

        # Register all groups with this project instance.
        self._groups = dict()
        self._register_groups()

    def _setup_template_environment(self):
        """Setup the jinja2 template environment.

        The templating system is used to generate templated scripts for the script()
        and submit_operations() / submit() function and the corresponding command line
        subcommands.
        """
        if self._config.get('flow') and self._config['flow'].get('environment_modules'):
            envs = self._config['flow'].as_list('environment_modules')
        else:
            envs = []

        # Templates are searched in the local template directory first, then in additionally
        # installed packages, then in the main package 'templates' directory.
        extra_packages = []
        for env in envs:
            try:
                extra_packages.append(jinja2.PackageLoader(env, 'templates'))
            except ImportError as error:
                logger.warning("Unable to load template from package '{}'.".format(error.name))

        load_envs = ([jinja2.FileSystemLoader(self._template_dir)] +
                     extra_packages +
                     [jinja2.PackageLoader('flow', 'templates')])

        template_environment = jinja2.Environment(
            loader=jinja2.ChoiceLoader(load_envs),
            trim_blocks=True,
            extensions=[TemplateError])

        # Setup standard filters that can be used to format context variables.
        template_environment.filters['format_timedelta'] = tf.format_timedelta
        template_environment.filters['identical'] = tf.identical
        template_environment.filters['with_np_offset'] = tf.with_np_offset
        template_environment.filters['calc_tasks'] = tf.calc_tasks
        template_environment.filters['calc_num_nodes'] = tf.calc_num_nodes
        template_environment.filters['check_utilization'] = tf.check_utilization
        template_environment.filters['homogeneous_openmp_mpi_config'] = \
            tf.homogeneous_openmp_mpi_config
        template_environment.filters['get_config_value'] = flow_config.get_config_value
        template_environment.filters['require_config_value'] = flow_config.require_config_value
        template_environment.filters['get_account_name'] = tf.get_account_name
        template_environment.filters['print_warning'] = tf.print_warning
        if 'max' not in template_environment.filters:    # for jinja2 < 2.10
            template_environment.filters['max'] = max
        if 'min' not in template_environment.filters:    # for jinja2 < 2.10
            template_environment.filters['min'] = min

        return template_environment

    def _template_environment(self, environment=None):
        if environment is None:
            environment = self._environment
        if environment not in self._template_environment_:
            template_environment = self._setup_template_environment()

            # Add environment-specific custom filters:
            for name, member in inspect.getmembers(environment):
                if getattr(member, '_flow_template_filter', False):
                    template_environment.filters[name] = member

            self._template_environment_[environment] = template_environment
        return self._template_environment_[environment]

    def _get_standard_template_context(self):
        "Return the standard templating context for run and submission scripts."
        context = dict()
        context['project'] = self
        return context

    def _show_template_help_and_exit(self, template_environment, context):
        "Print all context variables and filters to screen and exit."
        from textwrap import TextWrapper
        wrapper = TextWrapper(width=90, break_long_words=False)
        print(TEMPLATE_HELP.format(
            template_dir=self._template_dir,
            template_vars='\n'.join(wrapper.wrap(', '.join(sorted(context)))),
            filters='\n'.join(wrapper.wrap(', '.join(sorted(template_environment.filters))))))
        sys.exit(2)

    @classmethod
    def label(cls, label_name_or_func=None, aggregator=None):
        """Designate a function to be a label function of this class.

        For example, we can define a label function like this:

        .. code-block:: python

            @FlowProject.label
            def foo_label(job):
                if job.document.get('foo', False):
                    return 'foo-label-text'

        The ``foo-label-text`` label will now show up in the status view for each job,
        where the ``foo`` key evaluates true.

        If the label functions returns any type other than ``str``, the label
        name will be the name of the function if and only if the return value
        evaluates to ``True``, for example:

        .. code-block:: python

            @FlowProject.label
            def foo_label(job):
                return job.document.get('foo', False)

        Finally, you can specify a different default label name by providing it as the first
        argument to the ``label()`` decorator.

        :param label_name_or_func:
            A label name or callable.
        :type label_name_or_func:
            str or callable
        """
        if callable(label_name_or_func):
            cls._LABEL_FUNCTIONS[label_name_or_func] = None
            label_name_or_func._aggregator = aggregator
            return label_name_or_func

        def label_func(func):
            cls._LABEL_FUNCTIONS[func] = label_name_or_func
            return func

        label_func._aggregator = aggregator
        return label_func

    def detect_operation_graph(self):
        """Determine the directed acyclic graph defined by operation pre- and
        post-conditions.

        In general, executing a given operation registered with a FlowProject
        just involves checking the operation's pre- and post-conditions to
        determine eligibility. More generally, however, the pre- and
        post-conditions define a directed acyclic graph that governs the
        execution of all operations. Visualizing this graph can be useful for
        finding logic errors in the specified conditions, and having this graph
        computed also enables additional execution modes. For example, using
        this graph it is possible to determine exactly what operations need to
        be executed in order to make the operation eligible so that the task of
        executing all necessary operations can be automated.

        The graph is determined by iterating over all pairs of operations and
        checking for equality of pre- and post-conditions. The algorithm builds
        an adjacency matrix based on whether the pre-conditions for one
        operation match the post-conditions for another. The comparison of
        operations is conservative; by default, conditions must be composed of
        identical code to be identified as equal (technically, they must be
        bytecode equivalent, i.e. ``cond1.__code__.co_code ==
        cond2.__code__.co_code``). Users can specify that conditions should be
        treated as equal by providing tags to the operations.

        Given a FlowProject subclass defined in a module ``project.py``, the
        output graph could be visualized using Matplotlib and NetworkX with the
        following code:

        .. code-block:: python

            import numpy as np
            import networkx as nx
            from matplotlib import pyplot as plt

            from project import Project

            project = Project()
            ops = project.operations.keys()
            adj = np.asarray(project.detect_operation_graph())

            plt.figure()
            g = nx.DiGraph(adj)
            pos = nx.spring_layout(g)
            nx.draw(g, pos)
            nx.draw_networkx_labels(
                g, pos,
                labels={key: name for (key, name) in
                        zip(range(len(ops)), [o for o in ops])})

            plt.show()

        Raises a ``RuntimeError`` if a condition does not have a tag. This can
        occur when using ``functools.partial``, and a manually specified
        condition tag has not been set.

        :raises: RuntimeError

        """

        def to_callbacks(conditions):
            """Get the actual callables associated with FlowConditions."""
            return [condition._callback for condition in conditions]

        def unpack_conditions(condition_functions):
            """Identify any metaconditions in the list and reduce them to the
            functions that they are composed of. The callbacks argument is used
            in recursive calls to the function and appended to directly, but
            only returned at the end."""
            callbacks = set()
            for cf in condition_functions:
                # condition may not have __name__ attribute in cases where functools is used
                # for condition creation
                if hasattr(cf, '__name__') and cf.__name__ == "_flow_metacondition":
                    callbacks = callbacks.union(unpack_conditions(cf._composed_of))
                else:
                    if cf._flow_tag is None:
                        raise RuntimeError("Condition {} was not tagged. To create a graph, ensure "
                                           "each base condition has a ``__code__`` attribute or "
                                           "manually specified tag.".format(cf))
                    callbacks.add(cf._flow_tag)

            return callbacks

        ops = list(self.operations.items())
        mat = [[0 for _ in range(len(ops))] for _ in range(len(ops))]

        for i, (name1, op1) in enumerate(ops):
            for j, (name2, op2) in enumerate(ops[i:]):
                postconds1 = unpack_conditions(to_callbacks(op1._postconds))
                postconds2 = unpack_conditions(to_callbacks(op2._postconds))
                prereqs1 = unpack_conditions(to_callbacks(op1._prereqs))
                prereqs2 = unpack_conditions(to_callbacks(op2._prereqs))
                if postconds1.intersection(prereqs2):
                    mat[i][j+i] = 1
                elif prereqs1.intersection(postconds2):
                    mat[j+i][i] = 1
        return mat

    def _register_class_labels(self):
        """This function registers all label functions, which are part of the class definition.

        To register a class method or function as label function, use the generalized label()
        function.
        """
        def predicate(m):
            return inspect.ismethod(m) or inspect.isfunction(m)

        class_label_functions = dict()
        for name, function in inspect.getmembers(type(self), predicate=predicate):
            if _is_label_func(function):
                class_label_functions[name] = function

        for name in sorted(class_label_functions):
            self._label_functions[class_label_functions[name]] = None

    def _register_labels(self):
        "Register all label functions registered with this class and its parent classes."
        self._register_class_labels()

        for cls in type(self).__mro__:
            self._label_functions.update(getattr(cls, '_LABEL_FUNCTIONS', dict()))

    ALIASES = {str(status).replace('JobStatus.', ''): symbol
               for status, symbol in _FMT_SCHEDULER_STATUS.items() if status != JobStatus.dummy}
    "These are default aliases used within the status output."

    @classmethod
    def _alias(cls, x):
        "Use alias if specified."
        try:
            return abbreviate(x, cls.ALIASES.get(x, x))
        except TypeError:
            return x

    def _fn_bundle(self, bundle_id):
        "Return the canonical name to store bundle information."
        return os.path.join(self.root_directory(), '.bundles', bundle_id)

    def _store_bundled(self, operations):
        """Store operation-ids as part of a bundle and return bundle id.

        The operation identifiers are stored in a text file whose name is
        determined by the _fn_bundle() method. This may be used to identify
        the status of individual operations from the bundle id. A single
        operation will not be stored, but instead the operation's id is
        directly returned.

        :param operations:
            The operations to bundle.
        :type operations:
            A sequence of instances of :py:class:`.JobOperation`
        :return:
            The bundle id.
        :rtype:
            str
        """
        if len(operations) == 1:
            return operations[0].id
        else:
            h = '.'.join(op.id for op in operations)
            bid = '{}/bundle/{}'.format(self, sha1(h.encode('utf-8')).hexdigest())
            fn_bundle = self._fn_bundle(bid)
            os.makedirs(os.path.dirname(fn_bundle), exist_ok=True)
            with open(fn_bundle, 'w') as file:
                for operation in operations:
                    file.write(operation.id + '\n')
            return bid

    def _expand_bundled_jobs(self, scheduler_jobs):
        "Expand jobs which were submitted as part of a bundle."
        for job in scheduler_jobs:
            if job.name().startswith('{}/bundle/'.format(self)):
                with open(self._fn_bundle(job.name())) as file:
                    for line in file:
                        yield ClusterJob(line.strip(), job.status())
            else:
                yield job

    def scheduler_jobs(self, scheduler):
        """Fetch jobs from the scheduler.

        This function will fetch all scheduler jobs from the scheduler
        and also expand bundled jobs automatically.

        However, this function will not automatically filter scheduler
        jobs which are not associated with this project.

        :param scheduler:
            The scheduler instance.
        :type scheduler:
            :class:`~.flow.manage.Scheduler`
        :yields:
            All scheduler jobs fetched from the scheduler instance.
        """
        for sjob in self._expand_bundled_jobs(scheduler.jobs()):
            yield sjob

    def _get_operations_status(self, job, cached_status):
        "Return a dict with information about job-operations for this job."
        starting_dict = functools.partial(dict, scheduler_status=JobStatus.unknown)
        status_dict = defaultdict(starting_dict)
        for group in self._groups.values():
            jobs_list = group._get_filtered_jobs(self)
            if jobs_list == []:
                continue
            if len(jobs_list) < len(self):
                aggregate = True
            else:
                aggregate = False
            jobs = None
            for job_list in jobs_list:
                if job in job_list:
                    jobs = job_list
                    break
            if jobs is None:
                break
            completed = group.complete(jobs)
            eligible = False if completed else group.eligible(jobs)

            scheduler_status = cached_status.get(group._generate_id(jobs),
                                                 JobStatus.unknown)
            for operation in group.operations:
                if scheduler_status >= status_dict[operation]['scheduler_status']:
                    status_dict[operation] = {
                            'scheduler_status': scheduler_status,
                            'eligible': eligible,
                            'completed': completed,
                            'aggregate_jobs': '{}...{}...{}'.format(
                                jobs[0], len(jobs), jobs[-1]
                            ) if len(jobs) > 1 else str(jobs[0]),
                            'aggregate': aggregate
                            }

        for key in sorted(status_dict):
            yield key, status_dict[key]

    def get_job_status(self, job, ignore_errors=False, cached_status=None):
        "Return a dict with detailed information about the status of a job."
        result = dict()
        result['job_id'] = str(job)
        try:
            if cached_status is None:
                try:
                    cached_status = self.document['_status']._as_dict()
                except KeyError:
                    cached_status = dict()
            result['operations'] = OrderedDict(self._get_operations_status(job, cached_status))
            result['_operations_error'] = None
        except Exception as error:
            msg = "Error while getting operations status for job '{}': '{}'.".format(job, error)
            logger.debug(msg)
            if ignore_errors:
                result['operations'] = dict()
                result['_operations_error'] = str(error)
            else:
                raise
        try:
            result['labels'] = sorted(set(self.labels(job)))
            result['_labels_error'] = None
        except Exception as error:
            logger.debug("Error while determining labels for job '{}': '{}'.".format(job, error))
            if ignore_errors:
                result['labels'] = list()
                result['_labels_error'] = str(error)
            else:
                raise
        return result

    def _get_group_status(self, group, jobs, ignore_errors=False, cached_status=None):
        "Return a dict with detailed information about the status of jobs per group."
        result = dict()
        for name in group.operations:
            result['operation_name'] = name
        status_dict = dict()
        jobs_list = group._get_filtered_jobs(jobs)

        def get_concact_id(jobs):
            if len(jobs) > 1:
                return '{}...{}...{}'.format(
                    str(jobs[0])[0:8], len(jobs),
                    str(jobs[-1])[0:8]
                )
            else:
                return str(jobs[0])
        for job_list in jobs_list:
            completed = group.complete(job_list)
            eligible = False if completed else group.eligible(job_list)
            scheduler_status = cached_status.get(group._generate_id(job_list),
                                                 JobStatus.unknown)
            status_dict[get_concact_id(job_list)] = {
                    'scheduler_status': scheduler_status,
                    'eligible': eligible,
                    'completed': completed,
                    'length': len(job_list),
                    'aggregates': ' '.join(map(str, job_list))
                    }
        result['aggregate_details'] = status_dict
        return result

    def _get_job_labels(self, job, ignore_errors=False):
        "Return a dict with detailed information about the labels for a job."
        result = dict()
        result['job_id'] = str(job)
        try:
            result['labels'] = sorted(set(self.labels(job)))
            result['_labels_error'] = None
        except Exception as error:
            logger.debug("Error while determining labels for job '{}': '{}'.".format(job, error))
            if ignore_errors:
                result['labels'] = list()
                result['_labels_error'] = str(error)
            else:
                raise
        return result

    def _fetch_scheduler_status(self, jobs=None, file=None, ignore_errors=False):
        "Update the status docs."
        if file is None:
            file = sys.stderr
        if jobs is None:
            jobs = list(self)
        try:
            scheduler = self._environment.get_scheduler()

            self.document.setdefault('_status', dict())
            scheduler_info = {sjob.name(): sjob.status() for sjob in self.scheduler_jobs(scheduler)}
            status = dict()
            print("Query scheduler...", file=file)
            for group in self._groups.values():
                _ids = group._get_filtered_job_id_per_group(jobs)
                if _ids is None:
                    continue
                for _id in _ids:
                    status[_id] = int(scheduler_info.get(_id, JobStatus.unknown))
            self.document._status.update(status)
        except NoSchedulerError:
            logger.debug("No scheduler available.")
        except RuntimeError as error:
            logger.warning("Error occurred while querying scheduler: '{}'.".format(error))
            if not ignore_errors:
                raise
        else:
            logger.info("Updated job status cache.")

    def _fetch_status(self, jobs, err, ignore_errors, status_parallelization='thread'):
        # The argument status_parallelization is used so that _fetch_status method
        # gets to know whether the deprecated argument no_parallelization passed
        # while calling print_status is True or False. This can also be done by
        # setting self.config['flow']['status_parallelization']='none' if the argument
        # is True. But the later functionality will last the rest of the session but in order
        # to do proper deprecation, it is not required for now.

        # Update the project's status cache
        self._fetch_scheduler_status(jobs, err, ignore_errors)
        # Get status dict for all selected jobs

        def _print_progress(x):
            print("Updating status: ", end='', file=err)
            err.flush()
            n = max(1, int(len(jobs) / 10))
            for i, _ in enumerate(x):
                if (i % n) == 0:
                    print('.', end='', file=err)
                    err.flush()
                yield _

        try:
            cached_status = self.document['_status']._as_dict()
        except KeyError:
            cached_status = dict()

        groups = []
        for group in self._groups.values():
            if len(group.operations) == 1:
                for name in group.operations:
                    if name == group.name:
                        groups.append(group)

        _get_group_status = functools.partial(self._get_group_status,
                                              jobs=jobs,
                                              ignore_errors=ignore_errors,
                                              cached_status=cached_status)
        job_labels = dict()
        _get_job_labels = functools.partial(self._get_job_labels)

        with self._potentially_buffered():
            try:
                if status_parallelization == 'thread':
                    with contextlib.closing(ThreadPool()) as pool:
                        # First attempt at parallelized status determination.
                        # This may fail on systems that don't allow threads.
                        op_results = list(tqdm(
                                iterable=pool.imap(_get_group_status, groups),
                                desc="Collecting group status per job info",
                                total=len(groups), file=err))
                        for label in pool.imap(_get_job_labels, jobs):
                            job_labels[label['job_id']] = [label['labels'], label['_labels_error']]
                elif status_parallelization == 'process':
                    with contextlib.closing(Pool()) as pool:
                        try:
                            import pickle
                            results = self._fetch_status_in_parallel(
                                pool, pickle, jobs, groups, ignore_errors, cached_status)
                            labels = self._fetch_labels_in_parallel(pool, pickle, jobs, ignore_errors)
                        except Exception as error:
                            if not isinstance(error, (pickle.PickleError, self._PickleError)) and\
                                    'pickle' not in str(error).lower():
                                raise    # most likely not a pickle related error...

                            try:
                                import cloudpickle
                            except ImportError:  # The cloudpickle package is not available.
                                logger.error("Unable to parallelize execution due to a "
                                             "pickling error. "
                                             "\n\n - Try to install the 'cloudpickle' package, "
                                             "e.g., with 'pip install cloudpickle'!\n")
                                raise error
                            else:
                                try:
                                    results = self._fetch_status_in_parallel(
                                        pool, cloudpickle, jobs, groups, ignore_errors, cached_status)
                                    labels = self._fetch_labels_in_parallel(pool, cloudpickle, jobs, ignore_errors)
                                except self._PickleError as error:
                                    raise RuntimeError(
                                        "Unable to parallelize execution due to a pickling "
                                        "error: {}.".format(error))
                        op_results = list(tqdm(
                                iterable=results,
                                desc="Collecting group status per job info",
                                total=len(groups), file=err))
                        for label in labels:
                            job_labels[label['job_id']] = [label['labels'], label['_labels_error']]
                elif status_parallelization == 'none':
                    op_results = list(tqdm(
                        iterable=map(_get_group_status, groups),
                        desc="Collecting group status per job info",
                        total=len(groups), file=err))
                    for label in map(_get_job_labels, jobs):
                        job_labels[label['job_id']] = [label['labels'], label['_labels_error']]
                else:
                    raise RuntimeError("Configuration value status_parallelization is invalid. "
                                       "You can set it to 'thread', 'parallel', or 'none'"
                                       )
            except RuntimeError as error:
                if "can't start new thread" not in error.args:
                    raise   # unrelated error

                t = time.time()
                num_groups = len(groups)
                op_results = []
                job_labels = []
                for i, group in enumerate(groups):
                    op_results.append(_get_group_status(group, jobs))
                    if time.time() - t > 0.2:  # status interval
                        print(
                            'Collecting group status per job info: {}/{}'.format(i+1, num_groups),
                            end='\r', file=err)
                        t = time.time()
                # Always print the completed progressbar.
                print('Collecting group status per job info: {}/{}'.format(i+1, num_groups), file=err)
                for job in jobs:
                    job_labels.append(_get_job_labels(job))

            results = list()
            for job in jobs:
                result = dict()
                result['job_id'] = str(job)
                result['operations'] = dict()
                result['_operations_error'] = None
                for op_result in op_results:
                    for aggregates in op_result['aggregate_details'].values():
                        if str(job) in aggregates['aggregates']:
                            result['operations'][op_result['operation_name']] = {
                                'scheduler_status': aggregates['scheduler_status'],
                                'eligible': aggregates['eligible'],
                                'completed': aggregates['completed'],
                                'length': aggregates['length'],
                                'aggregates': aggregates['aggregates']
                            }
                # print(job_labels)
                result['labels'] = job_labels[str(job)][0]
                result['_labels_error'] = job_labels[str(job)][1]
                results.append(result)
            return results

    def _fetch_status_in_parallel(self, pool, pickle, jobs, groups, ignore_errors, cached_status):
        try:
            s_project = pickle.dumps(self)
            s_jobs = [job.get_id() for job in jobs]
            s_tasks = [(pickle.loads, s_project, s_jobs, group.name, ignore_errors, cached_status)
                       for group in groups]
        except Exception as error:  # Masking all errors since they must be pickling related.
            raise self._PickleError(error)

        results = pool.imap(_serialized_get_group_status, s_tasks)

        return results

    def _fetch_labels_in_parallel(self, pool, pickle, jobs, ignore_errors):
        try:
            s_project = pickle.dumps(self)
            s_tasks = [(pickle.loads, s_project, job.get_id(), ignore_errors) for job in jobs]
        except Exception as error:  # Masking all errors since they must be pickling related.
            raise self._PickleError(error)

        results = pool.imap(_serialized_get_job_labels, s_tasks)

        return results

    PRINT_STATUS_ALL_VARYING_PARAMETERS = True
    """This constant can be used to signal that the print_status() method is supposed
    to automatically show all varying parameters."""

    def print_status(self, jobs=None, overview=True, overview_max_lines=None,
                     detailed=False, parameters=None,
                     param_max_width=None,
                     expand=False, all_ops=False, only_incomplete=False, dump_json=False,
                     unroll=True, compact=False, pretty=False,
                     file=None, err=None, ignore_errors=False,
                     no_parallelize=False, template=None, profile=False,
                     eligible_jobs_max_lines=None, output_format='terminal'):
        """Print the status of the project.

        :param jobs:
            Only execute operations for the given jobs, or all if the argument is omitted.
        :type jobs:
            Sequence of instances :class:`.Job`.
        :param overview:
            Aggregate an overview of the project' status.
        :type overview:
            bool
        :param overview_max_lines:
            Limit the number of overview lines.
        :type overview_max_lines:
            int
        :param detailed:
            Print a detailed status of each job.
        :type detailed:
            bool
        :param parameters:
            Print the value of the specified parameters.
        :type parameters:
            list of str
        :param param_max_width:
            Limit the number of characters of parameter columns.
        :type param_max_width:
            int
        :param expand:
            Present labels and operations in two separate tables.
        :type expand:
            bool
        :param all_ops:
            Include operations that are not eligible to run.
        :type all_ops:
            bool
        :param only_incomplete:
            Only show jobs that have eligible operations.
        :type only_incomplete:
            bool
        :param dump_json:
            Output the data as JSON instead of printing the formatted output.
        :type dump_json:
            bool
        :param unroll:
            Separate columns for jobs and the corresponding operations.
        :type unroll:
            bool
        :param compact:
            Print a compact version of the output.
        :type compact:
            bool
        :param pretty:
            Prettify the output.
        :type pretty:
            bool
        :param file:
            Redirect all output to this file, defaults to sys.stdout.
        :type file:
            str
        :param err:
            Redirect all error output to this file, defaults to sys.stderr.
        :type err:
            str
        :param ignore_errors:
            Print status even if querying the scheduler fails.
        :type ignore_errors:
            bool
        :param template:
            User provided Jinja2 template file.
        :type template:
            str
        :param profile:
            Show profile result.
        :type profile:
            bool
        :param eligible_jobs_max_lines:
            Limit the number of operations and its eligible job count printed in the overview.
        :type eligible_jobs_max_lines:
            int
        :param output_format:
            Status output format, supports:
            'terminal' (default), 'markdown' or 'html'.
        :type output_format:
            str
        :return:
            A Renderer class object that contains the rendered string.
        :rtype:
            :py:class:`~.Renderer`
        """
        if file is None:
            file = sys.stdout
        if err is None:
            err = sys.stderr
        if jobs is None:
            jobs = self     # all jobs

        if eligible_jobs_max_lines is None:
            eligible_jobs_max_lines = flow_config.get_config_value('eligible_jobs_max_lines')

        if no_parallelize:
            print(
                "WARNING: "
                "The no_parallelize argument is deprecated as of 0.10 "
                "and will be removed in 0.12. "
                "Instead, set the status_parallelization configuration value to 'none'. "
                "In order to do this from the CLI, you can execute "
                "`signac config set flow.status_parallelization 'none'`\n",
                file=sys.stderr
            )
            status_parallelization = 'none'
        else:
            status_parallelization = self.config['flow']['status_parallelization']

        # initialize jinja2 template environment and necessary filters
        template_environment = self._template_environment()

        context = self._get_standard_template_context()

        # get job status information
        if profile:
            try:
                import pprofile
            except ImportError:
                raise RuntimeWarning(
                    "Profiling requires the pprofile package. "
                    "Install with `pip install pprofile`.")
            prof = pprofile.StatisticalProfile()

            fn_filter = [
                inspect.getfile(threading),
                inspect.getfile(multiprocessing),
                inspect.getfile(Pool),
                inspect.getfile(ThreadPool),
                inspect.getfile(tqdm),
            ]

            with prof(single=False):
                tmp = self._fetch_status(jobs, err, ignore_errors, status_parallelization)

            prof._mergeFileTiming()
            # Unrestricted
            total_impact = 0
            hits = [hit for fn, ft in prof.merged_file_dict.items()
                    if fn not in fn_filter for hit in ft.iterHits()]
            sorted_hits = reversed(sorted(hits, key=lambda hit: hit[2]))
            total_num_hits = sum([hit[2] for hit in hits])

            profiling_results = ['# Profiling:\n']

            profiling_results.extend([
                'Rank Impact Code object',
                '---- ------ -----------'])
            for i, (line, code, hits, duration) in enumerate(sorted_hits):
                impact = hits / total_num_hits
                total_impact += impact
                profiling_results.append(
                    "{rank:>4} {impact:>6.0%} {code.co_filename}:"
                    "{code.co_firstlineno}:{code.co_name}".format(
                        rank=i+1, impact=impact, code=code))
                if i > 10 or total_impact > 0.8:
                    break

            for module_fn in prof.merged_file_dict:
                if re.match(profile, module_fn):
                    ft = prof.merged_file_dict[module_fn]
                else:
                    continue

                total_hits = ft.getTotalHitCount()
                total_impact = 0

                profiling_results.append(
                    "\nHits by line for '{}':".format(module_fn))
                profiling_results.append('-' * len(profiling_results[-1]))

                hits = list(sorted(ft.iterHits(), key=lambda h: 1/h[2]))
                for line, code, hits, duration in hits:
                    impact = hits / total_hits
                    total_impact += impact
                    profiling_results.append(
                        "{}:{} ({:2.0%}):".format(module_fn, line, impact))
                    try:
                        lines, start = inspect.getsourcelines(code)
                    except OSError:
                        continue
                    hits_ = [ft.getHitStatsFor(line)[0] for line in range(start, start+len(lines))]
                    profiling_results.extend(
                        ["{:>5} {:>4}: {}".format(h, lineno, l.rstrip())
                         for lineno, (l, h) in enumerate(zip(lines, hits_), start)])
                    profiling_results.append('')
                    if total_impact > 0.8:
                        break

            profiling_results.append("Total runtime: {}s".format(int(prof.total_time)))
            if prof.total_time < 20:
                profiling_results.append(
                    "Warning: Profiler ran only for a short time, "
                    "results may be highly inaccurate.")

        else:
            tmp = self._fetch_status(jobs, err, ignore_errors, status_parallelization)
            profiling_results = None

        operations_errors = {s['_operations_error'] for s in tmp}
        labels_errors = {s['_labels_error'] for s in tmp}
        errors = list(filter(None, operations_errors.union(labels_errors)))
        if errors:
            logger.warning(
                "Some job status updates did not succeed due to errors. "
                "Number of unique errors: {}. Use --debug to list all errors.".format(len(errors)))
            for i, error in enumerate(errors):
                logger.debug("Status update error #{}: '{}'".format(i + 1, error))

        if only_incomplete:
            # Remove all jobs from the status info, that have not a single
            # eligible operation.

            def _incomplete(s):
                return any(op['eligible'] for op in s['operations'].values())

            tmp = list(filter(_incomplete, tmp))

        statuses = OrderedDict([(s['job_id'], s) for s in tmp])

        # If the dump_json variable is set, just dump all status info
        # formatted in JSON to screen.
        if dump_json:
            print(json.dumps(statuses, indent=4), file=file)
            return

        if overview:
            # get overview info:
            progress = defaultdict(int)
            for status in statuses.values():
                for label in status['labels']:
                    progress[label] += 1
            progress_sorted = list(islice(
                sorted(progress.items(), key=lambda x: (x[1], x[0]), reverse=True),
                overview_max_lines))

        # Optionally expand parameters argument to all varying parameters.
        if parameters is self.PRINT_STATUS_ALL_VARYING_PARAMETERS:
            parameters = list(
                sorted({key for job in jobs for key in job.sp.keys() if
                        len(set([to_hashable(job.sp().get(key)) for job in jobs])) > 1}))

        if parameters:
            # get parameters info

            def _add_parameters(status):
                sp = self.open_job(id=status['job_id']).statepoint()

                def get(k, m):
                    if m is None:
                        return
                    t = k.split('.')
                    if len(t) > 1:
                        return get('.'.join(t[1:]), m.get(t[0]))
                    else:
                        return m.get(k)

                status['parameters'] = OrderedDict()
                for i, k in enumerate(parameters):
                    v = shorten(str(self._alias(get(k, sp))), param_max_width)
                    status['parameters'][k] = v

            for status in statuses.values():
                _add_parameters(status)

            for i, para in enumerate(parameters):
                parameters[i] = shorten(self._alias(str(para)), param_max_width)

        if detailed:
            # get detailed view info
            status_legend = ' '.join('[{}]:{}'.format(v, k) for k, v in self.ALIASES.items())

            if compact:
                num_operations = len(self._operations)

            if pretty:
                OPERATION_STATUS_SYMBOLS = OrderedDict([
                    ('ineligible', '\u25cb'),   # open circle
                    ('eligible', '\u25cf'),     # black circle
                    ('active', '\u25b9'),       # open triangle
                    ('running', '\u25b8'),      # black triangle
                    ('completed', '\u2714'),    # check mark
                ])
                "Pretty (unicode) symbols denoting the execution status of operations."
            else:
                OPERATION_STATUS_SYMBOLS = OrderedDict([
                    ('ineligible', '-'),
                    ('eligible', '+'),
                    ('active', '*'),
                    ('running', '>'),
                    ('completed', 'X')
                ])
                "Symbols denoting the execution status of operations."
            operation_status_legend = ' '.join('[{}]:{}'.format(v, k)
                                               for k, v in OPERATION_STATUS_SYMBOLS.items())

        context['jobs'] = list(statuses.values())
        context['overview'] = overview
        context['detailed'] = detailed
        context['all_ops'] = all_ops
        context['parameters'] = parameters
        context['compact'] = compact
        context['pretty'] = pretty
        context['unroll'] = unroll
        if overview:
            context['progress_sorted'] = progress_sorted
        if detailed:
            context['alias_bool'] = {True: 'Y', False: 'N'}
            context['scheduler_status_code'] = _FMT_SCHEDULER_STATUS
            context['status_legend'] = status_legend
            if compact:
                context['extra_num_operations'] = max(num_operations-1, 0)
            if not unroll:
                context['operation_status_legend'] = operation_status_legend
                context['operation_status_symbols'] = OPERATION_STATUS_SYMBOLS

        def _add_dummy_operation(job):
            job['operations'][''] = {
                'completed': False,
                'eligible': False,
                'scheduler_status': JobStatus.dummy}

        for job in context['jobs']:
            has_eligible_ops = any([v['eligible'] for v in job['operations'].values()])
            if not has_eligible_ops and not context['all_ops']:
                _add_dummy_operation(job)

        aggregate_dict = dict()
        aggregate_counter = Counter()
        for job in context['jobs']:
            # print(job)
            # breakpoint()
            for k, v in job['operations'].items():
                if k != '' and v['eligible']:
                    if k not in aggregate_dict:
                        aggregate_dict[k] = []
                        aggregate_dict[k].append(v['aggregates'].split(' '))
                    if not v['aggregates'] in aggregate_dict[k]:
                        aggregate_dict[k].append(v['aggregates'].split(' '))
        for op, ags in aggregate_dict.items():
            aggregate_counter[op] = len(ags)
        context['aggregate_counter'] = aggregate_counter.most_common(eligible_jobs_max_lines)

        n = len(aggregate_counter) - len(context['aggregate_counter'])
        if n > 0:
            context['aggregate_counter'].append(('[{} more operations omitted]'.format(n), ''))
        aggregates_per_op = dict()
        # for job in context['jobs']:
        #     for k, v in job['operations'].items():
        #         if k != '' and v['eligible'] and v['length']:
        #             if k not in aggregates_per_op:
        #                 aggregates_per_op[k] = []
        #                 aggregates_per_op[k].append((v['aggregates'].split(' '), v['scheduler_status']))
        #             else:
        #                 present = False
        #                 for jobs, stati in aggregates_per_op[k]:
        #                     if v['aggregates'].split(' ') in jobs:
        #                         present = True
        #                         break
        #                 if not present:
        #                     aggregates_per_op[k].append(
        #                         (v['aggregates'].split(' '), v['scheduler_status']))

        context['detailed_ags'] = aggregates_per_op
        status_renderer = StatusRenderer()
        # We have to make a deep copy of the template environment if we're
        # using a process Pool for parallelism. Somewhere in the process of
        # manually pickling and dispatching tasks to individual processes
        # Python's reference counter loses track of the environment and ends up
        # destructing the template environment. This causes subsequent calls to
        # print_status to fail (although _fetch_status calls will still
        # succeed).
        te = deepcopy(template_environment) if status_parallelization == "process" \
            else template_environment
        render_output = status_renderer.render(template, te, context, detailed,
                                               expand, unroll, compact, output_format)

        print(render_output, file=file)

        # Show profiling results (if enabled)
        if profiling_results:
            print('\n' + '\n'.join(profiling_results), file=file)

        return status_renderer

    def run_operations(self, operations=None, pretend=False, np=None, timeout=None, progress=False):
        """Execute the next operations as specified by the project's workflow.

        See also: :meth:`~.run`

        :param operations:
            The operations to execute (optional).
        :type operations:
            Sequence of instances of :class:`.JobOperation`
        :param pretend:
            Do not actually execute the operations, but show which command would have been used.
        :type pretend:
            bool
        :param np:
            The number of processors to use for each operation.
        :type np:
            int
        :param timeout:
            An optional timeout for each operation in seconds after which execution will
            be cancelled. Use -1 to indicate not timeout (the default).
        :type timeout:
            int
        :param progress:
            Show a progress bar during execution.
        :type progress:
            bool
        """
        if timeout is not None and timeout < 0:
            timeout = None
        if operations is None:
            operations = list(self._get_pending_operations(self))
        else:
            operations = list(operations)   # ensure list

        if np is None or np == 1 or pretend:
            if progress:
                operations = tqdm(operations)
            for operation in operations:
                self._execute_operation(operation, timeout, pretend)
        else:
            logger.debug("Parallelized execution of {} operation(s).".format(len(operations)))
            with contextlib.closing(Pool(processes=cpu_count() if np < 0 else np)) as pool:
                logger.debug("Parallelized execution of {} operation(s).".format(len(operations)))
                try:
                    import pickle
                    self._run_operations_in_parallel(pool, pickle, operations, progress, timeout)
                    logger.debug("Used cPickle module for serialization.")
                except Exception as error:
                    if not isinstance(error, (pickle.PickleError, self._PickleError)) and\
                            'pickle' not in str(error).lower():
                        raise    # most likely not a pickle related error...

                    try:
                        import cloudpickle
                    except ImportError:  # The cloudpickle package is not available.
                        logger.error("Unable to parallelize execution due to a pickling error. "
                                     "\n\n - Try to install the 'cloudpickle' package, e.g., with "
                                     "'pip install cloudpickle'!\n")
                        raise error
                    else:
                        try:
                            self._run_operations_in_parallel(
                                pool, cloudpickle, operations, progress, timeout)
                        except self._PickleError as error:
                            raise RuntimeError("Unable to parallelize execution due to a pickling "
                                               "error: {}.".format(error))

    class _PickleError(Exception):
        "Indicates a pickling error while trying to parallelize the execution of operations."
        pass

    @staticmethod
    def _dumps_op(op):
        return (op.id, op.name, [job.id for job in op.jobs], op.cmd, op.directives)

    def _loads_op(self, blob):
        id, name, job_ids, cmd, directives = blob
        jobs = [self.open_job(id=job_id) for job_id in job_ids]
        return JobOperation(id, name, jobs, cmd, directives)

    def _run_operations_in_parallel(self, pool, pickle, operations, progress, timeout):
        """Execute operations in parallel.

        This function executes the given list of operations with the provided process pool.

        Since pickling of the project instance is likely to fail, we manually pickle the
        project instance and the operations before submitting them to the process pool to
        enable us to try different pool and pickle module combinations.
        """

        try:
            s_project = pickle.dumps(self)
            s_tasks = [(pickle.loads, s_project, self._dumps_op(op))
                       for op in tqdm(operations, desc='Serialize tasks', file=sys.stderr)]
        except Exception as error:  # Masking all errors since they must be pickling related.
            raise self._PickleError(error)

        results = [pool.apply_async(_execute_serialized_operation, task) for task in s_tasks]

        for result in tqdm(results) if progress else results:
            result.get(timeout=timeout)

    def _execute_operation(self, operation, timeout=None, pretend=False):
        if pretend:
            print(operation.cmd)
            return None

        logger.info("Execute operation '{}'...".format(operation))
        # Check if we need to fork for operation execution...
        if (
            # The 'fork' directive was provided and evaluates to True:
            operation.directives.get('fork', False)
            # Separate process needed to cancel with timeout:
            or timeout is not None
            # The operation function is not registered with the class:
            or operation.name not in self._operation_functions
            # The specified executable is not the same as the interpreter instance:
            or operation.directives.get('executable', sys.executable) != sys.executable
        ):
            # ... need to fork:
            logger.debug(
                "Forking to execute operation '{}' with "
                "cmd '{}'.".format(operation, operation.cmd))
            subprocess.run(operation.cmd, shell=True, timeout=timeout,
                           check=True)
        else:
            # ... executing operation in interpreter process as function:
            logger.debug(
                "Executing operation '{}' with current interpreter "
                "process ({}).".format(operation, os.getpid()))
            try:
                self._operation_functions[operation.name](*operation.jobs)
            except Exception as e:
                raise UserOperationError(
                    'An exception was raised during operation {operation.name} '
                    'for jobs {operation.jobs}.'.format(operation=operation)) from e

    def _get_default_directives(self):
        return {name: self.groups[name].operation_directives.get(name, dict())
                for name in self.operations}

    def run(self, jobs=None, names=None, pretend=False, np=None, timeout=None, num=None,
            num_passes=1, progress=False, order=None, ignore_conditions=IgnoreConditions.NONE):
        """Execute all pending operations for the given selection.

        This function will run in an infinite loop until all pending operations
        are executed, unless it reaches the maximum number of passes per
        operation or the maximum number of executions.

        By default there is no limit on the total number of executions, but a specific
        operation will only be executed once per job. This is to avoid accidental
        infinite loops when no or faulty post conditions are provided.

        See also: :meth:`~.run_operations`

        :param jobs:
            Only execute operations for the given jobs, or all if the argument is omitted.
        :type jobs:
            Sequence of instances :class:`.Job`.
        :param names:
            Only execute operations that are in the provided set of names, or all, if the
            argument is omitted.
        :type names:
            Sequence of :class:`str`
        :param pretend:
            Do not actually execute the operations, but show which command would have been used.
        :type pretend:
            bool
        :param np:
            Parallelize to the specified number of processors. Use -1 to parallelize to all
            available processing units.
        :type np:
            int
        :param timeout:
            An optional timeout for each operation in seconds after which execution will
            be cancelled. Use -1 to indicate not timeout (the default).
        :type timeout:
            int
        :param num:
            The total number of operations that are executed will not exceed this argument
            if provided.
        :type num:
            int
        :param num_passes:
            The total number of one specific job-operation pair will not exceed this argument.
            The default is 1, there is no limit if this argument is `None`.
        :type num_passes:
            int
        :param progress:
            Show a progress bar during execution.
        :type progress:
            bool
        :param order:
            Specify the order of operations, possible values are:
                * 'none' or None (no specific order)
                * 'by-ops' (operations are grouped by operations)
                * 'cyclic' (order operations cyclic by job)
                * 'random' (shuffle the execution order randomly)
                * callable (a callable returning a comparison key for an
                            operation used to sort operations)

            The default value is `none`, which is equivalent to `by-ops` in the current
            implementation.

            .. note::
                Users are advised to not rely on a specific execution order, as a
                substitute for defining the workflow in terms of pre- and post-conditions.
                However, a specific execution order may be more performant in cases where
                operations need to access and potentially lock shared resources.
        :type order:
            str, callable, or NoneType
        :param ignore_conditions:
            Specify if pre and/or post conditions check is to be ignored for eligibility check.
            The default is :py:class:`IgnoreConditions.NONE`.
        :type ignore_conditions:
            :py:class:`~.IgnoreConditions`
        """
        # If no jobs argument is provided, we run operations for all jobs.
        if jobs is None:
            jobs = self

        # Get all matching FlowGroups
        if isinstance(names, str):
            raise ValueError(
                "The names argument of FlowProject.run() must be a sequence of strings, "
                "not a string.")
        if names is None:
            names = list(self.operations)

        flow_groups = self._gather_flow_groups(names)

        # Get default directives
        default_directives = self._get_default_directives()

        # Negative values for the execution limits, means 'no limit'.
        if num_passes and num_passes < 0:
            num_passes = None
        if num and num < 0:
            num = None

        if type(ignore_conditions) != IgnoreConditions:
            raise ValueError(
                "The ignore_conditions argument of FlowProject.run() "
                "must be a member of class IgnoreConditions")

        messages = list()

        def log(msg, lvl=logging.INFO):
            messages.append((msg, lvl))

        reached_execution_limit = Event()

        def select(operation):
            for job in operation.jobs:
                if job not in self:
                    raise ValueError("Job {} is not present "
                                     "in the project".format(job))

            if num is not None and select.total_execution_count >= num:
                reached_execution_limit.set()
                raise StopIteration  # Reached total number of executions

            # Check whether the operation was executed more than the total number of allowed
            # passes *per operation* (default=1).
            if num_passes is not None and select.num_executions.get(operation, 0) >= num_passes:
                log("Operation '{}' exceeds max. # of allowed "
                    "passes ({}).".format(operation, num_passes))

                # Warn if an operation has no post-conditions set.
                has_post_conditions = len(self.operations[operation.name]._postconds)
                if not has_post_conditions:
                    log("Operation '{}' has no post-conditions!".format(operation.name),
                        logging.WARNING)

                return False    # Reached maximum number of passes for this operation.

            # Increase execution counters for this operation.
            select.num_executions[operation] += 1
            select.total_execution_count += 1
            return True

        # Keep track of all executed job-operations; the number of executions
        # of each individual job-operation cannot exceed num_passes.
        select.num_executions = defaultdict(int)

        # Keep track of the total execution count, it may not exceed the value given by
        # num, if not None.
        # Note: We are not using sum(select.num_execution.values()) for efficiency.
        select.total_execution_count = 0

        for i_pass in count(1):
            if reached_execution_limit.is_set():
                logger.warning("Reached the maximum number of operations that can be executed, but "
                               "there are still operations pending.")
                break
            try:
                # Change groups to available run JobOperations
                with self._potentially_buffered():
                    operations = []
                    for flow_group in flow_groups:
                        operations.extend(
                            flow_group._create_run_job_operations(
                                self._entrypoint, default_directives, jobs, ignore_conditions))
                    operations = list(filter(select, operations))
            finally:
                if messages:
                    for msg, level in set(messages):
                        logger.log(level, msg)
                    del messages[:]     # clear
            if not operations:
                break   # No more pending operations or execution limits reached.

            # Optionally re-order operations for execution if order argument is provided:
            if callable(order):
                operations = list(sorted(operations, key=order))
            elif order == 'cyclic':
                groups = [list(group)
                          for _, group in groupby(operations, key=lambda op: op.jobs)]
                operations = list(roundrobin(*groups))
            elif order == 'random':
                random.shuffle(operations)
            elif order is None or order in ('none', 'by-ops'):
                pass  # by-ops is the default order
            else:
                raise ValueError(
                    "Invalid value for the 'order' argument, valid arguments are "
                    "'none', 'by-ops', 'cyclic', 'random', None, or a callable.")

            logger.info(
                "Executing {} operation(s) (Pass # {:02d})...".format(len(operations), i_pass))
            self.run_operations(operations, pretend=pretend,
                                np=np, timeout=timeout, progress=progress)

    def _generate_operations(self, cmd, jobs, requires=None):
        "Generate job-operations for a given 'direct' command."
        for job in jobs:
            if requires and set(requires).difference(self.labels(job)):
                continue
            cmd_ = cmd.format(job=job)
            yield JobOperation(name=cmd_.replace(' ', '-'), cmd=cmd_, job=job)

    def _gather_flow_groups(self, names=None):
        """Grabs FlowGroups that match any of a set of names."""
        operations = OrderedDict()
        # if no names are selected try all singleton groups
        if names is None:
            names = self._operations.keys()
        for name in names:
            if name in operations:
                continue
            groups = [group for gname, group in self.groups.items() if
                      re.fullmatch(name, gname)]
            if len(groups) > 0:
                for group in groups:
                    operations[group.name] = group
            else:
                continue
        operations = list(operations.values())
        if not self._verify_group_compatibility(operations):
            raise ValueError("Cannot specify groups or operations that "
                             "will be included twice when using the"
                             " -o/--operation option.")
        return operations

    def _get_submission_operations(self, jobs, default_directives, names=None,
                                   ignore_conditions=IgnoreConditions.NONE,
                                   ignore_conditions_on_execution=IgnoreConditions.NONE):
        """Grabs JobOperations that are eligible to run from FlowGroups."""
        for group in self._gather_flow_groups(names):
            jobs_list = group._get_filtered_jobs(jobs)
            for job_list in jobs_list:
                if (
                    group.eligible(job_list, ignore_conditions) and
                    self._eligible_for_submission(group, job_list)
                ):
                    yield group._create_submission_job_operation(
                        entrypoint=self._entrypoint, default_directives=default_directives,
                        jobs=job_list, index=0,
                        ignore_conditions_on_execution=ignore_conditions_on_execution)

    def _get_pending_operations(self, jobs, operation_names=None,
                                ignore_conditions=IgnoreConditions.NONE):
        "Get all pending operations for the given selection."
        assert not isinstance(operation_names, str)
        for op in self.next_operations(jobs, ignore_conditions=ignore_conditions):
            if operation_names is None or any(re.fullmatch(n, op.name) for n in operation_names):
                yield op

    def _verify_group_compatibility(self, groups):
        """Verifies that all selected groups can be submitted together."""
        return all(a.isdisjoint(b) for a in groups for b in groups if a != b)

    @contextlib.contextmanager
    def _potentially_buffered(self):
        """Enable the use of buffered mode for certain functions."""
        if self.config['flow'].as_bool('use_buffered_mode'):
            logger.debug("Entering buffered mode...")
            with signac.buffered():
                yield
            logger.debug("Exiting buffered mode.")
        else:
            yield

    def script(self, operations, parallel=False, template='script.sh', show_template_help=False):
        """Generate a run script to execute given operations.

        :param operations:
            The operations to execute.
        :type operations:
            Sequence of instances of :class:`.JobOperation`
        :param parallel:
            Execute all operations in parallel (default is False).
        :type parallel:
            bool
        :param template:
            The name of the template to use to generate the script.
        :type template:
            str
        :param show_template_help:
            Show help related to the templating system and then exit.
        :type show_template_help:
            bool
        """
        template_environment = self._template_environment()
        template = template_environment.get_template(template)
        context = self._get_standard_template_context()
        # For script generation we do not need the extra logic used for
        # generating cluster job scripts.
        context['base_script'] = 'base_script.sh'
        context['operations'] = list(operations)
        context['parallel'] = parallel
        if show_template_help:
            self._show_template_help_and_exit(template_environment, context)
        return template.render(** context)

    def _generate_submit_script(self, _id, operations, template, show_template_help, env, **kwargs):
        """Generate submission script to submit the execution of operations to a scheduler."""
        if template is None:
            template = env.template
        assert _id is not None

        template_environment = self._template_environment(env)
        template = template_environment.get_template(template)
        context = self._get_standard_template_context()
        # The flow 'script.sh' file simply extends the base script
        # provided. The choice of base script is dependent on the
        # environment, but will default to the 'base_script.sh' provided
        # with signac-flow unless additional environment information is
        # detected.

        logger.info("Use environment '{}'.".format(env))
        logger.info("Set 'base_script={}'.".format(env.template))
        context['base_script'] = env.template
        context['environment'] = env
        context['id'] = _id
        context['operations'] = list(operations)
        context.update(kwargs)
        if show_template_help:
            self._show_template_help_and_exit(template_environment, context)
        return template.render(** context)

    def submit_operations(self, operations, _id=None, env=None, parallel=False, flags=None,
                          force=False, template='script.sh', pretend=False,
                          show_template_help=False, **kwargs):
        r"""Submit a sequence of operations to the scheduler.

        :param operations:
            The operations to submit.
        :type operations:
            A sequence of instances of :py:class:`.JobOperation`
        :param _id:
            The _id to be used for this submission.
        :type _id:
            str
        :param parallel:
            Execute all bundled operations in parallel.
        :type parallel:
            bool
        :param flags:
            Additional options to be forwarded to the scheduler.
        :type flags:
            list
        :param force:
            Ignore all warnings or checks during submission, just submit.
        :type force:
            bool
        :param template:
            The name of the template file to be used to generate the submission script.
        :type template:
            str
        :param pretend:
            Do not actually submit, but only print the submission script to screen. Useful
            for testing the submission workflow.
        :type pretend:
            bool
        :param show_template_help:
            Show information about available template variables and filters and exit.
        :type show_template_help:
            bool
        :param \*\*kwargs:
            Additional keyword arguments to be forwarded to the scheduler.
        :return:
            Returns the submission status after successful submission or None.
        """
        if _id is None:
            _id = self._store_bundled(operations)
        if env is None:
            env = self._environment
        else:
            warnings.warn("The env argument is deprecated as of 0.10 and will be removed in 0.12. "
                          "Instead, set the environment when constructing a FlowProject.",
                          DeprecationWarning)

        print("Submitting cluster job '{}':".format(_id), file=sys.stderr)

        def _msg(group):
            print(" - Group: {}".format(group), file=sys.stderr)
            return group

        try:
            script = self._generate_submit_script(
                _id=_id,
                operations=map(_msg, operations),
                template=template,
                show_template_help=show_template_help,
                env=env,
                parallel=parallel,
                force=force,
                **kwargs
            )
        except ConfigKeyError as error:
            raise SubmitError(
                "Unable to submit, because of a configuration error.\n"
                "The following key is missing: {key}.\n"
                "You can add the key to the configuration for example with:\n\n"
                "  $ signac config --global set {key} VALUE\n".format(key=str(error)))
        else:
            # Keys which were explicitly set by the user, but are not evaluated by the
            # template engine are cause for concern and might hint at a bug in the template
            # script or ill-defined directives. Here we check whether all directive keys that
            # have been explicitly set by the user were actually evaluated by the template
            # engine and warn about those that have not been.
            keys_unused = {
                key for op in operations for key in
                op.directives._keys_set_by_user.difference(op.directives.keys_used)
                if key not in ('fork', 'nranks', 'omp_num_threads')  # ignore list
            }
            if keys_unused:
                logger.warning(
                    "Some of the keys provided as part of the directives were not used by "
                    "the template script, including: {}".format(
                        ', '.join(sorted(keys_unused))))
            if pretend:
                print(script)

            else:
                return env.submit(_id=_id, script=script, flags=flags, **kwargs)

    def submit(self, bundle_size=1, jobs=None, names=None, num=None, parallel=False,
               force=False, walltime=None, env=None, ignore_conditions=IgnoreConditions.NONE,
               ignore_conditions_on_execution=IgnoreConditions.NONE, **kwargs):
        """Submit function for the project's main submit interface.

        :param bundle_size:
            Specify the number of operations to be bundled into one submission, defaults to 1.
        :type bundle_size:
            int
        :param jobs:
            Only submit operations associated with the provided jobs. Defaults to all jobs.
        :type jobs:
            Sequence of instances :class:`.Job`.
        :param names:
            Only submit operations with any of the given names, defaults to all names.
        :type names:
            Sequence of :class:`str`
        :param num:
            Limit the total number of submitted operations, defaults to no limit.
        :type num:
            int
        :param parallel:
            Execute all bundled operations in parallel.
        :type parallel:
            bool
        :param force:
            Ignore all warnings or checks during submission, just submit.
        :type force:
            bool
        :param walltime:
            Specify the walltime in hours or as instance of :py:class:`datetime.timedelta`.
        :param ignore_conditions:
            Specify if pre and/or post conditions check is to be ignored for eligibility check.
            The default is :py:class:`IgnoreConditions.NONE`.
        :type ignore_conditions:
            :py:class:`~.IgnoreConditions`
        :param ignore_conditions_on_execution:
            Specify if pre and/or post conditions check is to be ignored for eligibility check after
            submitting. The default is :py:class:`IgnoreConditions.NONE`.
        :type ignore_conditions:
            :py:class:`~.IgnoreConditions`
        """
        # Regular argument checks and expansion
        if jobs is None:
            jobs = self  # select all jobs
        if isinstance(names, str):
            raise ValueError(
                "The 'names' argument must be a sequence of strings, however you "
                "provided a single string: {}.".format(names))
        if env is None:
            env = self._environment
        else:
            warnings.warn("The env argument is deprecated as of 0.10 and will be removed in 0.12. "
                          "Instead, set the environment when constructing a FlowProject.",
                          DeprecationWarning)
        if walltime is not None:
            try:
                walltime = datetime.timedelta(hours=walltime)
            except TypeError as error:
                if str(error) != 'unsupported type for timedelta ' \
                                 'hours component: datetime.timedelta':
                    raise
        if type(ignore_conditions) != IgnoreConditions:
            raise ValueError(
                "The ignore_conditions argument of FlowProject.run() "
                "must be a member of class IgnoreConditions")

        # Gather all pending operations.
        with self._potentially_buffered():
            default_directives = self._get_default_directives()
            operations = self._get_submission_operations(jobs, default_directives, names,
                                                         ignore_conditions,
                                                         ignore_conditions_on_execution)
        if num is not None:
            operations = list(islice(operations, num))

        # Bundle them up and submit.
        for bundle in _make_bundles(operations, bundle_size):
            print("BUNDLE", bundle, bundle_size)
            status = self.submit_operations(operations=bundle, env=env, parallel=parallel,
                                            force=force, walltime=walltime, **kwargs)
            if status is not None:  # operations were submitted, store status
                for operation in bundle:
                    operation.set_status(status)

    @classmethod
    def _add_submit_args(cls, parser):
        "Add arguments to submit sub command to parser."
        parser.add_argument(
            'flags',
            type=str,
            nargs='*',
            help="Flags to be forwarded to the scheduler.")
        parser.add_argument(
            '--pretend',
            action='store_true',
            help="Do not really submit, but print the submission script to screen.")
        parser.add_argument(
            '--force',
            action='store_true',
            help="Ignore all warnings and checks, just submit.")
        parser.add_argument(
            '--test',
            action='store_true',
            help="Do not interact with the scheduler, implies --pretend.")
        parser.add_argument(
            '--ignore-conditions',
            type=str,
            choices=['none', 'pre', 'post', 'all'],
            default=IgnoreConditions.NONE,
            action=_IgnoreConditionsConversion,
            help="Specify conditions to ignore for eligibility check.")
        parser.add_argument(
            '--ignore-conditions-on-execution',
            type=str,
            choices=['none', 'pre', 'post', 'all'],
            default=IgnoreConditions.NONE,
            action=_IgnoreConditionsConversion,
            help="Specify conditions to ignore after submitting. May be useful "
                 "for conditions that cannot be checked once scheduled.")

        cls._add_operation_selection_arg_group(parser)
        cls._add_operation_bundling_arg_group(parser)
        cls._add_template_arg_group(parser)

    @classmethod
    def _add_script_args(cls, parser):
        cls._add_operation_selection_arg_group(parser)
        execution_group = parser.add_argument_group('execution')
        execution_group.add_argument(
            '-p', '--parallel',
            action='store_true',
            help="Execute all operations in parallel.")
        cls._add_direct_cmd_arg_group(parser)
        cls._add_template_arg_group(parser)

    @classmethod
    def _add_template_arg_group(cls, parser, default='script.sh'):
        "Add argument group to parser for template handling."
        template_group = parser.add_argument_group(
            'templating',
            "The execution and submission scripts are always generated from a script "
            "which is by default called '{default}' and located within the default "
            "template directory. The system uses a default template if none is provided. "
            "The default template extends from a base template, which may be different "
            "depending on the local compute environment, e.g., 'slurm.sh' for an environment "
            "with SLURM scheduler. The name of the base template is provided with the "
            "'base_script' template variable.".format(default=default),
        )
        template_group.add_argument(
            '--template',
            type=str,
            default=default,
            help="The name of the template file within the template directory. "
                 "The standard template directory is '${{project_root}}/templates' and "
                 "can be configured with the 'template_dir' configuration variable. "
                 "Default: '{}'.".format(default))
        template_group.add_argument(
            '--template-help',
            dest='show_template_help',
            action='store_true',
            help="Show information about the template context, including available variables "
                 "and filter functions; then exit.")

    @classmethod
    def _add_job_selection_args(cls, parser):
        parser.add_argument(
            '-j', '--job-id',
            type=str,
            nargs='+',
            help="Only select jobs that match the given id(s).")
        parser.add_argument(
            '-f', '--filter',
            type=str,
            nargs='+',
            help="Only select jobs that match the given state point filter.")
        parser.add_argument(
            '--doc-filter',
            type=str,
            nargs='+',
            help="Only select jobs that match the given document filter.")

    @classmethod
    def _add_operation_selection_arg_group(cls, parser, operations=None):
        "Add argument group to parser for job-operation selection."
        selection_group = parser.add_argument_group(
            'job-operation selection',
            "By default, all eligible operations for all jobs are selected. Use "
            "the options in this group to reduce this selection.")
        cls._add_job_selection_args(selection_group)
        selection_group.add_argument(
            '-o', '--operation',
            dest='operation_name',
            nargs='+',
            help="Only select operation or groups that match the given "
            "operation/group name(s).")
        selection_group.add_argument(
            '-n', '--num',
            type=int,
            help="Limit the total number of operations/groups to be selected. A group is "
                 "considered to be one operation even if it consists of multiple operations.")

    @classmethod
    def _add_operation_bundling_arg_group(cls, parser):
        """Add argument group to parser for operation bundling."""

        bundling_group = parser.add_argument_group(
            'bundling',
            "Bundle multiple operations for execution, e.g., to submit them "
            "all together to a cluster job, or execute them in parallel within "
            "an execution script.")
        bundling_group.add_argument(
            '-b', '--bundle',
            type=int,
            nargs='?',
            const=0,
            default=1,
            dest='bundle_size',
            help="Bundle multiple operations for execution in a single "
            "scheduler job. When this option is provided without argument, "
            " all pending operations are aggregated into one bundle.")
        bundling_group.add_argument(
            '-p', '--parallel',
            action='store_true',
            help="Execute all operations in a single bundle in parallel.")

    @classmethod
    def _add_direct_cmd_arg_group(cls, parser):
        direct_cmd_group = parser.add_argument_group("direct cmd")
        direct_cmd_group.add_argument(
            '--cmd',
            type=str,
            help="Directly specify the command for an operation. "
                 "For example: --cmd='echo {job._id}'. "
                 "--cmd option is deprecated as of 0.9 and will be removed in 0.11.")
        direct_cmd_group.add_argument(
            '--requires',
            type=str,
            nargs='+',
            help="Manually specify all labels that are required for the direct command "
                 "to be considered eligible for execution.")

    def export_job_statuses(self, collection, statuses):
        "Export the job statuses to a database collection."
        for status in statuses:
            job = self.open_job(id=status['job_id'])
            status['statepoint'] = job.statepoint()
            collection.update_one({'_id': status['job_id']},
                                  {'$set': status}, upsert=True)

    @classmethod
    def _add_print_status_args(cls, parser):
        "Add arguments to parser for the :meth:`~.print_status` method."
        cls._add_job_selection_args(parser)
        view_group = parser.add_argument_group(
            'view',
            "Specify how to format the status display.")
        view_group.add_argument(
            '--json',
            dest='dump_json',
            action='store_true',
            help="Do not format the status display, but dump all data formatted in JSON.")
        view_group.add_argument(
            '-d', '--detailed',
            action='store_true',
            help="Show a detailed view of all jobs and their labels and operations.")
        view_group.add_argument(
            '-a', '--all-operations',
            dest='all_ops',
            action='store_true',
            help="Show information about all operations, not just active or eligible ones.")
        view_group.add_argument(
            '--only-incomplete-operations',
            dest='only_incomplete',
            action='store_true',
            help="Only show information for jobs with incomplete operations.")
        view_group.add_argument(
            '--stack',
            action='store_false',
            dest='unroll',
            help="Show labels and operations in separate rows.")
        view_group.add_argument(
            '-1', '--one-line',
            dest='compact',
            action='store_true',
            help="Show only one line per job.")
        view_group.add_argument(
            '-e', '--expand',
            action='store_true',
            help="Display job labels and job operations in two separate tables.")
        view_group.add_argument(
            '--pretty',
            action='store_true')
        view_group.add_argument(
            '--full',
            action='store_true',
            help="Show all available information (implies --detailed --all-operations).")
        view_group.add_argument(
            '--no-overview',
            action='store_false',
            dest='overview',
            help="Do not print an overview.")
        view_group.add_argument(
            '-m', '--overview-max-lines',
            type=_positive_int,
            help="Limit the number of lines in the overview.")
        view_group.add_argument(
            '-p', '--parameters',
            type=str,
            nargs='*',
            help="Display select parameters of the job's "
                 "statepoint with the detailed view.")
        view_group.add_argument(
            '--param-max-width',
            type=int,
            help="Limit the width of each parameter row.")
        view_group.add_argument(
            '--eligible-jobs-max-lines',
            type=_positive_int,
            help="Limit the number of eligible jobs that are shown.")
        parser.add_argument(
            '--ignore-errors',
            action='store_true',
            help="Ignore errors that might occur when querying the scheduler.")
        parser.add_argument(
            '--no-parallelize',
            action='store_true',
            help="Do not parallelize the status determination. "
                 "The '--no-parallelize' argument is deprecated. "
                 "Please use the status_parallelization configuration "
                 "instead (see above)."
            )
        view_group.add_argument(
            '-o', '--output-format',
            type=str,
            default='terminal',
            help="Set status output format: terminal, markdown, or html.")

    def labels(self, job):
        """Yields all labels for the given ``job``.

        See also: :meth:`~.label`
        """
        for label_func, label_name in self._label_functions.items():
            if label_name is None:
                label_name = getattr(label_func, '_label_name',
                                     getattr(label_func, '__name__', type(label_func).__name__))
            try:
                label_value = label_func(job)
            except TypeError:
                try:
                    label_value = label_func(self, job)
                except Exception:
                    label_func = getattr(self, label.__func__.__name__)
                    label_value = label_func(job)
            assert label_name is not None
            if isinstance(label_value, str):
                yield label_value
            elif bool(label_value) is True:
                yield label_name

    def add_operation(self, name, cmd, pre=None, post=None, **kwargs):
        """
        Add an operation to the workflow.

        This method will add an instance of :py:class:`~.FlowOperation` to the
        operations-dict of this project.

        .. seealso::

            A Python function may be defined as an operation function directly using
            the :meth:`~.operation` decorator.

        Any FlowOperation is associated with a specific command, which should be
        a function of :py:class:`~signac.contrib.job.Job`. The command (cmd) can
        be stated as function, either by using str-substitution based on a job's
        attributes, or by providing a unary callable, which expects an instance
        of job as its first and only positional argument.

        For example, if we wanted to define a command for a program called 'hello',
        which expects a job id as its first argument, we could construct the following
        two equivalent operations:

        .. code-block:: python

            op = FlowOperation('hello', cmd='hello {job._id}')
            op = FlowOperation('hello', cmd=lambda 'hello {}'.format(job._id))

        Here are some more useful examples for str-substitutions:

        .. code-block:: python

            # Substitute job state point parameters:
            op = FlowOperation('hello', cmd='cd {job.ws}; hello {job.sp.a}')

        Pre-requirements (pre) and post-conditions (post) can be used to
        trigger an operation only when certain conditions are met. Conditions are unary
        callables, which expect an instance of job as their first and only positional
        argument and return either True or False.

        An operation is considered "eligible" for execution when all pre-requirements
        are met and when at least one of the post-conditions is not met.
        Requirements are always met when the list of requirements is empty and
        post-conditions are never met when the list of post-conditions is empty.

        Please note, eligibility in this contexts refers only to the workflow pipeline
        and not to other contributing factors, such as whether the job-operation is currently
        running or queued.

        :param name:
            A unique identifier for this operation, which may be freely chosen.
        :type name:
            str
        :param cmd:
            The command to execute operation; should be a function of job.
        :type cmd:
            str or callable
        :param pre:
            Required conditions.
        :type pre:
            sequence of callables
        :param post:
            Post-conditions to determine completion.
        :type pre:
            sequence of callables
        """
        if name in self.operations:
            raise KeyError("An operation with this identifier is already added.")
        op = self.operations[name] = FlowCmdOperation(cmd=cmd, pre=pre, post=post)
        if name in self._groups:
            raise KeyError("A group with this identifier already exists.")
        self._groups[name] = FlowGroup(name,
                                       operations={name: op},
                                       operation_directives=dict(name=kwargs))

<<<<<<< HEAD
    @deprecated(
        deprecated_in="0.8", removed_in="0.10",
        current_version=__version__,
        details="Use labels() instead.")
    def classify(self, job):
        """Generator function which yields labels for job.

        By default, this method yields from the project's labels() method.

        :param job:
            The signac job handle.
        :type job:
            :class:`~signac.contrib.job.Job`
        :yields:
            The labels for the provided job.
        :yield type:
            str
        """
        for _label in self.labels(job):
            yield _label

    def completed_operations(self, jobs):
        """Determine which operations have been completed for
        specified jobs.
=======
    def completed_operations(self, job):
        """Determine which operations have been completed for job.
>>>>>>> 33b2e3e2

        :param jobs:
            Sequence of signac job handles.
        :type jobs:
            Iterable of instances of :class:`~signac.contrib.job.Job`
        :return:
            The name of the operations that are complete.
        :rtype:
            str
        """
        for name, op in self._operations.items():
            if op.complete(jobs):
                yield name

    def next_operations(self, jobs, ignore_conditions=IgnoreConditions.NONE):
        """Determine the next eligible operations for jobs.

        :param jobs:
            Sequence of signac job handles.
        :type jobs:
            Iterable of instances of :class:`~signac.contrib.job.Job`
        :param ignore_conditions:
            Specify if pre and/or post conditions check is to be ignored for eligibility check.
            The default is :py:class:`IgnoreConditions.NONE`.
        :type ignore_conditions:
            :py:class:`~.IgnoreConditions`
        :yield:
            All instances of :class:`~.JobOperation` jobs are eligible for.
        """

        for name in self.operations:
            group = self._groups[name]
            yield from group._create_run_job_operations(entrypoint=self._entrypoint, jobs=jobs,
                                                        default_directives=dict(),
                                                        ignore_conditions=ignore_conditions,
                                                        index=0)

<<<<<<< HEAD
    @deprecated(
        deprecated_in="0.8", removed_in="0.10",
        current_version=__version__,
        details="Use next_operations() instead.")
    def next_operation(self, jobs):
        """Determine the next operation for these jobs.

        :param jobs:
            Sequence of signac job handles.
        :type job:
            Iterable of instances of :class:`~signac.contrib.job.Job`
        :param default_directives:
            The default directives to use for the operations. This is to allow for user specified
            groups to 'inherit' directives from ``default_directives``. If no defaults are desired,
            the argument can be set to an empty dictionary. This must be done explicitly, however.
        :type default_directives:
            :py:class:`dict`
        :return:
            An instance of JobOperation to execute next or `None`, if no operation is eligible.
        :rtype:
            `:py:class:`~.JobOperation` or `NoneType`
        """
        for op in self.next_operations(jobs):
            return op

=======
>>>>>>> 33b2e3e2
    @classmethod
    def operation(cls, func, name=None):
        """Add the function `func` as operation function to the class workflow definition.

        This function is designed to be used as a decorator function, for example:

        .. code-block:: python

            @FlowProject.operation
            def hello(job):
                print('Hello', job)

        See also: :meth:`~.flow.FlowProject.add_operation`.
        """
        if isinstance(func, str):
            return lambda op: cls.operation(op, name=func)

        if name is None:
            name = func.__name__

        if (name, func) in cls._OPERATION_FUNCTIONS:
            raise ValueError(
                "An operation with name '{}' is already registered.".format(name))
        if name in cls._GROUP_NAMES:
            raise ValueError("A group with name '{}' is already registered.".format(name))

        signature = inspect.signature(func)
        total_params = len(signature.parameters)
        for i, (k, v) in enumerate(signature.parameters.items()):
            if (
                i != total_params - 1 and
                v.kind is inspect.Parameter.VAR_POSITIONAL
            ):
                raise ValueError(
                    "The variable parameter '{}' in the operation '{}' should be "
                    "the last parameter!".format(k, name))

        # Append the name and function to the class registry
        cls._OPERATION_FUNCTIONS.append((name, func))
        cls._GROUPS.append(FlowGroupEntry(name=name, options=""))
        if hasattr(func, '_flow_groups'):
            func._flow_groups.append(name)
        else:
            func._flow_groups = [name]
        return func

    @classmethod
    def _collect_operations(cls):
        "Collect all operations that were add via decorator."
        operations = []
        for parent_class in cls.__mro__:
            operations.extend(getattr(parent_class, '_OPERATION_FUNCTIONS', []))
        return operations

    @classmethod
    def _collect_conditions(cls, attr):
        "Collect conditions from attr using the mro hierarchy."
        ret = defaultdict(list)
        for parent_class in cls.__mro__:
            for func, conds in getattr(parent_class, attr, dict()).items():
                ret[func].extend(conds)
        return ret

    @classmethod
    def _collect_pre_conditions(cls):
        "Collect all pre-conditions that were added via decorator."
        return cls._collect_conditions('_OPERATION_PRE_CONDITIONS')

    @classmethod
    def _collect_post_conditions(cls):
        "Collect all post-conditions that were added via decorator."
        return cls._collect_conditions('_OPERATION_POST_CONDITIONS')

    def _register_operations(self):
        "Register all operation functions registered with this class and its parent classes."
        operations = self._collect_operations()
        pre_conditions = self._collect_pre_conditions()
        post_conditions = self._collect_post_conditions()

        for name, func in operations:
            if name in self._operations:
                raise ValueError(
                    "Repeat definition of operation with name '{}'.".format(name))

            # Extract pre/post conditions and directives from function:
            params = {
                'pre': pre_conditions.get(func, None),
                'post': post_conditions.get(func, None)}

            if not getattr(func, '_flow_aggregate', False):
                _aggregate = aggregate.groupsof(1)
                func = _aggregate(func)

            # Construct FlowOperation:
            if getattr(func, '_flow_cmd', False):
                self._operations[name] = FlowCmdOperation(cmd=func, **params)
            else:
                self._operations[name] = FlowOperation(name=name, **params)
                self._operation_functions[name] = func

    @classmethod
    def make_group(cls, name, options="",
                   aggregator=None, sort=None, reverse=False,
                   selector=None):
        """Make a FlowGroup named ``name`` and return a decorator to make groups.

        .. code-block:: python

            example_group = FlowProject.make_group('example')

            @example_group
            @FlowProject.operation
            def foo(job):
                return "hello world"

        FlowGroups group operations together for running and submitting
        JobOperations.

        :param name:
            The name of the :class:`~.FlowGroup`.
        :type name:
            str
        :param options:
            A string to append to submissions can be any valid :meth:`FlowOperation.run` option.
        :type options:
            str
        :param aggregator:
            Aggregator function which aggregates jobs for this group.
        :type aggregator:
            callable
        :param sort:
            Sort jobs by a statepoint parameter.
        :type sort:
            str
        :param reverse:
            States if the jobs are to be sorted in reverse order.
        :type reverse:
            bool
        """
        if name in cls._GROUP_NAMES:
            raise ValueError("Repeat definition of group with name '{}'.".format(name))
        else:
            cls._GROUP_NAMES.add(name)

        if aggregator is None:
            aggregator = aggregate.groupsof(1)()
        else:
            aggregator = aggregate(aggregator=aggregator, sort=sort,
                                   reverse=reverse, select=selector)()

        group_entry = FlowGroupEntry(name, options, aggregator)
        cls._GROUPS.append(group_entry)
        return group_entry

    def _register_groups(self):
        "Register all groups and add the correct operations to each."
        group_entries = []
        # Gather all groups from class and parent classes.
        for cls in type(self).__mro__:
            group_entries.extend(getattr(cls, '_GROUPS', []))
        aggregates = dict()
        for op_name, op in self._operations.items():
            try:
                aggregates[op_name] = self._operation_functions[op_name]._flow_aggregate
            except KeyError:
                aggregates[op_name] = op.cmd._flow_aggregate
        # Initialize all groups without operations
        for entry in group_entries:
            self._groups[entry.name] = FlowGroup(entry.name, options=entry.options,
                                                 flow_aggregate=entry.aggregate)

        # Add operations and directives to group
        for (op_name, op) in self._operations.items():
            if isinstance(op, FlowCmdOperation):
                func = op._cmd
            else:
                func = self._operation_functions[op_name]

            if hasattr(func, '_flow_groups'):
                operation_directives = getattr(func, '_flow_group_operation_directives', dict())
                for group_name in func._flow_groups:
                    self._groups[group_name].add_operation(
                        op_name, op, operation_directives.get(group_name, None))
                    self._groups[group_name]._add_aggregator(aggregates[op_name])

            # For singleton groups add directives
            self._groups[op_name].operation_directives[op_name] = getattr(func,
                                                                          '_flow_directives',
                                                                          dict())

    @property
    def operations(self):
        "The dictionary of operations that have been added to the workflow."
        return self._operations

    @property
    def groups(self):
        return self._groups

    def _eligible_for_submission(self, flow_group, jobs):
        """Determine if a flow_group is eligible for submission with the given jobs.

        By default, an operation is eligible for submission when it
        is not considered active, that means already queued or running.
        """
        if flow_group is None or jobs is None:
            return False
        if flow_group._get_status(jobs) >= JobStatus.submitted:
            return False
        group_ops = set(flow_group)
        for other_group in self._groups.values():
            if group_ops & set(other_group):
                if other_group._get_status(jobs) >= JobStatus.submitted:
                    return False
        return True

    def _main_status(self, args):
        "Print status overview."
        jobs = self._select_jobs_from_args(args)
        if args.compact and not args.unroll:
            logger.warn("The -1/--one-line argument is incompatible with "
                        "'--stack' and will be ignored.")
        show_traceback = args.debug or args.show_traceback
        args = {key: val for key, val in vars(args).items()
                if key not in ['func', 'verbose', 'debug', 'show_traceback',
                               'job_id', 'filter', 'doc_filter']}
        if args.pop('full'):
            args['detailed'] = args['all_ops'] = True

        start = time.time()
        try:
            self.print_status(jobs=jobs, **args)
        except NoSchedulerError:
            self.print_status(jobs=jobs, **args)
        except Exception as error:
            if show_traceback:
                logger.error(
                    "Error during status update: {}\nUse '--ignore-errors' to "
                    "complete the update anyways.".format(str(error)))
            else:
                logger.error(
                    "Error during status update: {}\nUse '--ignore-errors' to "
                    "complete the update anyways or '--show-traceback' to show "
                    "the full traceback.".format(str(error)))
                error = error.__cause__  # Always show the user traceback cause.
            traceback.print_exception(type(error), error, error.__traceback__)
        else:
            # Use small offset to account for overhead with few jobs
            delta_t = (time.time() - start - 0.5) / max(len(jobs), 1)
            config_key = 'status_performance_warn_threshold'
            warn_threshold = flow_config.get_config_value(config_key)
            if not args['profile'] and delta_t > warn_threshold >= 0:
                print(
                    "WARNING: "
                    "The status compilation took more than {}s per job. Consider "
                    "using `--profile` to determine bottlenecks within your project "
                    "workflow definition.\n"
                    "Execute `signac config set flow.{} VALUE` to specify the "
                    "warning threshold in seconds.\n"
                    "To speed up the compilation, you can try executing "
                    "`signac config set flow.status_parallelization 'process'` to set "
                    "the status_parallelization config value to process."
                    "Use -1 to completely suppress this warning.\n"
                    .format(warn_threshold, config_key), file=sys.stderr)

    def _main_next(self, args):
        "Determine the jobs that are eligible for a specific operation."
        for op in self.next_operations(self):
            if(args.name in op.name):
                for job in op.jobs:
                    print(job, end=" ")
                print()

    def _main_run(self, args):
        "Run all (or select) job operations."
        # Select jobs:
        jobs = self._select_jobs_from_args(args)

        # Setup partial run function, because we need to call this either
        # inside some context managers or not based on whether we need
        # to switch to the project root directory or not.
        run = functools.partial(self.run,
                                jobs=jobs, names=args.operation_name, pretend=args.pretend,
                                np=args.parallel, timeout=args.timeout, num=args.num,
                                num_passes=args.num_passes, progress=args.progress,
                                order=args.order,
                                ignore_conditions=args.ignore_conditions)

        if args.switch_to_project_root:
            with add_cwd_to_environment_pythonpath():
                with switch_to_directory(self.root_directory()):
                    run()
        else:
            run()

    def _main_script(self, args):
        "Generate a script for the execution of operations."
        if args.requires and not args.cmd:
            raise ValueError(
                "The --requires option can only be used in combination with --cmd.")
        if args.cmd and args.operation_name:
            raise ValueError(
                "Cannot use the -o/--operation-name and the --cmd options in combination!")
        # Select jobs:
        jobs = self._select_jobs_from_args(args)

        # Gather all pending operations or generate them based on a direct command...
        with self._potentially_buffered():
            if args.cmd:
                warnings.warn("The --cmd option for script is deprecated as of "
                              "0.9 and will be removed in 0.11.",
                              DeprecationWarning)
                operations = self._generate_operations(args.cmd, jobs, args.requires)
            else:
                names = args.operation_name if args.operation_name else None
                default_directives = self._get_default_directives()
                operations = self._get_submission_operations(jobs, default_directives, names,
                                                             args.ignore_conditions,
                                                             args.ignore_conditions_on_execution)
            operations = list(islice(operations, args.num))

        # Generate the script and print to screen.
        print(self.script(
            operations=operations, parallel=args.parallel,
            template=args.template, show_template_help=args.show_template_help))

    def _main_submit(self, args):
        "Submit jobs to a scheduler"
        if args.test:
            args.pretend = True
        kwargs = vars(args)

        # Select jobs:
        jobs = self._select_jobs_from_args(args)

        # Fetch the scheduler status.
        if not args.test:
            self._fetch_scheduler_status(jobs)

        names = args.operation_name if args.operation_name else None
        self.submit(jobs=jobs, names=names, **kwargs)

    def _main_exec(self, args):
        if len(args.jobid):
            jobs = [self.open_job(id=jid) for jid in args.jobid]
        else:
            jobs = self
        try:
            try:
                operation_function = self._operation_functions[args.operation]
            except KeyError:
                operation = self._operations[args.operation]

                def operation_function(*jobs):
                    cmd = operation(*jobs)
                    subprocess.run(cmd, shell=True, check=True)

        except KeyError:
            raise KeyError("Unknown operation '{}'.".format(args.operation))

        try:
            aggregator, sort, selector = operation_function._flow_aggregate
        except AttributeError:
            aggregator, sort, selector = operation.cmd._flow_aggregate

        jobs = list(jobs)
        jobs_list = selector(jobs)
        if sort is not None:
            jobs_list = sort(jobs_list)
        jobs_list = aggregator([job for job in jobs_list])

        for job_list in jobs_list:
            job_list = list(job_list)
            for i, job in enumerate(job_list):
                if job is None:
                    del job_list[i:]
                    break
            operation_function(*job_list)

    def _select_jobs_from_args(self, args):
        "Select jobs with the given command line arguments ('-j/-f/--doc-filter')."
        if args.job_id and (args.filter or args.doc_filter):
            raise ValueError(
                "Cannot provide both -j/--job-id and -f/--filter or --doc-filter in combination.")

        if args.job_id:
            try:
                return [self.open_job(id=job_id) for job_id in args.job_id]
            except KeyError as error:
                raise LookupError("Did not find job with id {}.".format(error))
        else:
            filter_ = parse_filter_arg(args.filter)
            doc_filter = parse_filter_arg(args.doc_filter)
            return JobsCursor(self, filter_, doc_filter)

    def main(self, parser=None):
        """Call this function to use the main command line interface.

        In most cases one would want to call this function as part of the
        class definition, e.g.:

        .. code-block:: python

             my_project.py
            from flow import FlowProject

            class MyProject(FlowProject):
                pass

            if __name__ == '__main__':
                MyProject().main()

        You can then execute this script on the command line:

        .. code-block:: bash

            $ python my_project.py --help
        """
        # Find file that main is called in. When running through the command
        # line interface, we know exactly what the entrypoint path should be:
        # it's the file where main is called, which we can pull off the stack.
        self._entrypoint.setdefault('path', os.path.realpath(inspect.stack()[-1].filename))

        if parser is None:
            parser = argparse.ArgumentParser()

        base_parser = argparse.ArgumentParser(add_help=False)

        # The argparse module does not automatically merge options shared between the main
        # parser and the subparsers. We therefore assign different destinations for each
        # option and then merge them manually below.
        for prefix, _parser in (('main_', parser), ('', base_parser)):
            _parser.add_argument(
                '-v', '--verbose',
                dest=prefix + 'verbose',
                action='count',
                default=0,
                help="Increase output verbosity.")
            _parser.add_argument(
                '--show-traceback',
                dest=prefix + 'show_traceback',
                action='store_true',
                help="Show the full traceback on error.")
            _parser.add_argument(
                '--debug',
                dest=prefix + 'debug',
                action='store_true',
                help="This option implies `-vv --show-traceback`.")

        subparsers = parser.add_subparsers()

        parser_status = subparsers.add_parser(
            'status',
            parents=[base_parser],
            help="You can specify the parallelization of the status command "
                 "by setting the flow.status_parallelization config "
                 "value to 'thread' (default), 'none', or 'process'. You can do this by "
                 "executing `signac config set flow.status_parallelization "
                 "VALUE`.")
        self._add_print_status_args(parser_status)
        parser_status.add_argument(
            '--profile',
            const=inspect.getsourcefile(inspect.getmodule(self)),
            nargs='?',
            help="Collect statistics to determine code paths that are responsible "
                 "for the majority of runtime required for status determination. "
                 "Optionally provide a filename pattern to select for what files "
                 "to show result for. Defaults to the main module. "
                 "(requires pprofile)")
        parser_status.set_defaults(func=self._main_status)

        parser_next = subparsers.add_parser(
            'next',
            parents=[base_parser],
            description="Determine jobs that are eligible for a specific operation.")
        parser_next.add_argument(
            'name',
            type=str,
            help="The name of the operation.")
        parser_next.set_defaults(func=self._main_next)

        parser_run = subparsers.add_parser(
            'run',
            parents=[base_parser],
        )
        self._add_operation_selection_arg_group(parser_run, list(sorted(self._operations)))

        execution_group = parser_run.add_argument_group('execution')
        execution_group.add_argument(
            '--pretend',
            action='store_true',
            help="Do not actually execute commands, just show them.")
        execution_group.add_argument(
            '--progress',
            action='store_true',
            help="Display a progress bar during execution.")
        execution_group.add_argument(
            '--num-passes',
            type=int,
            default=1,
            help="Specify how many times a particular job-operation may be executed within one "
                 "session (default=1). This is to prevent accidental infinite loops, "
                 "where operations are executed indefinitely, because post conditions "
                 "were not properly set. Use -1 to allow for an infinite number of passes.")
        execution_group.add_argument(
            '-t', '--timeout',
            type=int,
            help="A timeout in seconds after which the execution of one operation is canceled.")
        execution_group.add_argument(
            '--switch-to-project-root',
            action='store_true',
            help="Temporarily add the current working directory to the python search path and "
                 "switch to the root directory prior to execution.")
        execution_group.add_argument(
            '-p', '--parallel',
            type=int,
            nargs='?',
            const='-1',
            help="Specify the number of cores to parallelize to. Defaults to all available "
                 "processing units if argument is omitted.")
        execution_group.add_argument(
            '--order',
            type=str,
            choices=['none', 'by-ops', 'cyclic', 'random'],
            default=None,
            help="Specify the execution order of operations for each execution pass.")
        execution_group.add_argument(
            '--ignore-conditions',
            type=str,
            choices=['none', 'pre', 'post', 'all'],
            default=IgnoreConditions.NONE,
            action=_IgnoreConditionsConversion,
            help="Specify conditions to ignore for eligibility check.")
        parser_run.set_defaults(func=self._main_run)

        parser_script = subparsers.add_parser(
            'script',
            parents=[base_parser],
        )
        parser_script.add_argument(
            '--ignore-conditions',
            type=str,
            choices=['none', 'pre', 'post', 'all'],
            default=IgnoreConditions.NONE,
            action=_IgnoreConditionsConversion,
            help="Specify conditions to ignore for eligibility check.")
        parser_script.add_argument(
            '--ignore-conditions-on-execution',
            type=str,
            choices=['none', 'pre', 'post', 'all'],
            default=IgnoreConditions.NONE,
            action=_IgnoreConditionsConversion,
            help="Specify conditions to ignore after submitting. May be useful "
                 "for conditions that cannot be checked once scheduled.")
        self._add_script_args(parser_script)
        parser_script.set_defaults(func=self._main_script)

        parser_submit = subparsers.add_parser(
            'submit',
            parents=[base_parser],
            conflict_handler='resolve',
        )
        self._add_submit_args(parser_submit)
        env_group = parser_submit.add_argument_group(
            '{} options'.format(self._environment.__name__))
        self._environment.add_args(env_group)
        parser_submit.set_defaults(func=self._main_submit)
        print('Using environment configuration:', self._environment.__name__, file=sys.stderr)

        parser_exec = subparsers.add_parser(
            'exec',
            parents=[base_parser],
        )
        parser_exec.add_argument(
            'operation',
            type=str,
            choices=list(sorted(self._operations)),
            help="The operation to execute.")
        parser_exec.add_argument(
            'jobid',
            type=str,
            nargs='*',
            help="The job ids, as registered in the signac project. "
                 "Omit to default to all statepoints.")
        parser_exec.set_defaults(func=self._main_exec)

        args = parser.parse_args()
        if not hasattr(args, 'func'):
            parser.print_usage()
            sys.exit(2)

        # Manually 'merge' the various global options defined for both the main parser
        # and the parent parser that are shared by all subparsers:
        for dest in ('verbose', 'show_traceback', 'debug'):
            setattr(args, dest, getattr(args, 'main_' + dest) or getattr(args, dest))
            delattr(args, 'main_' + dest)

        # Read the config file and set the internal flag.
        # Do not overwrite with False if not present in config file
        if flow_config.get_config_value('show_traceback'):
            args.show_traceback = True

        if args.debug:  # Implies '-vv' and '--show-traceback'
            args.verbose = max(2, args.verbose)
            args.show_traceback = True

        # Support print_status argument alias
        if args.func == self._main_status and args.full:
            args.detailed = args.all_ops = True

        # Empty parameters argument on the command line means: show all varying parameters.
        if hasattr(args, 'parameters'):
            if args.parameters is not None and len(args.parameters) == 0:
                args.parameters = self.PRINT_STATUS_ALL_VARYING_PARAMETERS

        # Set verbosity level according to the `-v` argument.
        logging.basicConfig(level=max(0, logging.WARNING - 10 * args.verbose))

        def _show_traceback_and_exit(error):
            if args.show_traceback:
                traceback.print_exception(type(error), error, error.__traceback__)
            elif isinstance(error, (UserOperationError, UserConditionError)):
                # Always show the user traceback cause.
                error = error.__cause__
                traceback.print_exception(type(error), error, error.__traceback__)
                print("Execute with '--show-traceback' or '--debug' to show the "
                      "full traceback.", file=sys.stderr)
            else:
                print("Execute with '--show-traceback' or '--debug' to get more "
                      "information.", file=sys.stderr)
            sys.exit(1)

        try:
            args.func(args)
        except NoSchedulerError as error:
            print("ERROR: {}".format(error),
                  "Consider to use the 'script' command to generate an execution script instead.",
                  file=sys.stderr)
            _show_traceback_and_exit(error)
        except SubmitError as error:
            print("Submission error:", error, file=sys.stderr)
            _show_traceback_and_exit(error)
        except (TimeoutError, subprocess.TimeoutExpired) as error:
            print("Error: Failed to complete execution due to "
                  "timeout ({}s).".format(args.timeout), file=sys.stderr)
            _show_traceback_and_exit(error)
        except Jinja2TemplateNotFound as error:
            print("Did not find template script '{}'.".format(error), file=sys.stderr)
            _show_traceback_and_exit(error)
        except AssertionError as error:
            if not args.show_traceback:
                print("ERROR: Encountered internal error during program execution.",
                      file=sys.stderr)
            _show_traceback_and_exit(error)
        except (UserOperationError, UserConditionError) as error:
            if str(error):
                print("ERROR: {}\n".format(error), file=sys.stderr)
            else:
                print("ERROR: Encountered error during program execution.\n",
                      file=sys.stderr)
            _show_traceback_and_exit(error)
        except Exception as error:
            if str(error):
                print("ERROR: Encountered error during program execution: "
                      "'{}'\n".format(error), file=sys.stderr)
            else:
                print("ERROR: Encountered error during program execution.\n",
                      file=sys.stderr)
            _show_traceback_and_exit(error)


def _execute_serialized_operation(loads, project, operation):
    """Invoke the _execute_operation() method on a serialized project instance."""
    project = loads(project)
    project._execute_operation(project._loads_op(operation))


def _serialized_get_group_status(s_task):
    """Invoke the _get_group_status() method on a serialized project instance."""
    # for task in s_task:
    #     print(task)
    loads = s_task[0]
    project = loads(s_task[1])
    jobs = [project.open_job(id=_id) for _id in s_task[2]]
    for group in project._groups.values():
        if len(group.operations) > 1 and group.name == s_task[3]:
            break
    ignore_errors = s_task[4]
    cached_status = s_task[5]
    return project._get_group_status(group, jobs, ignore_errors=ignore_errors, cached_status=cached_status)

def _serialized_get_job_labels(s_task):
    """Invoke the _get_job_labels() method on a serialized project instance."""
    loads = s_task[0]
    project = loads(s_task[1])
    jobs = project.open_job(id=s_task[2])
    ignore_errors = s_task[3]
    return project._get_job_labels(jobs, ignore_errors=ignore_errors)

# Status-related helper functions


def _update_status(args):
    "Wrapper-function, that is probably obsolete."
    return update_status(* args)


def _update_job_status(job, scheduler_jobs):
    "Update the status entry for job."
    update_status(job, scheduler_jobs)


__all__ = [
    'FlowProject',
    'FlowOperation',
    'label', 'staticlabel', 'classlabel',
]<|MERGE_RESOLUTION|>--- conflicted
+++ resolved
@@ -909,28 +909,16 @@
             entrypoint[key] = entrypoint[key](*jobs)
 
     def _determine_entrypoint(self, entrypoint, directives, jobs):
-        """Get the entrypoint for creating a JobOperation.
-
-        If path cannot be determined, then raise a RuntimeError since we do not
-        know where to point to.
-        """
+        "Get the entrypoint for creating a JobOperation."
         entrypoint = entrypoint.copy()
-<<<<<<< HEAD
         self._set_entrypoint_item(entrypoint, directives, 'executable', sys.executable, jobs)
-        self._set_entrypoint_item(entrypoint, directives, 'path', None, jobs)
-        if entrypoint['path'] is None:
-            raise RuntimeError("Entrypoint path not set.")
-        else:
-            return "{} {}".format(entrypoint['executable'], entrypoint['path']).lstrip()
-=======
-        self._set_entrypoint_item(entrypoint, directives, 'executable', sys.executable, job)
 
         # If a path is not provided, default to the path to the file where the
         # FlowProject (subclass) is defined.
-        default_path = inspect.getfile(job._project.__class__)
-        self._set_entrypoint_item(entrypoint, directives, 'path', default_path, job)
+        # We are assuming that all the jobs belong from the same project
+        default_path = inspect.getfile(jobs[0]._project.__class__)
+        self._set_entrypoint_item(entrypoint, directives, 'path', default_path, jobs)
         return "{} {}".format(entrypoint['executable'], entrypoint['path']).lstrip()
->>>>>>> 33b2e3e2
 
     def _resolve_directives(self, name, defaults, jobs):
         if name in self.operation_directives:
@@ -1328,7 +1316,6 @@
         jobs_list = self._get_filtered_jobs(jobs)
 
         for name, op in self.operations.items():
-<<<<<<< HEAD
             for job_list in jobs_list:
                 eligible = op.eligible(job_list, ignore_conditions)
                 if eligible:
@@ -1343,31 +1330,18 @@
 
                     job_op = JobOperation(self._generate_id(job_list, name, index=index), name,
                                           job_list, cmd=uneval_cmd, directives=deepcopy(directives))
+
+                    # Get the prefix, and if it's not NULL, set the fork directive
+                    # to True since we must launch a separate process. Override
+                    # the command directly.
+                    prefix = job._project._environment.get_prefix(job_op)
+                    if prefix != '':
+                        job_op.directives['fork'] = True
+                        job_op._cmd = '{} {}'.format(prefix, job_op.cmd)
+
                     yield job_op
 
     def _get_submission_directives(self, default_directives, jobs):
-=======
-            if op.eligible(job, ignore_conditions):
-                directives = self._resolve_directives(name, default_directives, job)
-                cmd = self._run_cmd(entrypoint=entrypoint, operation_name=name,
-                                    operation=op, directives=directives, job=job)
-                # Uses a different id than the groups direct id. Do not use this for submitting
-                # jobs as current implementation prevents checking for resubmission in this case.
-                # The different ids allow for checking whether JobOperations created to run directly
-                # are different.
-                job_op = JobOperation(self._generate_id(job, name, index=index), name, job,
-                                      cmd=cmd, directives=deepcopy(directives))
-                # Get the prefix, and if it's not NULL, set the fork directive
-                # to True since we must launch a separate process. Override
-                # the command directly.
-                prefix = job._project._environment.get_prefix(job_op)
-                if prefix != '':
-                    job_op.directives['fork'] = True
-                    job_op._cmd = '{} {}'.format(prefix, job_op.cmd)
-                yield job_op
-
-    def _get_submission_directives(self, default_directives, job):
->>>>>>> 33b2e3e2
         """Get the combined resources for submission.
 
         No checks are done to mitigate inappropriate aggregation of operations.
@@ -2112,7 +2086,8 @@
                             import pickle
                             results = self._fetch_status_in_parallel(
                                 pool, pickle, jobs, groups, ignore_errors, cached_status)
-                            labels = self._fetch_labels_in_parallel(pool, pickle, jobs, ignore_errors)
+                            labels = self._fetch_labels_in_parallel(
+                                pool, pickle, jobs, ignore_errors)
                         except Exception as error:
                             if not isinstance(error, (pickle.PickleError, self._PickleError)) and\
                                     'pickle' not in str(error).lower():
@@ -2129,8 +2104,10 @@
                             else:
                                 try:
                                     results = self._fetch_status_in_parallel(
-                                        pool, cloudpickle, jobs, groups, ignore_errors, cached_status)
-                                    labels = self._fetch_labels_in_parallel(pool, cloudpickle, jobs, ignore_errors)
+                                        pool, cloudpickle, jobs, groups,
+                                        ignore_errors, cached_status)
+                                    labels = self._fetch_labels_in_parallel(
+                                        pool, cloudpickle, jobs, ignore_errors)
                                 except self._PickleError as error:
                                     raise RuntimeError(
                                         "Unable to parallelize execution due to a pickling "
@@ -2163,12 +2140,13 @@
                 for i, group in enumerate(groups):
                     op_results.append(_get_group_status(group, jobs))
                     if time.time() - t > 0.2:  # status interval
-                        print(
-                            'Collecting group status per job info: {}/{}'.format(i+1, num_groups),
-                            end='\r', file=err)
+                        print('Collecting group status per job info: {}/{}'
+                              ''.format(i+1, num_groups),
+                              end='\r', file=err)
                         t = time.time()
                 # Always print the completed progressbar.
-                print('Collecting group status per job info: {}/{}'.format(i+1, num_groups), file=err)
+                print('Collecting group status per job info: {}/{}'
+                      ''.format(i+1, num_groups), file=err)
                 for job in jobs:
                     job_labels.append(_get_job_labels(job))
 
@@ -2585,7 +2563,8 @@
         #         if k != '' and v['eligible'] and v['length']:
         #             if k not in aggregates_per_op:
         #                 aggregates_per_op[k] = []
-        #                 aggregates_per_op[k].append((v['aggregates'].split(' '), v['scheduler_status']))
+        #                 aggregates_per_op[k].append(
+        # (v['aggregates'].split(' '), v['scheduler_status']))
         #             else:
         #                 present = False
         #                 for jobs, stati in aggregates_per_op[k]:
@@ -3611,7 +3590,6 @@
                                        operations={name: op},
                                        operation_directives=dict(name=kwargs))
 
-<<<<<<< HEAD
     @deprecated(
         deprecated_in="0.8", removed_in="0.10",
         current_version=__version__,
@@ -3636,10 +3614,6 @@
     def completed_operations(self, jobs):
         """Determine which operations have been completed for
         specified jobs.
-=======
-    def completed_operations(self, job):
-        """Determine which operations have been completed for job.
->>>>>>> 33b2e3e2
 
         :param jobs:
             Sequence of signac job handles.
@@ -3677,34 +3651,6 @@
                                                         ignore_conditions=ignore_conditions,
                                                         index=0)
 
-<<<<<<< HEAD
-    @deprecated(
-        deprecated_in="0.8", removed_in="0.10",
-        current_version=__version__,
-        details="Use next_operations() instead.")
-    def next_operation(self, jobs):
-        """Determine the next operation for these jobs.
-
-        :param jobs:
-            Sequence of signac job handles.
-        :type job:
-            Iterable of instances of :class:`~signac.contrib.job.Job`
-        :param default_directives:
-            The default directives to use for the operations. This is to allow for user specified
-            groups to 'inherit' directives from ``default_directives``. If no defaults are desired,
-            the argument can be set to an empty dictionary. This must be done explicitly, however.
-        :type default_directives:
-            :py:class:`dict`
-        :return:
-            An instance of JobOperation to execute next or `None`, if no operation is eligible.
-        :rtype:
-            `:py:class:`~.JobOperation` or `NoneType`
-        """
-        for op in self.next_operations(jobs):
-            return op
-
-=======
->>>>>>> 33b2e3e2
     @classmethod
     def operation(cls, func, name=None):
         """Add the function `func` as operation function to the class workflow definition.
@@ -4394,7 +4340,9 @@
             break
     ignore_errors = s_task[4]
     cached_status = s_task[5]
-    return project._get_group_status(group, jobs, ignore_errors=ignore_errors, cached_status=cached_status)
+    return project._get_group_status(
+        group, jobs, ignore_errors=ignore_errors, cached_status=cached_status)
+
 
 def _serialized_get_job_labels(s_task):
     """Invoke the _get_job_labels() method on a serialized project instance."""
@@ -4404,6 +4352,7 @@
     ignore_errors = s_task[3]
     return project._get_job_labels(jobs, ignore_errors=ignore_errors)
 
+
 # Status-related helper functions
 
 
