--- conflicted
+++ resolved
@@ -4414,18 +4414,12 @@
 
     def _main_next(self, args):
         """Determine the jobs that are eligible for a specific operation."""
-<<<<<<< HEAD
         if args.name not in self.operations:
             print(f"The requested operation '{args.name}' does not exist.")
         else:
             for operation in self._next_operations():
-                if args.name in operation.name:
+                if args.name == operation.name:
                     print(_get_aggregate_id(operation._jobs))
-=======
-        for operation in self._next_operations():
-            if args.name == operation.name:
-                print(_get_aggregate_id(operation._jobs))
->>>>>>> 05043dde
 
     def _main_run(self, args):
         """Run all (or select) job operations."""
