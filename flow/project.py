# Copyright (c) 2019 The Regents of the University of Michigan
# All rights reserved.
# This software is licensed under the BSD 3-Clause License.
"""Workflow definition with the FlowProject.

The FlowProject is a signac Project that allows the user to define a workflow.
"""
import sys
import os
import re
import logging
import argparse
import time
import datetime
import json
import inspect
import functools
import contextlib
import random
import subprocess
import traceback
from deprecation import deprecated
from collections import defaultdict
from collections import OrderedDict
from collections import Counter
from itertools import islice
from itertools import count
from itertools import groupby
from itertools import combinations
from hashlib import sha1
import multiprocessing
import threading
from multiprocessing import Pool
from multiprocessing import cpu_count
from multiprocessing import TimeoutError
from multiprocessing.pool import ThreadPool
from multiprocessing import Event
import jinja2
from jinja2 import TemplateNotFound as Jinja2TemplateNotFound

import signac
from signac.contrib.hashing import calc_id
from signac.contrib.filterparse import parse_filter_arg
from signac.contrib.project import JobsCursor

from enum import IntEnum

from .environment import get_environment
from .scheduling.base import ClusterJob
from .scheduling.base import JobStatus
from .scheduling.status import update_status
from .errors import ScriptError
from .errors import SubmitError
from .errors import ConfigKeyError
from .errors import NoSchedulerError
from .errors import UserConditionError
from .errors import UserOperationError
from .errors import TemplateError
from .util.tqdm import tqdm
from .util.misc import _positive_int
from .util.misc import roundrobin
from .util.misc import to_hashable
from .util import template_filters as tf
from .util.misc import add_cwd_to_environment_pythonpath
from .util.misc import switch_to_directory
from .util.misc import TrackGetItemDict
from .util.translate import abbreviate
from .util.translate import shorten
from .labels import label
from .labels import staticlabel
from .labels import classlabel
from .labels import _is_label_func
from .util import config as flow_config
from .version import __version__


logger = logging.getLogger(__name__)


# The TEMPLATE_HELP can be shown with the --template-help option available to all
# command line sub commands that use the templating system.
TEMPLATE_HELP = """Execution and submission scripts are generated with the jinja2 template files.
Standard files are shipped with the package, but maybe replaced or extended with
custom templates provided within a project.
The default template directory can be configured with the 'template_dir' configuration
variable, for example in the project configuration file. The current template directory is:
{template_dir}

All template variables can be placed within a template using the standard jinja2
syntax, e.g., the project root directory can be written like this: {{{{ project._rd }}}}.
The available template variables are:
{template_vars}

Filter functions can be used to format template variables in a specific way.
For example: {{{{ project.get_id() | capitalize }}}}.

The available filters are:
{filters}"""


class IgnoreConditions(IntEnum):
    """Flags that determine which conditions are used to determine job eligibility.

    The options include:
        * IgnoreConditions.PRE: ignore pre conditions
        * IgnoreConditions.POST: ignore post conditions
        * IgnoreConditions.ALL: ignore all conditions
        * IgnoreConditions.NONE: check all conditions
    """
    PRE = 1
    POST = 2
    ALL = PRE | POST
    NONE = ~ ALL


class _IgnoreConditionsConversion(argparse.Action):
    def __init__(self, option_strings, dest, nargs=None, **kwargs):
        if nargs is not None:
            raise ValueError("nargs not allowed")
        super(_IgnoreConditionsConversion, self).__init__(option_strings, dest, **kwargs)

    def __call__(self, parser, namespace, values, option_string=None):
        setattr(namespace, self.dest, getattr(IgnoreConditions, values.upper()))


class _condition(object):
    # This counter should be incremented each time an "always" or "never"
    # condition is created, and the value should be used as the tag for that
    # condition to ensure that no pair of "always" and "never" conditions
    # are found to be equal by the graph detection algorithm.
    current_arbitrary_tag = 0

    def __init__(self, condition, tag=None):
        """Add tag to differentiate built-in conditions during graph detection."""

        if tag is None:
            try:
                tag = condition.__code__.co_code
            except AttributeError:
                logger.warning("Condition {} could not autogenerate tag.".format(condition))
        condition._flow_tag = tag
        self.condition = condition

    @classmethod
    def isfile(cls, filename):
        "True if the specified file exists for this job."
        return cls(lambda job: job.isfile(filename), 'isfile_' + filename)

    @classmethod
    def true(cls, key):
        """True if the specified key is present in the job document and
        evaluates to True."""
        return cls(lambda job: job.document.get(key, False), 'true_' + key)

    @classmethod
    def false(cls, key):
        """True if the specified key is present in the job document and
        evaluates to False."""
        return cls(lambda job: not job.document.get(key, False), 'false_' + key)

    @classmethod
    @deprecated(
        deprecated_in="0.9", removed_in="0.11", current_version=__version__,
        details="This condition decorator is obsolete.")
    def always(cls, func):
        "Returns True."
        cls.current_arbitrary_tag += 1
        return cls(lambda _: True, str(cls.current_arbitrary_tag))(func)

    @classmethod
    def never(cls, func):
        "Returns False."
        cls.current_arbitrary_tag += 1
        return cls(lambda _: False, str(cls.current_arbitrary_tag))(func)

    @classmethod
    def not_(cls, condition):
        "Returns ``not condition(job)`` for the provided condition function."
        return cls(lambda job: not condition(job),
                   'not_'.encode() + condition.__code__.co_code)


<<<<<<< HEAD
def _create_all_metacondition(condition_dict, *other_funcs):
    """Standard function for generating aggregate metaconditions that require
    *all* provided conditions to be met. The resulting metacondition is
    constructed with appropriate information for graph detection."""
    condition_list = [c for f in other_funcs for c in condition_dict[f]]

    def _flow_metacondition(job):
        return all(c(job) for c in condition_list)

    _flow_metacondition._composed_of = condition_list
    return _flow_metacondition


def make_bundles(operations, size=None):
=======
def _make_bundles(operations, size=None):
>>>>>>> fde51b33
    """Utility function for the generation of bundles.

    This function splits an iterable of operations into equally
    sized bundles and a possibly smaller final bundle.
    """
    n = None if size == 0 else size
    operations = iter(operations)
    while True:
        b = list(islice(operations, n))
        if b:
            yield b
        else:
            break


@deprecated(deprecated_in="0.9", removed_in="0.11", current_version=__version__)
def make_bundles(operations, size=None):
    """Utility function for the generation of bundles.

    This function splits an iterable of operations into equally
    sized bundles and a possibly smaller final bundle.
    """
    return _make_bundles(operations, size)


class JobOperation(object):
    """This class represents the information needed to execute one group for one job.

    A group function in this context is a shell command, which should be a
    string with one and only one signac job.

    .. note::

        This class is used by the :class:`~.FlowGroup` class for the execution and
        submission process and should not be instantiated by users themselves.

<<<<<<< HEAD
    .. versionchanged:: 0.6

    :param id:
        The id of this JobOperation instance. The id should be unique.
    :type id:
        str
=======
>>>>>>> fde51b33
    :param name:
        The name of the JobOperation.
    :type name:
        str
    :param job:
        The job instance associated with this operation.
    :type job:
        :py:class:`signac.Job`.
    :param cmd:
        The command that executes this operation. Can be a function that when
        evaluated returns a string.
    :type cmd:
        unevaluated function or str
    :param directives:
        A dictionary of additional parameters that provide instructions on how
        to execute this operation, e.g., specifically required resources.
    :type directives:
        :class:`dict`
    """

    def __init__(self, id, name, job, cmd, directives=None):
        self.id = id
        self.name = name
        self.job = job
        self._cmd = cmd

        if directives is None:
            directives = dict()  # default argument
        else:
            directives = dict(directives)  # explicit copy

        # Keys which were explicitly set by the user, but are not evaluated by the
        # template engine are cause for concern and might hint at a bug in the template
        # script or ill-defined directives. We are therefore keeping track of all
        # keys set by the user and check whether they have been evaluated by the template
        # script engine later.
        keys_set_by_user = set(directives.keys())

        nranks = directives.get('nranks', 1)
        nthreads = directives.get('omp_num_threads', 1)

        if callable(nranks) or callable(nthreads):
            def np_callable(job):
                nr = nranks(job) if callable(nranks) else nranks
                nt = nthreads(job) if callable(nthreads) else nthreads
                return nr*nt

            directives.setdefault('np', np_callable)
        else:
            directives.setdefault('np', nranks*nthreads)

        directives.setdefault('ngpu', 0)
        directives.setdefault('nranks', 0)
        directives.setdefault('omp_num_threads', 0)
        directives.setdefault('processor_fraction', 1)

        # Evaluate strings and callables for job:
        def evaluate(value):
            if value and callable(value):
                return value(job)
            elif isinstance(value, str):
                return value.format(job=job)
            else:
                return value

        # We use a special dictionary that allows us to track all keys that have been
        # evaluated by the template engine and compare them to those explicitly set
        # by the user. See also comment above.
        self.directives = TrackGetItemDict(
            {key: evaluate(value) for key, value in directives.items()})
        self.directives._keys_set_by_user = keys_set_by_user

    def __str__(self):
        return "{}({})".format(self.name, self.job)

    def __repr__(self):
<<<<<<< HEAD
        return "{type}(name='{name}', job='{job}', " \
               "cmd={cmd}, directives={directives})".format(
                   type=type(self).__name__,
                   name=self.name,
                   job=str(self.job),
                   cmd=repr(self._run_cmd),
                   directives=self.directives)
=======
        return "{type}(name='{name}', job='{job}', cmd={cmd}, directives={directives})".format(
            type=type(self).__name__,
            name=self.name,
            job=str(self.job),
            cmd=repr(self.cmd),
            directives=self.directives)

    def get_id(self, index=0):
        "Return a name, which identifies this job-operation."
        project = self.job._project

        # The full name is designed to be truly unique for each job-operation.
        full_name = '{}%{}%{}%{}'.format(
            project.root_directory(), self.job.get_id(), self.name, index)

        # The job_op_id is a hash computed from the unique full name.
        job_op_id = calc_id(full_name)

        # The actual job id is then constructed from a readable part and the job_op_id,
        # ensuring that the job-op is still somewhat identifiable, but guaranteed to
        # be unique. The readable name is based on the project id, job id, operation name,
        # and the index number. All names and the id itself are restricted in length
        # to guarantee that the id does not get too long.
        max_len = self.MAX_LEN_ID - len(job_op_id)
        if max_len < len(job_op_id):
            raise ValueError("Value for MAX_LEN_ID is too small ({}).".format(self.MAX_LEN_ID))

        readable_name = '{}/{}/{}/{:04d}/'.format(
            str(project)[:12], str(self.job)[:8], self.name[:12], index)[:max_len]

        # By appending the unique job_op_id, we ensure that each id is truly unique.
        return readable_name + job_op_id
>>>>>>> fde51b33

    def __hash__(self):
        return int(sha1(self.id.encode('utf-8')).hexdigest(), 16)

    def __eq__(self, other):
        return self.id == other.id

    @property
    def cmd(self):
        if callable(self._cmd):
            return self._cmd()
        elif isinstance(self._cmd, str):
            return self._cmd
        else:
            raise TypeError("JobOperation cmd must be string or callable.")

    def set_status(self, value):
        "Store the operation's status."
        self.job._project.document.setdefault('_status', dict())[self.id] = int(value)

    def get_status(self):
        "Retrieve the operation's last known status."
        try:
            return JobStatus(self.job._project.document['_status'].get(self.id,
                                                                       JobStatus.unknown))
        except KeyError:
            return JobStatus.unknown


class FlowCondition(object):
    """A FlowCondition represents a condition as a function of a signac job.

    The __call__() function of a FlowCondition object may return either True
    or False, representing whether the condition is met or not.
    This can be used to build a graph of conditions and operations.

    :param callback:
        A callable with one positional argument (the job).
    :type callback:
        callable
    """

    def __init__(self, callback):
        self._callback = callback

    def __call__(self, job):
        if self._callback is None:
            return True
        try:
            return self._callback(job)
        except Exception as e:
            raise UserConditionError(
                'An exception was raised while evaluating the condition {name} '
                'for job {job}.'.format(name=self._callback.__name__, job=job)) from e

    def __hash__(self):
        return hash(self._callback)

    def __eq__(self, other):
        return self._callback == other._callback


class BaseFlowOperation(object):
    """A FlowOperation represents a data space operation, operating on any job.

    Every FlowOperation is associated with a specific command which should be
    a function of :py:class:`~signac.contrib.job.Job`. The command (cmd) may
    either be a unary callable that expects an instance of
    :class:`~signac.contrib.job.Job` as its only positional argument and returns
    a string containing valid shell commands, or the string of commands itself.
    In either case, the resulting string may contain any attributes of the job placed
    in curly braces, which will then be substituted by Python string formatting.

    For example, if we wanted to define a command for a program called 'hello',
    which expects a job id as its first argument, we could construct the following
    two equivalent operations:

    .. code-block:: python

        op = FlowOperation('hello', cmd='hello {job._id}')
         op = FlowOperation('hello', cmd=lambda job: 'hello {}'.format(job._id))

    Here is another example of a possible string substitution:

    .. code-block:: python

        # Substitute job state point parameters:
        op = FlowOperation('hello', cmd='cd {job.ws}; hello {job.sp.a}')

    Pre-requirements (pre) and post-conditions (post) can be used to
    trigger an operation only when certain conditions are met. Conditions are unary
    callables, which expect an instance of job as their first and only positional
    argument and return either True or False.

    An operation is considered "eligible" for execution when all pre-requirements
    are met and when at least one of the post-conditions is not met.
    Requirements are always met when the list of requirements is empty and
    post-conditions are never met when the list of post-conditions is empty.

    :param cmd:
        The command to execute operation; should be a function of job.
    :type cmd:
        str or callable
    :param pre:
        required conditions
    :type pre:
        sequence of callables
    :param post:
        post-conditions to determine completion
    :type post:
        sequence of callables
    """

    def __init__(self, pre=None, post=None):
        if pre is None:
            pre = []
        if post is None:
            post = []

        self._prereqs = [FlowCondition(cond) for cond in pre]
        self._postconds = [FlowCondition(cond) for cond in post]

<<<<<<< HEAD
    def eligible(self, job):
        "Eligible, when all pre-conditions are true and at least one post-condition is false."
        pre = all(cond(job) for cond in self._prereqs)
=======
    def __str__(self):
        return "{type}(cmd='{cmd}')".format(type=type(self).__name__, cmd=self._cmd)

    def eligible(self, job, ignore_conditions=IgnoreConditions.NONE):
        """Eligible, when all pre-conditions are true and at least one post-condition is false,
        or corresponding conditions are ignored.
        :param job:
            The signac job handles.
        :type job:
            :class:`~signac.contrib.job.Job`
        :param ignore_conditions:
            Specify if pre and/or post conditions check is to be ignored for eligibility check.
            The default is :py:class:`IgnoreConditions.NONE`.
        :type ignore_conditions:
            :py:class:`~.IgnoreConditions`
        """
        if type(ignore_conditions) != IgnoreConditions:
            raise ValueError(
                "The ignore_conditions argument of FlowProject.run() "
                "must be a member of class IgnoreConditions")
        # len(self._prereqs) check for speed optimization
        pre = (not len(self._prereqs)) or (ignore_conditions & IgnoreConditions.PRE) \
            or all(cond(job) for cond in self._prereqs)
>>>>>>> fde51b33
        if pre and len(self._postconds):
            post = (ignore_conditions & IgnoreConditions.POST) \
                or any(not cond(job) for cond in self._postconds)
        else:
            post = True
        return pre and post

    def complete(self, job):
        "True when all post-conditions are met."
        if len(self._postconds):
            return all(cond(job) for cond in self._postconds)
        else:
            return False


class FlowCmdOperation(BaseFlowOperation):
    """A FlowOperation that holds a shell executable command.

    When an operation has the ``@cmd`` directive specified, it is instantiated
    as a FlowCmdOperation.
    """

    def __init__(self, cmd, pre=None, post=None):
        super(FlowCmdOperation, self).__init__(pre=pre, post=post)
        self._cmd = cmd

    def __str__(self):
        return "{type}(cmd='{cmd}')".format(type=type(self).__name__, cmd=self._cmd)

    def __call__(self, job=None):
        if callable(self._cmd):
            return self._cmd(job).format(job=job)
        else:
            return self._cmd.format(job=job)


class FlowOperation(BaseFlowOperation):
    """FlowOperation is a python executable function.

    All operations without the ``@cmd`` directive use this class.
    """

    def __init__(self, name, pre=None, post=None):
        super(FlowOperation, self).__init__(pre=pre, post=post)
        self.name = name

    def __str__(self):
        return "{type}(name='{name}')".format(type=type(self).__name__, name=self.name)


class FlowGroup(object):
    """A FlowGroup represents a subset of a workflow for a project.

    Any :py:class:`FlowGroup` is associated with a group of
    :py:class:`FlowOperation`s. The command :py:param:`cmd` is a
    :py:func:`FlowProject.run` command, but can be overwritten with any function
    that takes job and operations arguments.

    :param name:
        The name of the group to be used when calling from the commandline.
    :type name:
        :class:`str`
    :param operations:
        A :class:`dict` of name : :class:`FlowOperation` key, value pairs in the
        group.
    :type operations:
        :class:`dict` keys of :class:`str` and values of :class:`FlowOperation`
    :param run_cmd:
        The command to execute group using flow's `run` function; should be a
        function of a FlowGroup, entrypoint, and optionally a job.
    :type run_cmd:
        callable
    :param exec_cmd:
        The command to execute a group using flow's `exec` function;
        should be a function of a FlowGroup, entrypoint, and a job. Limited to
        singleton groups.
    :type exec_cmd:
        callable
    :param directives:
        A dictionary of additional parameters that provide instructions on how
        to execute this operation, e.g., specifically required resources.
    :type directives:
        :class:`dict`
    :param options:
        A string of options to append to the output of the object's call method.
        This lets options like --num_passes to be given to a group.
    :type options:
        :class:`str`
    """

    MAX_LEN_ID = 100

    class ExecCommandError(RuntimeError):
        pass

    def __init__(self, name, operations=None, run_cmd=None, exec_cmd=None,
                 directives=None, options=None):
        self.name = name
        if options is None:
            self.options = ""
        else:
            self.options = options

        if operations is None:
            self.operations = dict()
        else:
            self.operations = operations

        if directives is None:
            self.directives = dict()
        else:
            self.directives = directives

        if run_cmd is None:
            self._run_cmd = self._default_run_cmd
        else:
            self._run_cmd = run_cmd

        if exec_cmd is None:
            self._exec_cmd = self._default_exec_cmd
        else:
            self._exec_cmd = exec_cmd

    def _set_entrypoint_item(self, entrypoint, job, key, default):
        entrypoint.setdefault(key, self.directives.get(key, default))
        if callable(entrypoint[key]):
            entrypoint[key] = entrypoint[key](job)

    def _determine_entrypoint(self, entrypoint, job):
        entrypoint = entrypoint.copy()
        self._set_entrypoint_item(entrypoint, job, 'executable', sys.executable)
        self._set_entrypoint_item(entrypoint, job, 'path', None)
        if entrypoint['path'] is None:
            raise RuntimeError("Entrypoint path not set.")
        else:
            return "{} {}".format(entrypoint['executable'], entrypoint['path']).lstrip()

    def _default_run_cmd(self, entrypoint, job=None):
        cmd = "{} run -o {}".format(entrypoint, self.name)
        if job is not None:
            cmd += ' -j {}'.format(job)
        return cmd.lstrip()

    def _default_exec_cmd(self, entrypoint, job):
        if len(self.operations) > 1:
            # Cannot use exec mode with more than one operation.
            raise self.ExecCommandError
        else:
            op = list(self)[0]

        if job is None:
            raise ValueError("Exec mode requires a job.")

        if isinstance(op, FlowCmdOperation):
            return op(job).lstrip()
        else:
            return '{} exec {} {}'.format(entrypoint, op.name, job).lstrip()

    def _cmd(self, entrypoint=None, job=None, mode='run'):
        "Return the string forming the command for the execution of this group."
        entrypoint = self._determine_entrypoint(entrypoint, job)
        if mode == 'run':
            return self._run_cmd(entrypoint, job) + ' ' + self.options
        elif mode == 'exec':
            return self._exec_cmd(entrypoint, job)
        else:
            raise ValueError("Unknown mode '{}'.".format(mode))

    def __iter__(self):
        yield from self.operations.values()

    def __repr__(self):
        return "{type}(name='{name}', operations='{operations}', " \
               "directives={directives}, options={options})".format(
                   type=type(self).__name__,
                   name=self.name,
                   operations=' '.join(list(self.operations.keys())),
                   directives=self.directives,
                   options=self.options)

    def eligible(self, job):
        """Eligible, when at least one BaseFlowOperation is eligible.

        :param job:
            A signac.Job from the signac workspace.
        :type job:
            signac.Job
        """
        return any(op.eligible(job) for op in self)

    def complete(self, job):
        """True when all BaseFlowOperation post-conditions are met

        :param job:
            A signac.Job from the signac workspace.
        :type job:
            signac.Job
        """
        return all(op.complete(job) for op in self)

    def add_operation(self, name, operation):
        """Add an operation to the FlowGroup.

        :param name:
            The name of the operation.
        :type name:
            str
        :param operation:
            The workflow operation to add to the FlowGroup.
        :type operation:
            :py:class:`BaseFlowOperation`
        """
        self.operations[name] = operation

    def intersects(self, group):
        """Returns whether two groups contains any common operations.

        :param group:
            The other FlowGroup to compare to.
        :type group:
            :py:class:`flow.FlowGroup`
        """
        return bool(set(self).intersection(group))

    def _generate_id(self, job, index=0):
        "Return a name, which identifies this job-group."
        project = job._project

        # The full name is designed to be truly unique for each job-group.
        op_string = ''.join(sorted(list(self.operations.keys())))

        full_name = '{}%{}%{}%{}'.format(project.root_directory(),
                                         job.get_id(),
                                         op_string,
                                         index)
        # The job_op_id is a hash computed from the unique full name.
        job_op_id = calc_id(full_name)

        # The actual job id is then constructed from a readable part and the job_op_id,
        # ensuring that the job-op is still somewhat identifiable, but guarantueed to
        # be unique. The readable name is based on the project id, job id, operation name,
        # and the index number. All names and the id itself are restricted in length
        # to guarantuee that the id does not get too long.
        max_len = self.MAX_LEN_ID - len(job_op_id)
        if max_len < len(job_op_id):
            raise ValueError("Value for MAX_LEN_ID is too small ({}).".format(self.MAX_LEN_ID))

        readable_name = '{}/{}/{}/{:04d}/'.format(
            str(project)[:12], str(job)[:8],
            op_string[:12], index)[:max_len]

        # By appending the unique job_op_id, we ensure that each id is truly unique.
        return readable_name + job_op_id

    def _get_status(self, job):
        """For a given job check the groups submission status."""
        try:
            return JobStatus(job._project.document['_status'].get(self._generate_id(job),
                                                                  JobStatus.unknown))
        except KeyError:
            return JobStatus.unknown

    def create_job_operation(self, entrypoint, job, mode='run', index=0):
        """Create a JobOperation object from the FlowGroup.

        :param entrypoint:
            The path and executable, if applicable, to point to for execution
        :type entrypoint:
            dict
        :param job:
            The job that the JobOperation is based on.
        :type job:
            signac.Job
        :param mode:
            The executation mode which the JobOperation runs in.
        :type mode:
            str
        :param index:
            Index for the JopOperation.
        :type index:
            int
        """
        uneval_cmd = functools.partial(self._cmd, entrypoint=entrypoint, job=job, mode=mode)
        return JobOperation(self._generate_id(job, index=index),
                            self.name,
                            job,
                            cmd=uneval_cmd,
                            directives=dict(self.directives))


class _FlowProjectClass(type):
    """Metaclass for the FlowProject class."""
    def __new__(metacls, name, bases, namespace, **kwargs):
        cls = type.__new__(metacls, name, bases, dict(namespace))

        # All operation functions are registered with the operation() classmethod, which is
        # intended to be used as decorator function. The _OPERATION_FUNCTIONS dict maps the
        # the operation name to the operation function. In addition, pre and
        # post conditions are registered with the class.

        cls._OPERATION_FUNCTIONS = list()
        cls._OPERATION_PRE_CONDITIONS = defaultdict(list)
        cls._OPERATION_POST_CONDITIONS = defaultdict(list)

        cls._OPERATION_FUNCTIONS = list()
        cls._OPERATION_PRECONDITIONS = dict()
        cls._OPERATION_POSTCONDITIONS = dict()
        # All label functions are registered with the label() classmethod, which is intended
        # to be used as decorator function. The _LABEL_FUNCTIONS dict contains the function as
        # key and the label name as value, or None to use the default label name.
        cls._LABEL_FUNCTIONS = OrderedDict()

        # Give the class a pre and post class that are aware of the class they
        # are in.
        cls.pre = cls._setup_pre_conditions_class(parent_class=cls)
        cls.post = cls._setup_post_conditions_class(parent_class=cls)

        # All groups are registered with the function returned by the make_group
        # classmethod. In contradistinction to operations and labels, the
        # make_group classmethod does not serve as the decorator, the function
        # it returns does. The _GROUPS list records the groups created and their
        # passed parameters for later initialization.
        cls._GROUPS = list()

        return cls

    @staticmethod
    def _setup_pre_conditions_class(parent_class):

        class pre(_condition):
            """Specify a function of job that must be true for this operation to
            be eligible for execution. For example:

            .. code-block:: python

                @Project.operation
                @Project.pre(lambda job: not job.doc.get('hello'))
                def hello(job):
                    print('hello', job)
                    job.doc.hello = True

            The *hello*-operation would only execute if the 'hello' key in the job
            document does not evaluate to True.

            An optional tag may be associated with the condition. These tags
            are used by :meth:`~.detect_operation_graph` when comparing
            conditions for equality. The tag defaults to the bytecode of the
            function.
            """

            _parent_class = parent_class

            def __init__(self, condition, tag=None):
                super(pre, self).__init__(condition, tag)

            def __call__(self, func):
                self._parent_class._OPERATION_PRE_CONDITIONS[func].insert(0, self.condition)
                return func

            @classmethod
            def copy_from(cls, *other_funcs):
                "True if and only if all pre conditions of other operation-function(s) are met."
                return cls(_create_all_metacondition(cls._parent_class._collect_pre_conditions(),
                                                     *other_funcs))

            @classmethod
            def after(cls, *other_funcs):
                "True if and only if all post conditions of other operation-function(s) are met."
                return cls(_create_all_metacondition(cls._parent_class._collect_post_conditions(),
                                                     *other_funcs))

        return pre

    @staticmethod
    def _setup_post_conditions_class(parent_class):

        class post(_condition):
            """Specify a function of job that must evaluate to True for this operation
            to be considered complete. For example:

            .. code-block:: python

                @Project.operation
                @Project.post(lambda job: job.doc.get('bye'))
                def bye(job):
                    print('bye' job)
                    job.doc.bye = True

            The *bye*-operation would be considered complete and therefore no longer
            eligible for execution once the 'bye' key in the job document evaluates to True.

            An optional tag may be associated with the condition. These tags
            are used by :meth:`~.detect_operation_graph` when comparing
            conditions for equality. The tag defaults to the bytecode of the
            function.
            """
            _parent_class = parent_class

            def __init__(self, condition, tag=None):
                super(post, self).__init__(condition, tag)

            def __call__(self, func):
                self._parent_class._OPERATION_POST_CONDITIONS[func].insert(0, self.condition)
                return func

            @classmethod
            def copy_from(cls, *other_funcs):
                "True if and only if all post conditions of other operation-function(s) are met."
                return cls(_create_all_metacondition(cls._parent_class._collect_post_conditions(),
                                                     *other_funcs))

        return post


class FlowProject(signac.contrib.Project, metaclass=_FlowProjectClass):
    """A signac project class specialized for workflow management.

    This class provides a command line interface for the definition, execution, and
    submission of workflows based on condition and operation functions.

    This is a typical example on how to use this class:

    .. code-block:: python

        @FlowProject.operation
        def hello(job):
            print('hello', job)

        FlowProject().main()

    :param config:
        A signac configuration, defaults to the configuration loaded
        from the environment.
    :type config:
        A signac config object.
    :param entrypoint:
        A dictionary with two possible keys: executable and path. Path
        represents the filepath location of the script file (the script file
        must call `main`). Executable represents the location to the python
        interpreter used for the executable of `FlowOperation` that are Python
        functions.
    :type entrypoint:
        dict
    """

    def __init__(self, config=None, environment=None, entrypoint=None):
        super(FlowProject, self).__init__(config=config)

        # Associate this class with a compute environment.
        self._environment = environment or get_environment()

        # Assign variables that give script location information
        self._entrypoint = dict() if entrypoint is None else entrypoint

        # The standard local template directory is a directory called 'templates' within
        # the project root directory. This directory may be specified with the 'template_dir'
        # configuration variable.
        self._template_dir = os.path.join(
            self.root_directory(), self._config.get('template_dir', 'templates'))
        self._template_environment_ = dict()

        # Register all label functions with this project instance.
        self._label_functions = OrderedDict()
        self._register_labels()

        # Register all operation functions with this project instance.
        self._operation_functions = dict()
        self._operations = OrderedDict()
        self._register_operations()

        # Register all groups with this project instance.
        self._groups = dict()
        self._register_groups()

        # Enable the use of buffered mode for certain functions
        try:
            self._use_buffered_mode = self.config['flow'].as_bool('use_buffered_mode')
        except KeyError:
            self._use_buffered_mode = False

    def _setup_template_environment(self):
        """Setup the jinja2 template environment.

        The templating system is used to generate templated scripts for the script()
        and submit_operations() / submit() function and the corresponding command line
        subcommands.
        """
        if self._config.get('flow') and self._config['flow'].get('environment_modules'):
            envs = self._config['flow'].as_list('environment_modules')
        else:
            envs = []

        # Templates are searched in the local template directory first, then in additionally
        # installed packages, then in the main package 'templates' directory.
        extra_packages = []
        for env in envs:
            try:
                extra_packages.append(jinja2.PackageLoader(env, 'templates'))
            except ImportError as error:
                logger.warning("Unable to load template from package '{}'.".format(error.name))

        load_envs = ([jinja2.FileSystemLoader(self._template_dir)] +
                     extra_packages +
                     [jinja2.PackageLoader('flow', 'templates')])

        template_environment = jinja2.Environment(
            loader=jinja2.ChoiceLoader(load_envs),
            trim_blocks=True,
            extensions=[TemplateError])

        # Setup standard filters that can be used to format context variables.
        template_environment.filters['format_timedelta'] = tf.format_timedelta
        template_environment.filters['identical'] = tf.identical
        template_environment.filters['with_np_offset'] = tf.with_np_offset
        template_environment.filters['calc_tasks'] = tf.calc_tasks
        template_environment.filters['calc_num_nodes'] = tf.calc_num_nodes
        template_environment.filters['check_utilization'] = tf.check_utilization
        template_environment.filters['homogeneous_openmp_mpi_config'] = \
            tf.homogeneous_openmp_mpi_config
        template_environment.filters['get_config_value'] = flow_config.get_config_value
        template_environment.filters['require_config_value'] = flow_config.require_config_value
        template_environment.filters['get_account_name'] = tf.get_account_name
        template_environment.filters['print_warning'] = tf.print_warning
        if 'max' not in template_environment.filters:    # for jinja2 < 2.10
            template_environment.filters['max'] = max
        if 'min' not in template_environment.filters:    # for jinja2 < 2.10
            template_environment.filters['min'] = min

        return template_environment

    def _template_environment(self, environment=None):
        if environment is None:
            environment = self._environment
        if environment not in self._template_environment_:
            template_environment = self._setup_template_environment()

            # Add environment-specific custom filters:
            for name, member in inspect.getmembers(environment):
                if getattr(member, '_flow_template_filter', False):
                    template_environment.filters[name] = member

            self._template_environment_[environment] = template_environment
        return self._template_environment_[environment]

    def _get_standard_template_context(self):
        "Return the standard templating context for run and submission scripts."
        context = dict()
        context['project'] = self
        return context

    def _show_template_help_and_exit(self, template_environment, context):
        "Print all context variables and filters to screen and exit."
        from textwrap import TextWrapper
        wrapper = TextWrapper(width=90, break_long_words=False)
        print(TEMPLATE_HELP.format(
            template_dir=self._template_dir,
            template_vars='\n'.join(wrapper.wrap(', '.join(sorted(context)))),
            filters='\n'.join(wrapper.wrap(', '.join(sorted(template_environment.filters))))))
        sys.exit(2)

    @classmethod
    def label(cls, label_name_or_func=None):
        """Designate a function to be a label function of this class.

        For example, we can define a label function like this:

        .. code-block:: python

            @FlowProject.label
            def foo_label(job):
                if job.document.get('foo', False):
                    return 'foo-label-text'

        The ``foo-label-text`` label will now show up in the status view for each job,
        where the ``foo`` key evaluates true.

        If the label functions returns any type other than ``str``, the label
        name will be the name of the function if and only if the return value
        evaluates to ``True``, for example:

        .. code-block:: python

            @FlowProject.label
            def foo_label(job):
                return job.document.get('foo', False)

        Finally, you can specify a different default label name by providing it as the first
        argument to the ``label()`` decorator.

        :param label_name_or_func:
            A label name or callable.
        :type label_name_or_func:
            str or callable
        """
        if callable(label_name_or_func):
            cls._LABEL_FUNCTIONS[label_name_or_func] = None
            return label_name_or_func

        def label_func(func):
            cls._LABEL_FUNCTIONS[func] = label_name_or_func
            return func

        return label_func

    def detect_operation_graph(self):
        """Determine the directed acyclic graph defined by operation pre- and
        post-conditions.

        In general, executing a given operation registered with a FlowProject
        just involves checking the operation's pre- and post-conditions to
        determine eligibility. More generally, however, the pre- and
        post-conditions define a directed acyclic graph that governs the
        execution of all operations. Visualizing this graph can be useful for
        finding logic errors in the specified conditions, and having this graph
        computed also enables additional execution modes. For example, using
        this graph it is possible to determine exactly what operations need to
        be executed in order to make the operation eligible so that the task of
        executing all necessary operations can be automated.

        The graph is determined by iterating over all pairs of operations and
        checking for equality of pre- and post-conditions. The algorithm builds
        an adjacency matrix based on whether the pre-conditions for one
        operation match the post-conditions for another. The comparison of
        operations is conservative; by default, conditions must be composed of
        identical code to be identified as equal (technically, they must be
        bytecode equivalent, i.e. ``cond1.__code__.co_code ==
        cond2.__code__.co_code``). Users can specify that conditions should be
        treated as equal by providing tags to the operations.

        Given a FlowProject subclass defined in a module ``project.py``, the
        output graph could be visualized using Matplotlib and NetworkX with the
        following code:

        .. code-block:: python

            import numpy as np
            import networkx as nx
            from matplotlib import pyplot as plt

            from project import Project

            project = Project()
            ops = project.operations.keys()
            adj = np.asarray(project.detect_operation_graph())

            plt.figure()
            g = nx.DiGraph(adj)
            pos = nx.spring_layout(g)
            nx.draw(g, pos)
            nx.draw_networkx_labels(
                g, pos,
                labels={key: name for (key, name) in
                        zip(range(len(ops)), [o for o in ops])})

            plt.show()

        Raises a ``RuntimeError`` if a condition does not have a tag. This can
        occur when using ``functools.partial``, and a manually specified
        condition tag has not been set.

        :raises: RuntimeError

        """

        def to_callbacks(conditions):
            """Get the actual callables associated with FlowConditions."""
            return [condition._callback for condition in conditions]

        def unpack_conditions(condition_functions):
            """Identify any metaconditions in the list and reduce them to the
            functions that they are composed of. The callbacks argument is used
            in recursive calls to the function and appended to directly, but
            only returned at the end."""
            callbacks = set()
            for cf in condition_functions:
                # condition may not have __name__ attribute in cases where functools is used
                # for condition creation
                if hasattr(cf, '__name__') and cf.__name__ == "_flow_metacondition":
                    callbacks = callbacks.union(unpack_conditions(cf._composed_of))
                else:
                    if cf._flow_tag is None:
                        raise RuntimeError("Condition {} was not tagged. To create a graph, ensure "
                                           "each base condition has a ``__code__`` attribute or "
                                           "manually specified tag.".format(cf))
                    callbacks.add(cf._flow_tag)

            return callbacks

        ops = list(self.operations.items())
        mat = [[0 for _ in range(len(ops))] for _ in range(len(ops))]

        for i, (name1, op1) in enumerate(ops):
            for j, (name2, op2) in enumerate(ops[i:]):
                postconds1 = unpack_conditions(to_callbacks(op1._postconds))
                postconds2 = unpack_conditions(to_callbacks(op2._postconds))
                prereqs1 = unpack_conditions(to_callbacks(op1._prereqs))
                prereqs2 = unpack_conditions(to_callbacks(op2._prereqs))
                if postconds1.intersection(prereqs2):
                    mat[i][j+i] = 1
                elif prereqs1.intersection(postconds2):
                    mat[j+i][i] = 1
        return mat

    def _register_class_labels(self):
        """This function registers all label functions, which are part of the class definition.

        To register a class method or function as label function, use the generalized label()
        function.
        """
        def predicate(m):
            return inspect.ismethod(m) or inspect.isfunction(m)

        class_label_functions = dict()
        for name, function in inspect.getmembers(type(self), predicate=predicate):
            if _is_label_func(function):
                class_label_functions[name] = function

        for name in sorted(class_label_functions):
            self._label_functions[class_label_functions[name]] = None

    def _register_labels(self):
        "Register all label functions registered with this class and its parent classes."
        self._register_class_labels()

        for cls in type(self).__mro__:
            self._label_functions.update(getattr(cls, '_LABEL_FUNCTIONS', dict()))

    ALIASES = dict(
        unknown='U',
        registered='R',
        queued='Q',
        active='A',
        inactive='I',
        requires_attention='!'
    )
    "These are default aliases used within the status output."

    @classmethod
    def _alias(cls, x):
        "Use alias if specified."
        try:
            return abbreviate(x, cls.ALIASES.get(x, x))
        except TypeError:
            return x

    @classmethod
    @deprecated(
        deprecated_in="0.8", removed_in="0.10",
        current_version=__version__)
    def update_aliases(cls, aliases):
        "Update the ALIASES table for this class."
        cls.ALIASES.update(aliases)

    def _fn_bundle(self, bundle_id):
        "Return the canonical name to store bundle information."
        return os.path.join(self.root_directory(), '.bundles', bundle_id)

    def _store_bundled(self, operations):
        """Store operation-ids as part of a bundle and return bundle id.

        The operation identifiers are stored in a text file whose name is
        determined by the _fn_bundle() method. This may be used to identify
        the status of individual operations from the bundle id. A single
        operation will not be stored, but instead the operation's id is
        directly returned.

        :param operations:
            The operations to bundle.
        :type operations:
            A sequence of instances of :py:class:`.JobOperation`
        :return:
            The bundle id.
        :rtype:
            str
        """
        if len(operations) == 1:
            return operations[0].id
        else:
            h = '.'.join(op.id for op in operations)
            bid = '{}/bundle/{}'.format(self, sha1(h.encode('utf-8')).hexdigest())
            fn_bundle = self._fn_bundle(bid)
            os.makedirs(os.path.dirname(fn_bundle), exist_ok=True)
            with open(fn_bundle, 'w') as file:
                for operation in operations:
                    file.write(operation.id + '\n')
            return bid

    def _expand_bundled_jobs(self, scheduler_jobs):
        "Expand jobs which were submitted as part of a bundle."
        for job in scheduler_jobs:
            if job.name().startswith('{}/bundle/'.format(self)):
                with open(self._fn_bundle(job.name())) as file:
                    for line in file:
                        yield ClusterJob(line.strip(), job.status())
            else:
                yield job

    def scheduler_jobs(self, scheduler):
        """Fetch jobs from the scheduler.

        This function will fetch all scheduler jobs from the scheduler
        and also expand bundled jobs automatically.

        However, this function will not automatically filter scheduler
        jobs which are not associated with this project.

        :param scheduler:
            The scheduler instance.
        :type scheduler:
            :class:`~.flow.manage.Scheduler`
        :yields:
            All scheduler jobs fetched from the scheduler instance.
        """
        for sjob in self._expand_bundled_jobs(scheduler.jobs()):
            yield sjob

    @staticmethod
    def _map_scheduler_jobs(scheduler_jobs):
        "Map all scheduler jobs by job id and operation name."
        for sjob in scheduler_jobs:
            name = sjob.name()
            if name[32] == '-':
                expanded = JobOperation.expand_id(name)
                yield expanded['job_id'], expanded['operation-name'], sjob

    def _get_operations_status(self, job, cached_status):
        "Return a dict with information about job-operations for this job."
<<<<<<< HEAD
        starting_dict = functools.partial(dict, scheduler_status=JobStatus.unknown)
        status_dict = defaultdict(starting_dict)
        for group in self._groups.values():
            completed = group.complete(job)
            eligible = False if completed else group.eligible(job)
            scheduler_status = cached_status.get(group._generate_id(job),
                                                 JobStatus.unknown)
            for operation in group.operations.keys():
                if scheduler_status >= status_dict[operation]['scheduler_status']:
                    status_dict[operation] = {
                            'scheduler_status': scheduler_status,
                            'eligible': eligible,
                            'completed': completed
                            }

        for key in sorted(status_dict.keys()):
            yield key, status_dict[key]
=======
        for job_op in self._job_operations(job, ignore_conditions=IgnoreConditions.ALL):
            flow_op = self.operations[job_op.name]
            completed = flow_op.complete(job)
            eligible = False if completed else flow_op.eligible(job)
            scheduler_status = cached_status.get(job_op.get_id(), JobStatus.unknown)
            yield job_op.name, {
                'scheduler_status': scheduler_status,
                'eligible': eligible,
                'completed': completed,
            }
>>>>>>> fde51b33

    def get_job_status(self, job, ignore_errors=False, cached_status=None):
        "Return a dict with detailed information about the status of a job."
        result = dict()
        result['job_id'] = str(job)
        try:
            if cached_status is None:
                try:
                    cached_status = self.document['_status']._as_dict()
                except KeyError:
                    cached_status = dict()
            result['operations'] = OrderedDict(self._get_operations_status(job, cached_status))
            result['_operations_error'] = None
        except Exception as error:
            msg = "Error while getting operations status for job '{}': '{}'.".format(job, error)
            logger.debug(msg)
            if ignore_errors:
                result['operations'] = dict()
                result['_operations_error'] = str(error)
            else:
                raise
        try:
            result['labels'] = sorted(set(self.labels(job)))
            result['_labels_error'] = None
        except Exception as error:
            logger.debug("Error while determining labels for job '{}': '{}'.".format(job, error))
            if ignore_errors:
                result['labels'] = list()
                result['_labels_error'] = str(error)
            else:
                raise
        return result

    def _fetch_scheduler_status(self, jobs=None, file=None, ignore_errors=False):
        "Update the status docs."
        if file is None:
            file = sys.stderr
        if jobs is None:
            jobs = list(self)
        try:
            scheduler = self._environment.get_scheduler()

            self.document.setdefault('_status', dict())
            scheduler_info = {sjob.name(): sjob.status() for sjob in self.scheduler_jobs(scheduler)}
            status = dict()
            print("Query scheduler...", file=file)
            for job in tqdm(jobs,
                            desc="Fetching operation status",
                            total=len(jobs), file=file):
<<<<<<< HEAD
                for group in self._groups.values():
                    _id = group._generate_id(job)
                    status[_id] = int(scheduler_info.get(_id, JobStatus.unknown))
=======
                for op in self._job_operations(job, ignore_conditions=IgnoreConditions.ALL):
                    status[op.get_id()] = int(scheduler_info.get(op.get_id(), JobStatus.unknown))
>>>>>>> fde51b33
            self.document._status.update(status)
        except NoSchedulerError:
            logger.debug("No scheduler available.")
        except RuntimeError as error:
            logger.warning("Error occurred while querying scheduler: '{}'.".format(error))
            if not ignore_errors:
                raise
        else:
            logger.info("Updated job status cache.")

    def _fetch_status(self, jobs, err, ignore_errors, no_parallelize):
        # Update the project's status cache
        self._fetch_scheduler_status(jobs, err, ignore_errors)

        # Get status dict for all selected jobs
        def _print_progress(x):
            print("Updating status: ", end='', file=err)
            err.flush()
            n = max(1, int(len(jobs) / 10))
            for i, _ in enumerate(x):
                if (i % n) == 0:
                    print('.', end='', file=err)
                    err.flush()
                yield _

        try:
            cached_status = self.document['_status']._as_dict()
        except KeyError:
            cached_status = dict()
        _get_job_status = functools.partial(self.get_job_status,
                                            ignore_errors=ignore_errors,
                                            cached_status=cached_status)

        with self._potentially_buffered():
            try:
                with contextlib.closing(ThreadPool()) as pool:
                    _map = map if no_parallelize else pool.imap
                    # First attempt at parallelized status determination.
                    # This may fail on systems that don't allow threads.
                    return list(tqdm(
                        iterable=_map(_get_job_status, jobs),
                        desc="Collecting job status info", total=len(jobs), file=err))
            except RuntimeError as error:
                if "can't start new thread" not in error.args:
                    raise   # unrelated error

                t = time.time()
                num_jobs = len(jobs)
                statuses = []
                for i, job in enumerate(jobs):
                    statuses.append(_get_job_status(job))
                    if time.time() - t > 0.2:  # status interval
                        print(
                            'Collecting job status info: {}/{}'.format(i+1, num_jobs),
                            end='\r', file=err)
                        t = time.time()
                # Always print the completed progressbar.
                print('Collecting job status info: {}/{}'.format(i+1, num_jobs), file=err)
                return statuses

    PRINT_STATUS_ALL_VARYING_PARAMETERS = True
    """This constant can be used to signal that the print_status() method is supposed
    to automatically show all varying parameters."""

    def print_status(self, jobs=None, overview=True, overview_max_lines=None,
                     detailed=False, parameters=None,
                     param_max_width=None,
                     expand=False, all_ops=False, only_incomplete=False, dump_json=False,
                     unroll=True, compact=False, pretty=False,
                     file=None, err=None, ignore_errors=False,
                     no_parallelize=False, template=None, profile=False,
                     eligible_jobs_max_lines=None):
        """Print the status of the project.

        :param jobs:
            Only execute operations for the given jobs, or all if the argument is omitted.
        :type jobs:
            Sequence of instances :class:`.Job`.
        :param overview:
            Aggregate an overview of the project' status.
        :type overview:
            bool
        :param overview_max_lines:
            Limit the number of overview lines.
        :type overview_max_lines:
            int
        :param eligible_jobs_max_lines:
            Limit the number of eligible jobs that are printed in the overview.
        :type eligible_jobs_max_lines:
            int
        :param detailed:
            Print a detailed status of each job.
        :type detailed:
            bool
        :param parameters:
            Print the value of the specified parameters.
        :type parameters:
            list of str
        :param param_max_width:
            Limit the number of characters of parameter columns,
            see also: :py:meth:`~.update_aliases`.
        :type param_max_width:
            int
        :param expand:
            Present labels and operations in two separate tables.
        :type expand:
            bool
        :param all_ops:
            Include operations that are not eligible to run.
        :type all_ops:
            bool
        :param only_incomplete:
            Only show jobs that have eligible operations.
        :type only_incomplete:
            bool
        :param dump_json:
            Output the data as JSON instead of printing the formatted output.
        :type dump_json:
            bool
        :param unroll:
            Separate columns for jobs and the corresponding operations.
        :type unroll:
            bool
        :param compact:
            Print a compact version of the output.
        :type compact:
            bool
        :param pretty:
            Prettify the output.
        :type pretty:
            bool
        :param file:
            Redirect all output to this file, defaults to sys.stdout.
        :type file:
            str
        :param err:
            Redirect all error output to this file, defaults to sys.stderr.
        :type err:
            str
        :param ignore_errors:
            Print status even if querying the scheduler fails.
        :type ignore_errors:
            bool
        :param no_parallelize:
            Do not parallelize the status update.
        :type no_parallelize:
            bool
        :param template:
            User provided Jinja2 template file.
        :type template:
            str
        """
        if file is None:
            file = sys.stdout
        if err is None:
            err = sys.stderr
        if jobs is None:
            jobs = self     # all jobs

        # use Jinja2 template for status output
        if template is None:
            if detailed and expand:
                template = 'status_expand.jinja'
            elif detailed and not unroll:
                template = 'status_stack.jinja'
            elif detailed and compact:
                template = 'status_compact.jinja'
            else:
                template = 'status.jinja'

        if eligible_jobs_max_lines is None:
            eligible_jobs_max_lines = flow_config.get_config_value('eligible_jobs_max_lines')

        # initialize jinja2 template environment and necessary filters
        template_environment = self._template_environment()

        def draw_progressbar(value, total, width=40):
            """Visualize progess with a progress bar.

            :param value:
                The current progress as a fraction of total.
            :type value:
                int
            :param total:
                The maximum value that 'value' may obtain.
            :type total:
                int
            :param width:
                The character width of the drawn progress bar.
            :type width:
                int
            """

            assert value >= 0 and total > 0
            ratio = ' %0.2f%%' % (100 * value / total)
            n = int(value / total * width)
            return '|' + ''.join(['#'] * n) + ''.join(['-'] * (width - n)) + '|' + ratio

        def job_filter(job_op, scheduler_status_code, all_ops):
            """filter eligible jobs for status print.

            :param job_ops:
                Operations information for a job.
            :type job_ops:
                OrderedDict
            :param scheduler_status_code:
                Dictionary information for status code
            :type scheduler_status_code:
                dict
            :param all_ops:
                Boolean value indicate if all operations should be displayed
            :type all_ops:
                bool
            """

            if scheduler_status_code[job_op['scheduler_status']] != 'U' or \
               job_op['eligible'] or all_ops:
                return True
            else:
                return False

        def get_operation_status(operation_info, symbols):
            """Determine the status of an operation.

            :param operation_info:
                Dictionary containing operation information.
            :type operation_info:
                dict
            :param symbols:
                Dictionary containing code for different job status.
            :type symbols:
                dict
            """

            if operation_info['scheduler_status'] >= JobStatus.active:
                op_status = 'running'
            elif operation_info['scheduler_status'] > JobStatus.inactive:
                op_status = 'active'
            elif operation_info['completed']:
                op_status = 'completed'
            elif operation_info['eligible']:
                op_status = 'eligible'
            else:
                op_status = 'ineligible'

            return symbols[op_status]

        if pretty:
            def highlight(s, eligible):
                """Change font to bold within jinja2 template

                :param s:
                    The string to be printed
                :type s:
                    str
                :param eligible:
                    Boolean value for job eligibility
                :type eligible:
                    bool
                """
                if eligible:
                    return '\033[1m' + s + '\033[0m'
                else:
                    return s
        else:
            def highlight(s, eligible):
                """Change font to bold within jinja2 template

                :param s:
                    The string to be printed
                :type s:
                    str
                :param eligible:
                    Boolean value for job eligibility
                :type eligible:
                    bool
                """
                return s

        template_environment.filters['highlight'] = highlight
        template_environment.filters['draw_progressbar'] = draw_progressbar
        template_environment.filters['get_operation_status'] = get_operation_status
        template_environment.filters['job_filter'] = job_filter

        template = template_environment.get_template(template)
        context = self._get_standard_template_context()

        # get job status information
        if profile:
            try:
                import pprofile
            except ImportError:
                raise RuntimeWarning(
                    "Profiling requires the pprofile package. "
                    "Install with `pip install pprofile`.")
            prof = pprofile.StatisticalProfile()

            fn_filter = [
                inspect.getfile(threading),
                inspect.getfile(multiprocessing),
                inspect.getfile(Pool),
                inspect.getfile(ThreadPool),
                inspect.getfile(tqdm),
            ]

            with prof(single=False):
                tmp = self._fetch_status(jobs, err, ignore_errors, no_parallelize)

            prof._mergeFileTiming()

            # Unrestricted
            total_impact = 0
            hits = [hit for fn, ft in prof.merged_file_dict.items()
                    if fn not in fn_filter for hit in ft.iterHits()]
            sorted_hits = reversed(sorted(hits, key=lambda hit: hit[2]))
            total_num_hits = sum([hit[2] for hit in hits])

            profiling_results = ['# Profiling:\n']

            profiling_results.extend([
                'Rank Impact Code object',
                '---- ------ -----------'])
            for i, (line, code, hits, duration) in enumerate(sorted_hits):
                impact = hits / total_num_hits
                total_impact += impact
                profiling_results.append(
                    "{rank:>4} {impact:>6.0%} {code.co_filename}:"
                    "{code.co_firstlineno}:{code.co_name}".format(
                        rank=i+1, impact=impact, code=code))
                if i > 10 or total_impact > 0.8:
                    break

            for module_fn in prof.merged_file_dict:
                if re.match(profile, module_fn):
                    ft = prof.merged_file_dict[module_fn]
                else:
                    continue

                total_hits = ft.getTotalHitCount()
                total_impact = 0

                profiling_results.append(
                    "\nHits by line for '{}':".format(module_fn))
                profiling_results.append('-' * len(profiling_results[-1]))

                hits = list(sorted(ft.iterHits(), key=lambda h: 1/h[2]))
                for line, code, hits, duration in hits:
                    impact = hits / total_hits
                    total_impact += impact
                    profiling_results.append(
                        "{}:{} ({:2.0%}):".format(module_fn, line, impact))
                    try:
                        lines, start = inspect.getsourcelines(code)
                    except OSError:
                        continue
                    hits_ = [ft.getHitStatsFor(l)[0] for l in range(start, start+len(lines))]
                    profiling_results.extend(
                        ["{:>5} {:>4}: {}".format(h, lineno, l.rstrip())
                         for lineno, (l, h) in enumerate(zip(lines, hits_), start)])
                    profiling_results.append('')
                    if total_impact > 0.8:
                        break

            profiling_results.append("Total runtime: {}s".format(int(prof.total_time)))
            if prof.total_time < 20:
                profiling_results.append(
                    "Warning: Profiler ran only for a short time, "
                    "results may be highly inaccurate.")

        else:
            tmp = self._fetch_status(jobs, err, ignore_errors, no_parallelize)
            profiling_results = None

        operations_errors = {s['_operations_error'] for s in tmp}
        labels_errors = {s['_labels_error'] for s in tmp}
        errors = list(filter(None, operations_errors.union(labels_errors)))

        if errors:
            logger.warning(
                "Some job status updates did not succeed due to errors. "
                "Number of unique errors: {}. Use --debug to list all errors.".format(len(errors)))
            for i, error in enumerate(errors):
                logger.debug("Status update error #{}: '{}'".format(i + 1, error))

        if only_incomplete:
            # Remove all jobs from the status info, that have not a single
            # eligible operation.

            def _incomplete(s):
                return any(op['eligible'] for op in s['operations'].values())

            tmp = list(filter(_incomplete, tmp))

        statuses = OrderedDict([(s['job_id'], s) for s in tmp])

        # If the dump_json variable is set, just dump all status info
        # formatted in JSON to screen.
        if dump_json:
            print(json.dumps(statuses, indent=4), file=file)
            return

        if overview:
            # get overview info:
            column_width_bar = 50
            column_width_label = 5
            for key, value in self._label_functions.items():
                column_width_label = max(column_width_label, len(key.__name__))
            progress = defaultdict(int)
            for status in statuses.values():
                for label in status['labels']:
                    progress[label] += 1
            progress_sorted = list(islice(
                sorted(progress.items(), key=lambda x: (x[1], x[0]), reverse=True),
                overview_max_lines))

        # Optionally expand parameters argument to all varying parameters.
        if parameters is self.PRINT_STATUS_ALL_VARYING_PARAMETERS:
            parameters = list(
                sorted({key for job in jobs for key in job.sp.keys() if
                        len(set([to_hashable(job.sp().get(key)) for job in jobs])) > 1}))

        if parameters:
            # get parameters info
            column_width_parameters = list([0]*len(parameters))
            for i, para in enumerate(parameters):
                column_width_parameters[i] = len(para)

            def _add_parameters(status):
                sp = self.open_job(id=status['job_id']).statepoint()

                def get(k, m):
                    if m is None:
                        return
                    t = k.split('.')
                    if len(t) > 1:
                        return get('.'.join(t[1:]), m.get(t[0]))
                    else:
                        return m.get(k)

                status['parameters'] = OrderedDict()
                for i, k in enumerate(parameters):
                    v = shorten(str(self._alias(get(k, sp))))
                    column_width_parameters[i] = max(column_width_parameters[i], len(v))
                    status['parameters'][k] = v

            for status in statuses.values():
                _add_parameters(status)

        column_width_operation = 5
        for op_name in self._operations:
            column_width_operation = max(column_width_operation, len(op_name))

        if detailed:
            # get detailed view info
            column_width_id = 32
            column_width_total_label = 6
            status_legend = ' '.join('[{}]:{}'.format(v, k) for k, v in self.ALIASES.items())

            for job in tmp:
                column_width_total_label = max(
                    column_width_total_label, len(', '.join(job['labels'])))
            if compact:
                num_operations = len(self._operations)
                column_width_operations_count = len(str(max(num_operations-1, 0))) + 3

            if pretty:
                OPERATION_STATUS_SYMBOLS = OrderedDict([
                    ('ineligible', '\u25cb'),   # open circle
                    ('eligible', '\u25cf'),     # black circle
                    ('active', '\u25b9'),       # open triangle
                    ('running', '\u25b8'),      # black triangle
                    ('completed', '\u2714'),    # check mark
                ])
                "Pretty (unicode) symbols denoting the execution status of operations."
            else:
                OPERATION_STATUS_SYMBOLS = OrderedDict([
                    ('ineligible', '-'),
                    ('eligible', '+'),
                    ('active', '*'),
                    ('running', '>'),
                    ('completed', 'X')
                ])
                "Symbols denoting the execution status of operations."
            operation_status_legend = ' '.join('[{}]:{}'.format(v, k)
                                               for k, v in OPERATION_STATUS_SYMBOLS.items())

        context['jobs'] = list(statuses.values())
        context['overview'] = overview
        context['detailed'] = detailed
        context['all_ops'] = all_ops
        context['parameters'] = parameters
        context['compact'] = compact
        context['unroll'] = unroll
        if overview:
            context['progress_sorted'] = progress_sorted
            context['column_width_bar'] = column_width_bar
            context['column_width_label'] = column_width_label
            context['column_width_operation'] = column_width_operation
        if detailed:
            context['column_width_id'] = column_width_id
            context['column_width_operation'] = column_width_operation
            context['column_width_total_label'] = column_width_total_label
            context['alias_bool'] = {True: 'T', False: 'U'}
            context['scheduler_status_code'] = _FMT_SCHEDULER_STATUS
            context['status_legend'] = status_legend
            if parameters:
                context['column_width_parameters'] = column_width_parameters
            if compact:
                context['extra_num_operations'] = max(num_operations-1, 0)
                context['column_width_operations_count'] = column_width_operations_count
            if not unroll:
                context['operation_status_legend'] = operation_status_legend
                context['operation_status_symbols'] = OPERATION_STATUS_SYMBOLS

        def _add_dummy_operation(job):
            job['operations'][''] = {
                'completed': False,
                'eligible': True,
                'scheduler_status': JobStatus.dummy}

        for job in context['jobs']:
            has_eligible_ops = any([v['eligible'] for v in job['operations'].values()])
            if not has_eligible_ops and not context['all_ops']:
                _add_dummy_operation(job)

        op_counter = Counter()
        for job in context['jobs']:
            for k, v in job['operations'].items():
                if v['eligible']:
                    op_counter[k] += 1
        context['op_counter'] = op_counter.most_common(eligible_jobs_max_lines)
        n = len(op_counter) - len(context['op_counter'])
        if n > 0:
            context['op_counter'].append(('[{} more operations omitted]'.format(n), ''))

        print(template.render(**context), file=file)

        # Show profiling results (if enabled)
        if profiling_results:
            print('\n' + '\n'.join(profiling_results), file=file)

    def run_operations(self, operations=None, pretend=False, np=None, timeout=None, progress=False):
        """Execute the next operations as specified by the project's workflow.

        See also: :meth:`~.run`

        :param operations:
            The operations to execute (optional).
        :type operations:
            Sequence of instances of :class:`.JobOperation`
        :param pretend:
            Do not actually execute the operations, but show which command would have been used.
        :type pretend:
            bool
        :param np:
            The number of processors to use for each operation.
        :type np:
            int
        :param timeout:
            An optional timeout for each operation in seconds after which execution will
            be cancelled. Use -1 to indicate not timeout (the default).
        :type timeout:
            int
        :param progress:
            Show a progress bar during execution.
        :type progress:
            bool
        """
        if timeout is not None and timeout < 0:
            timeout = None
        if operations is None:
            operations = list(self._get_pending_operations(self))
        else:
            operations = list(operations)   # ensure list

        if np is None or np == 1 or pretend:
            if progress:
                operations = tqdm(operations)
            for operation in operations:
                if pretend:
                    print(operation.cmd)
                else:
                    self._execute_operation(operation, timeout)
        else:
            logger.debug("Parallelized execution of {} operation(s).".format(len(operations)))
            with contextlib.closing(Pool(processes=cpu_count() if np < 0 else np)) as pool:
                logger.debug("Parallelized execution of {} operation(s).".format(len(operations)))
                try:
                    import pickle
                    self._run_operations_in_parallel(pool, pickle, operations, progress, timeout)
                    logger.debug("Used cPickle module for serialization.")
                except Exception as error:
                    if not isinstance(error, (pickle.PickleError, self._PickleError)) and\
                            'pickle' not in str(error).lower():
                        raise    # most likely not a pickle related error...

                    try:
                        import cloudpickle
                    except ImportError:  # The cloudpickle package is not available.
                        logger.error("Unable to parallelize execution due to a pickling error. "
                                     "\n\n - Try to install the 'cloudpickle' package, e.g., with "
                                     "'pip install cloudpickle'!\n")
                        raise error
                    else:
                        try:
                            self._run_operations_in_parallel(
                                pool, cloudpickle, operations, progress, timeout)
                        except self._PickleError as error:
                            raise RuntimeError("Unable to parallelize execution due to a pickling "
                                               "error: {}.".format(error))

    class _PickleError(Exception):
        "Indicates a pickling error while trying to parallelize the execution of operations."
        pass

    @staticmethod
    def _dumps_op(op):
        return (op.id, op.name, op.job._id, op.cmd, op.directives)

    def _loads_op(self, blob):
        id, name, job_id, cmd, directives = blob
        return JobOperation(id, name, self.open_job(id=job_id), cmd, directives)

    def _run_operations_in_parallel(self, pool, pickle, operations, progress, timeout):
        """Execute operations in parallel.

        This function executes the given list of operations with the provided process pool.

        Since pickling of the project instance is likely to fail, we manually pickle the
        project instance and the operations before submitting them to the process pool to
        enable us to try different pool and pickle module combinations.
        """

        try:
            s_project = pickle.dumps(self)
            s_tasks = [(pickle.loads, s_project, self._dumps_op(op))
                       for op in tqdm(operations, desc='Serialize tasks', file=sys.stderr)]
        except Exception as error:  # Masking all errors since they must be pickling related.
            raise self._PickleError(error)

        results = [pool.apply_async(_execute_serialized_operation, task) for task in s_tasks]

        for result in tqdm(results) if progress else results:
            result.get(timeout=timeout)

    def _execute_operation(self, operation, timeout=None):
        logger.info("Execute operation '{}'...".format(operation))

        # Check if we need to fork for operation execution...
        if (
            # The 'fork' directive was provided and evaluates to True:
            operation.directives.get('fork', False)
            # Separate process needed to cancel with timeout:
            or timeout is not None
            # The operation function is not registered with the class:
            or operation.name not in self._operation_functions
            # The specified executable is not the same as the interpreter instance:
            or operation.directives.get('executable', sys.executable) != sys.executable
            # The operation requires MPI and/or OpenMP parallelization:
            or operation.directives.get('nranks', 1) > 1
            or operation.directives.get('omp_num_threads', 1) > 1
        ):
            # ... need to fork:
            prefix = self._environment.get_prefix(operation)
            logger.debug(
                "Forking to execute operation '{}' with "
                "cmd '{}'.".format(operation, prefix + ' ' + operation.cmd))
            subprocess.run(prefix + ' ' + operation.cmd, shell=True, timeout=timeout, check=True)
        else:
            # ... executing operation in interpreter process as function:
            logger.debug(
                "Executing operation '{}' with current interpreter "
                "process ({}).".format(operation, os.getpid()))
            try:
                self._operation_functions[operation.name](operation.job)
            except Exception as e:
                raise UserOperationError(
                    'An exception was raised during operation {operation.name} '
                    'for job {operation.job}.'.format(operation=operation)) from e

    def run(self, jobs=None, names=None, pretend=False, np=None, timeout=None, num=None,
            num_passes=1, progress=False, order=None, ignore_conditions=IgnoreConditions.NONE):
        """Execute all pending operations for the given selection.

        This function will run in an infinite loop until all pending operations
        are executed, unless it reaches the maximum number of passes per
        operation or the maximum number of executions.

        By default there is no limit on the total number of executions, but a specific
        operation will only be executed once per job. This is to avoid accidental
        infinite loops when no or faulty post conditions are provided.

        See also: :meth:`~.run_operations`

        :param jobs:
            Only execute operations for the given jobs, or all if the argument is omitted.
        :type jobs:
            Sequence of instances :class:`.Job`.
        :param names:
            Only execute operations that are in the provided set of names, or all, if the
            argument is omitted.
        :type names:
            Sequence of :class:`str`
        :param pretend:
            Do not actually execute the operations, but show which command would have been used.
        :type pretend:
            bool
        :param np:
            Parallelize to the specified number of processors. Use -1 to parallelize to all
            available processing units.
        :type np:
            int
        :param timeout:
            An optional timeout for each operation in seconds after which execution will
            be cancelled. Use -1 to indicate not timeout (the default).
        :type timeout:
            int
        :param num:
            The total number of operations that are executed will not exceed this argument
            if provided.
        :type num:
            int
        :param num_passes:
            The total number of one specific job-operation pair will not exceed this argument.
            The default is 1, there is no limit if this argument is `None`.
        :type num_passes:
            int
        :param progress:
            Show a progress bar during execution.
        :type progress:
            bool
        :param order:
            Specify the order of operations, possible values are:
                * 'none' or None (no specific order)
                * 'by-job' (operations are grouped by job)
                * 'cyclic' (order operations cyclic by job)
                * 'random' (shuffle the execution order randomly)
                * callable (a callable returning a comparison key for an
                            operation used to sort operations)

            The default value is `none`, which is equivalent to `by-job` in the current
            implementation.

            .. note::
                Users are advised to not rely on a specific execution order, as a
                substitute for defining the workflow in terms of pre- and post-conditions.
                However, a specific execution order may be more performant in cases where
                operations need to access and potentially lock shared resources.
        :type order:
            str, callable, or NoneType
        :param ignore_conditions:
            Specify if pre and/or post conditions check is to be ignored for eligibility check.
            The default is :py:class:`IgnoreConditions.NONE`.
        :type ignore_conditions:
            :py:class:`~.IgnoreConditions`
        """
        # If no jobs argument is provided, we run operations for all jobs.
        if jobs is None:
            jobs = self

        # Change group names to their constituent operations
        extended_names = []
        if names is not None:
            if isinstance(names, str):
                raise ValueError(
                    "The names argument of FlowProject.run() must be a sequence of strings, "
                    "not a string.")

            groups = self._gather_flow_groups(names)
            for group in groups:
                extended_names.extend(list(group.operations.keys()))
            names = set(extended_names)

        # Negative values for the execution limits, means 'no limit'.
        if num_passes and num_passes < 0:
            num_passes = None
        if num and num < 0:
            num = None

        # The 'names' argument must be a sequence, not a string.
        if isinstance(names, str):
            raise ValueError(
                "The names argument of FlowProject.run() must be a sequence of strings, "
                "not a string.")

        if type(ignore_conditions) != IgnoreConditions:
            raise ValueError(
                "The ignore_conditions argument of FlowProject.run() "
                "must be a member of class IgnoreConditions")

        messages = list()

        def log(msg, lvl=logging.INFO):
            messages.append((msg, lvl))

        reached_execution_limit = Event()

        def select(operation):
            if operation.job not in self:
                log("Job '{}' is no longer part of the project.".format(operation.job))
                return False
            if num is not None and select.total_execution_count >= num:
                reached_execution_limit.set()
                raise StopIteration  # Reached total number of executions

            # Check whether the operation was executed more than the total number of allowed
            # passes *per operation* (default=1).
            if num_passes is not None and select.num_executions.get(operation, 0) >= num_passes:
                log("Operation '{}' exceeds max. # of allowed "
                    "passes ({}).".format(operation, num_passes))

                # Warn if an operation has no post-conditions set.
                has_post_conditions = len(self.operations[operation.name]._postconds)
                if not has_post_conditions:
                    log("Operation '{}' has no post-conditions!".format(operation.name),
                        logging.WARNING)

                return False    # Reached maximum number of passes for this operation.

            # Increase execution counters for this operation.
            select.num_executions[operation] += 1
            select.total_execution_count += 1
            return True

        # Keep track of all executed job-operations; the number of executions
        # of each individual job-operation cannot exceed num_passes.
        select.num_executions = defaultdict(int)

        # Keep track of the total execution count, it may not exceed the value given by
        # num, if not None.
        # Note: We are not using sum(select.num_execution.values()) for efficiency.
        select.total_execution_count = 0

        for i_pass in count(1):
            if reached_execution_limit.is_set():
                logger.warning("Reached the maximum number of operations that can be executed, but "
                               "there are still operations pending.")
                break
            try:
                with self._potentially_buffered():
                    operations = list(filter(select, self._get_pending_operations(
                        jobs, names, ignore_conditions=ignore_conditions)))
            finally:
                if messages:
                    for msg, level in set(messages):
                        logger.log(level, msg)
                    del messages[:]     # clear
            if not operations:
                break   # No more pending operations or execution limits reached.

            # Optionally re-order operations for execution if order argument is provided:
            if callable(order):
                operations = list(sorted(operations, key=order))
            elif order == 'cyclic':
                groups = [list(group)
                          for _, group in groupby(operations, key=lambda op: op.job)]
                operations = list(roundrobin(*groups))
            elif order == 'random':
                random.shuffle(operations)
            elif order is None or order in ('none', 'by-job'):
                pass  # by-job is the default order
            else:
                raise ValueError(
                    "Invalid value for the 'order' argument, valid arguments are "
                    "'none', 'by-job', 'cyclic', 'random', None, or a callable.")

            logger.info(
                "Executing {} operation(s) (Pass # {:02d})...".format(len(operations), i_pass))
            self.run_operations(operations, pretend=pretend,
                                np=np, timeout=timeout, progress=progress)

    def _generate_operations(self, cmd, jobs, requires=None):
        "Generate job-operations for a given 'direct' command."
        for job in jobs:
            if requires and requires.difference(self.labels(job)):
                continue
            cmd_ = cmd.format(job=job)
            yield JobOperation(name=cmd_.replace(' ', '-'), cmd=cmd_, job=job)

<<<<<<< HEAD
    def _gather_flow_groups(self, names=None):
        """Grabs FlowGroups that match names"""
        operations = OrderedDict()
        # if no names are selected try all singleton groups
        names = names if names is not None else self._operations.keys()
        for name in names:
            if name in operations.keys():
                continue
            groups = [group for gname, group in self.groups.items() if
                      re.fullmatch(name, gname)]
            if groups != list():
                for group in groups:
                    operations[group.name] = group
            else:
                # remove error for now until desided
                # raise ValueError("Operation/Group {} is not defined".
                #                  format(name))
                pass
        operations = list(operations.values())
        if not self._verify_group_compatibility(operations):
            raise ValueError("Cannot specify groups or operations that "
                             "will be listed twice when using the"
                             " -o/--operation option.")
        return operations

    def _get_submission_operations(self, jobs, names=None, mode='run'):
        """Grabs JobOperations that are eligible to run from FlowGroups."""
        for job in jobs:
            for group in self._gather_flow_groups(names):
                if group.eligible(job) and self._eligible_for_submission(group,
                                                                         job):
                    yield group.create_job_operation(entrypoint=self._entrypoint, job=job,
                                                     mode=mode, index=0)

    def _get_pending_operations(self, jobs, operation_names=None):
=======
    def _get_pending_operations(self, jobs, operation_names=None,
                                ignore_conditions=IgnoreConditions.NONE):
>>>>>>> fde51b33
        "Get all pending operations for the given selection."
        assert not isinstance(operation_names, str)
        for op in self.next_operations(* jobs, ignore_conditions=ignore_conditions):
            if operation_names is None or any(re.fullmatch(n, op.name) for n in operation_names):
                yield op

    def _verify_group_compatibility(self, groups):
        """Verifies that all selected groups can be submitted together."""
        return all(not a.intersects(b) for a, b in combinations(groups, 2))

    @contextlib.contextmanager
    def _potentially_buffered(self):
        if self._use_buffered_mode:
            logger.debug("Entering buffered mode...")
            with signac.buffered():
                yield
            logger.debug("Exiting buffered mode.")
        else:
            yield

    def script(self, operations, parallel=False, template='script.sh', show_template_help=False):
        """Generate a run script to execute given operations.

        :param operations:
            The operations to execute.
        :type operations:
            Sequence of instances of :class:`.JobOperation`
        :param parallel:
            Execute all operations in parallel (default is False).
        :type parallel:
            bool
        :param template:
            The name of the template to use to generate the script.
        :type template:
            str
        :param show_template_help:
            Show help related to the templating system and then exit.
        :type show_template_help:
            bool
        """
        template_environment = self._template_environment()
        template = template_environment.get_template(template)
        context = self._get_standard_template_context()
        # For script generation we do not need the extra logic used for
        # generating cluster job scripts.
        context['base_script'] = 'base_script.sh'
        context['operations'] = list(operations)
        context['parallel'] = parallel
        if show_template_help:
            self._show_template_help_and_exit(template_environment, context)
        return template.render(** context)

    def _generate_submit_script(self, _id, operations, template, show_template_help, env, **kwargs):
        """Generate submission script to submit the execution of operations to a scheduler."""
        if template is None:
            template = env.template
        assert _id is not None

        template_environment = self._template_environment(env)
        template = template_environment.get_template(template)
        context = self._get_standard_template_context()
        # The flow 'script.sh' file simply extends the base script
        # provided. The choice of base script is dependent on the
        # environment, but will default to the 'base_script.sh' provided
        # with signac-flow unless additional environment information is
        # detected.

        logger.info("Use environment '{}'.".format(env))
        logger.info("Set 'base_script={}'.".format(env.template))
        context['base_script'] = env.template
        context['environment'] = env.__name__
        context['id'] = _id
        context['operations'] = list(operations)
        context.update(kwargs)
        if show_template_help:
            self._show_template_help_and_exit(template_environment, context)
        return template.render(** context)

    def submit_operations(self, operations, _id=None, env=None, parallel=False, flags=None,
                          force=False, template='script.sh', pretend=False,
                          show_template_help=False, **kwargs):
        r"""Submit a sequence of operations to the scheduler.

        :param operations:
            The operations to submit.
        :type operations:
            A sequence of instances of :py:class:`.JobOperation`
        :param _id:
            The _id to be used for this submission.
        :type _id:
            str
        :param parallel:
            Execute all bundled operations in parallel.
        :type parallel:
            bool
        :param flags:
            Additional options to be forwarded to the scheduler.
        :type flags:
            list
        :param force:
            Ignore all warnings or checks during submission, just submit.
        :type force:
            bool
        :param template:
            The name of the template file to be used to generate the submission script.
        :type template:
            str
        :param pretend:
            Do not actually submit, but only print the submission script to screen. Useful
            for testing the submission workflow.
        :type pretend:
            bool
        :param show_template_help:
            Show information about available template variables and filters and exit.
        :type show_template_help:
            bool
        :param \*\*kwargs:
            Additional keyword arguments to be forwarded to the scheduler.
        :return:
            Returns the submission status after successful submission or None.
        """
        if _id is None:
            _id = self._store_bundled(operations)
        if env is None:
            env = self._environment

        print("Submitting cluster job '{}':".format(_id), file=sys.stderr)

        def _msg(group):
            print(" - Group: {}".format(group), file=sys.stderr)
            return group

        try:
            script = self._generate_submit_script(
                _id=_id,
                operations=map(_msg, operations),
                template=template,
                show_template_help=show_template_help,
                env=env,
                parallel=parallel,
                force=force,
                **kwargs
            )
        except ConfigKeyError as error:
            raise SubmitError(
                "Unable to submit, because of a configuration error.\n"
                "The following key is missing: {key}.\n"
                "You can add the key to the configuration for example with:\n\n"
                "  $ signac config --global set {key} VALUE\n".format(key=str(error)))
        else:
            # Keys which were explicitly set by the user, but are not evaluated by the
            # template engine are cause for concern and might hint at a bug in the template
            # script or ill-defined directives. Here we check whether all directive keys that
            # have been explicitly set by the user were actually evaluated by the template
            # engine and warn about those that have not been.
            keys_unused = {
                key for op in operations for key in
                op.directives._keys_set_by_user.difference(op.directives.keys_used)
                if key not in ('fork', )}  # whitelist
            if keys_unused:
                logger.warning(
                    "Some of the keys provided as part of the directives were not used by "
                    "the template script, including: {}".format(
                        ', '.join(sorted(keys_unused))))
            if pretend:
                print(script)

            else:
                return env.submit(_id=_id, script=script, flags=flags, **kwargs)

<<<<<<< HEAD
    def submit(self, bundle_size=1, jobs=None, names=None, num=None, parallel=False,
               force=False, walltime=None, env=None, mode='run', **kwargs):
        """Submit function for the project's main submit interface.
        .. versionchanged:: 0.6
=======
    def submit(self, bundle_size=1, jobs=None, names=None, num=None, parallel=False, force=False,
               walltime=None, env=None, ignore_conditions=IgnoreConditions.NONE, **kwargs):
        """Submit function for the project's main submit interface.

>>>>>>> fde51b33
        :param bundle_size:
            Specify the number of operations to be bundled into one submission, defaults to 1.
        :type bundle_size:
            int
        :param jobs:
            Only submit operations associated with the provided jobs. Defaults to all jobs.
        :type jobs:
            Sequence of instances :class:`.Job`.
        :param names:
            Only submit operations with any of the given names, defaults to all names.
        :type names:
            Sequence of :class:`str`
        :param num:
            Limit the total number of submitted operations, defaults to no limit.
        :type num:
            int
        :param parallel:
            Execute all bundled operations in parallel. Has no effect without bundling.
        :type parallel:
            bool
        :param force:
            Ignore all warnings or checks during submission, just submit.
        :type force:
            bool
        :param walltime:
<<<<<<< HEAD
            Specify the walltime in hours or as instance of datetime.timedelta.
        :param mode:
            Defines the execution mode. 'run' will perform operations using the
            run command's logic on the compute nodes. 'exec' will perform all
            pre and post checks on the submit side. Default is 'run'.
        :type mode:
            str
=======
            Specify the walltime in hours or as instance of :py:class:`datetime.timedelta`.
        :param ignore_conditions:
            Specify if pre and/or post conditions check is to be ignored for eligibility check.
            The default is :py:class:`IgnoreConditions.NONE`.
        :type ignore_conditions:
            :py:class:`~.IgnoreConditions`
>>>>>>> fde51b33
        """
        # Regular argument checks and expansion
        if jobs is None:
            jobs = self  # select all jobs
        if isinstance(names, str):
            raise ValueError(
                "The 'names' argument must be a sequence of strings, however you "
                "provided a single string: {}.".format(names))
        if env is None:
            env = self._environment
        if walltime is not None:
            try:
                walltime = datetime.timedelta(hours=walltime)
            except TypeError as error:
                if str(error) != 'unsupported type for timedelta ' \
                                 'hours component: datetime.timedelta':
                    raise
        if type(ignore_conditions) != IgnoreConditions:
            raise ValueError(
                "The ignore_conditions argument of FlowProject.run() "
                "must be a member of class IgnoreConditions")

        # Gather all pending operations.
        with self._potentially_buffered():
<<<<<<< HEAD
            operations = self._get_submission_operations(jobs, names, mode)
        if num is not None:
            operations = list(islice(operations, num))
=======
            operations = (op for op in
                          self._get_pending_operations(jobs, names,
                                                       ignore_conditions=ignore_conditions)
                          if self._eligible_for_submission(op))
            if num is not None:
                operations = list(islice(operations, num))
>>>>>>> fde51b33

        # Bundle them up and submit.
        for bundle in _make_bundles(operations, bundle_size):
            status = self.submit_operations(
                operations=bundle, env=env, parallel=parallel,
                force=force, walltime=walltime, **kwargs)

            if status is not None:  # operations were submitted, store status
                for op in bundle:
                    op.set_status(status)

    @classmethod
    def _add_submit_args(cls, parser):
        "Add arguments to submit sub command to parser."
        parser.add_argument(
            'flags',
            type=str,
            nargs='*',
            help="Flags to be forwarded to the scheduler.")
        parser.add_argument(
            '--exec',
            default=False,
            dest='exec_mode',
            action='store_true',
            help="Execute operation checks at submit time as opposed to"
            " runtime.")
        parser.add_argument(
            '--pretend',
            action='store_true',
            help="Do not really submit, but print the submission script to screen.")
        parser.add_argument(
            '--force',
            action='store_true',
            help="Ignore all warnings and checks, just submit.")
        parser.add_argument(
            '--test',
            action='store_true',
            help="Do not interact with the scheduler, implies --pretend.")
        parser.add_argument(
            '--ignore-conditions',
            type=str,
            choices=['none', 'pre', 'post', 'all'],
            default=IgnoreConditions.NONE,
            action=_IgnoreConditionsConversion,
            help="Specify conditions to ignore for eligibility check.")

        cls._add_operation_selection_arg_group(parser)
        cls._add_operation_bundling_arg_group(parser)
        cls._add_template_arg_group(parser)

    @classmethod
    def _add_script_args(cls, parser):
        cls._add_operation_selection_arg_group(parser)
        execution_group = parser.add_argument_group('execution')
        execution_group.add_argument(
            '-p', '--parallel',
            action='store_true',
            help="Execute all operations in parallel.")
        execution_group.add_argument(
            '--exec',
            default=False,
            dest='exec_mode',
            action='store_true',
            help="Execute operation checks at submit time as opposed to"
            " runtime.")
        cls._add_direct_cmd_arg_group(parser)
        cls._add_template_arg_group(parser)

    @classmethod
    def _add_template_arg_group(cls, parser, default='script.sh'):
        "Add argument group to parser for template handling."
        template_group = parser.add_argument_group(
            'templating',
            "The execution and submission scripts are always generated from a script "
            "which is by default called '{default}' and located within the default "
            "template directory. The system uses a default template if none is provided. "
            "The default template extends from a base template, which may be different "
            "depending on the local compute environment, e.g., 'slurm.sh' for an environment "
            "with SLURM scheduler. The name of the base template is provided with the "
            "'base_script' template variable.".format(default=default),
        )
        template_group.add_argument(
            '--template',
            type=str,
            default=default,
            help="The name of the template file within the template directory. "
                 "The standard template directory is '${{project_root}}/templates' and "
                 "can be configured with the 'template_dir' configuration variable. "
                 "Default: '{}'.".format(default))
        template_group.add_argument(
            '--template-help',
            dest='show_template_help',
            action='store_true',
            help="Show information about the template context, including available variables "
                 "and filter functions; then exit.")

    @classmethod
    def _add_job_selection_args(cls, parser):
        parser.add_argument(
            '-j', '--job-id',
            type=str,
            nargs='+',
            help="Only select jobs that match the given id(s).")
        parser.add_argument(
            '-f', '--filter',
            type=str,
            nargs='+',
            help="Only select jobs that match the given state point filter.")
        parser.add_argument(
            '--doc-filter',
            type=str,
            nargs='+',
            help="Only select jobs that match the given document filter.")

    @classmethod
    def _add_operation_selection_arg_group(cls, parser, operations=None):
        "Add argument group to parser for job-operation selection."
        selection_group = parser.add_argument_group(
            'job-operation selection',
            "By default, all eligible operations for all jobs are selected. Use "
            "the options in this group to reduce this selection.")
        cls._add_job_selection_args(selection_group)
        selection_group.add_argument(
            '-o', '--operation',
            dest='operation_name',
            nargs='+',
            help="Only select operation or groups that match the given"
            "operation/group name(s).")
        selection_group.add_argument(
            '-n', '--num',
            type=int,
            help="Limit the total number of operations to be selected.")

    @classmethod
    def _add_operation_bundling_arg_group(cls, parser):
        """Add argument group to parser for operation bundling."""

        bundling_group = parser.add_argument_group(
            'bundling',
            "Bundle multiple operations for execution, e.g., to submit them "
            "all together to a cluster job, or execute them in parallel within "
            "an execution script.")
        bundling_group.add_argument(
            '-b', '--bundle',
            type=int,
            nargs='?',
            const=0,
            default=1,
            dest='bundle_size',
            help="Bundle multiple operations for execution in a single "
            "scheduler job. When this option is provided without argument, "
            " all pending operations are aggregated into one bundle.")
        bundling_group.add_argument(
            '-p', '--parallel',
            action='store_true',
            help="Execute all operations within a single bundle in parallel.")

    @classmethod
    def _add_direct_cmd_arg_group(cls, parser):
        direct_cmd_group = parser.add_argument_group("direct cmd")
        direct_cmd_group.add_argument(
            '--cmd',
            type=str,
            help="Directly specify the command for an operation. "
                 "For example: --cmd='echo {job._id}'.")
        direct_cmd_group.add_argument(
            '--requires',
            type=str,
            nargs='+',
            help="Manually specify all labels that are required for the direct command "
                 "to be considered eligible for execution.")

    @deprecated(
        deprecated_in="0.8", removed_in="0.10",
        current_version=__version__,
        details="Use export_job_statuses() instead.")
    def export_job_stati(self, collection, stati):
        "Export the job stati to a database collection."
        self.export_job_statuses(self, collection, stati)

    def export_job_statuses(self, collection, statuses):
        "Export the job statuses to a database collection."
        for status in statuses:
            job = self.open_job(id=status['job_id'])
            status['statepoint'] = job.statepoint()
            collection.update_one({'_id': status['job_id']},
                                  {'$set': status}, upsert=True)

    @classmethod
    def _add_print_status_args(cls, parser):
        "Add arguments to parser for the :meth:`~.print_status` method."
        cls._add_job_selection_args(parser)
        view_group = parser.add_argument_group(
            'view',
            "Specify how to format the status display.")
        view_group.add_argument(
            '--json',
            dest='dump_json',
            action='store_true',
            help="Do not format the status display, but dump all data formatted in JSON.")
        view_group.add_argument(
            '-d', '--detailed',
            action='store_true',
            help="Show a detailed view of all jobs and their labels and operations.")
        view_group.add_argument(
            '-a', '--all-operations',
            dest='all_ops',
            action='store_true',
            help="Show information about all operations, not just active or eligible ones.")
        view_group.add_argument(
            '--only-incomplete-operations',
            dest='only_incomplete',
            action='store_true',
            help="Only show information for jobs with incomplete operations.")
        view_group.add_argument(
            '--stack',
            action='store_false',
            dest='unroll',
            help="Show labels and operations in separate rows.")
        view_group.add_argument(
            '-1', '--one-line',
            dest='compact',
            action='store_true',
            help="Show only one line per job.")
        view_group.add_argument(
            '-e', '--expand',
            action='store_true',
            help="Display job labels and job operations in two separate tables.")
        view_group.add_argument(
            '--pretty',
            action='store_true')
        view_group.add_argument(
            '--full',
            action='store_true',
            help="Show all available information (implies --detailed --all-operations).")
        view_group.add_argument(
            '--no-overview',
            action='store_false',
            dest='overview',
            help="Do not print an overview.")
        view_group.add_argument(
            '-m', '--overview-max-lines',
            type=_positive_int,
            help="Limit the number of lines in the overview.")
        view_group.add_argument(
            '-p', '--parameters',
            type=str,
            nargs='*',
            help="Display select parameters of the job's "
                 "statepoint with the detailed view.")
        view_group.add_argument(
            '--param-max-width',
            type=int,
            help="Limit the width of each parameter row.")
        view_group.add_argument(
            '--eligible-jobs-max-lines',
            type=_positive_int,
            help="Limit the number of eligible jobs that are shown.")
        parser.add_argument(
            '--ignore-errors',
            action='store_true',
            help="Ignore errors that might occur when querying the scheduler.")
        parser.add_argument(
            '--no-parallelize',
            action='store_true',
            help="Do not parallelize the status determination.")

    def labels(self, job):
        """Yields all labels for the given ``job``.

        See also: :meth:`~.label`
        """
        for label_func, label_name in self._label_functions.items():
            if label_name is None:
                label_name = getattr(label, '_label_name',
                                     getattr(label, '__name__', type(label).__name__))
            try:
                label_value = label_func(job)
            except TypeError:
                try:
                    label_value = label_func(self, job)
                except Exception:
                    label_func = getattr(self, label.__func__.__name__)
                    label_value = label_func(job)

            label_name = getattr(label_func, '_label_name', label_func.__name__)
            assert label_name is not None
            if isinstance(label_value, str):
                yield label_value
            elif bool(label_value) is True:
                yield label_name

    def add_operation(self, name, cmd, pre=None, post=None, **kwargs):
        """
        Add an operation to the workflow.

        This method will add an instance of :py:class:`~.FlowOperation` to the
        operations-dict of this project.

        .. seealso::

            A Python function may be defined as an operation function directly using
            the :meth:`~.operation` decorator.

        Any FlowOperation is associated with a specific command, which should be
        a function of :py:class:`~signac.contrib.job.Job`. The command (cmd) can
        be stated as function, either by using str-substitution based on a job's
        attributes, or by providing a unary callable, which expects an instance
        of job as its first and only positional argument.

        For example, if we wanted to define a command for a program called 'hello',
        which expects a job id as its first argument, we could construct the following
        two equivalent operations:

        .. code-block:: python

            op = FlowOperation('hello', cmd='hello {job._id}')
            op = FlowOperation('hello', cmd=lambda 'hello {}'.format(job._id))

        Here are some more useful examples for str-substitutions:

        .. code-block:: python

            # Substitute job state point parameters:
            op = FlowOperation('hello', cmd='cd {job.ws}; hello {job.sp.a}')

        Pre-requirements (pre) and post-conditions (post) can be used to
        trigger an operation only when certain conditions are met. Conditions are unary
        callables, which expect an instance of job as their first and only positional
        argument and return either True or False.

        An operation is considered "eligible" for execution when all pre-requirements
        are met and when at least one of the post-conditions is not met.
        Requirements are always met when the list of requirements is empty and
        post-conditions are never met when the list of post-conditions is empty.

        Please note, eligibility in this contexts refers only to the workflow pipeline
        and not to other contributing factors, such as whether the job-operation is currently
        running or queued.

        :param name:
            A unique identifier for this operation, which may be freely chosen.
        :type name:
            str
        :param cmd:
            The command to execute operation; should be a function of job.
        :type cmd:
            str or callable
        :param pre:
            Required conditions.
        :type pre:
            sequence of callables
        :param post:
            Post-conditions to determine completion.
        :type pre:
            sequence of callables
        """
        if name in self.operations:
            raise KeyError("An operation with this identifier is already added.")
        op = self.operations[name] = FlowOperation(cmd=cmd, pre=pre, post=post)
        if name in self._groups:
            raise KeyError("A group with this identifier is already added.")
        self._groups[name] = FlowGroup(name, operations={name: op}, directives=kwargs)

    @deprecated(
        deprecated_in="0.8", removed_in="0.10",
        current_version=__version__,
        details="Use labels() instead.")
    def classify(self, job):
        """Generator function which yields labels for job.

        By default, this method yields from the project's labels() method.

        :param job:
            The signac job handle.
        :type job:
            :class:`~signac.contrib.job.Job`
        :yields:
            The labels for the provided job.
        :yield type:
            str
        """
        for _label in self.labels(job):
            yield _label

    def completed_operations(self, job):
        """Determine which operations have been completed for job.

        :param job:
            The signac job handle.
        :type job:
            :class:`~signac.contrib.job.Job`
        :return:
            The name of the operations that are complete.
        :rtype:
            str
        """
        for name, op in self._operations.items():
            if op.complete(job):
                yield name

    def _job_operations(self, job, ignore_conditions=IgnoreConditions.NONE):
        "Yield instances of JobOperation constructed for specific jobs."
<<<<<<< HEAD
        for name in self.operations.keys():
            group = self._groups[name]
            if only_eligible and not group.eligible(job):
=======
        for name, op in self.operations.items():
            if not op.eligible(job, ignore_conditions):
>>>>>>> fde51b33
                continue
            yield group.create_job_operation(entrypoint=self._entrypoint, job=job,
                                             mode='exec', index=0)

    def next_operations(self, *jobs, ignore_conditions=IgnoreConditions.NONE):
        """Determine the next eligible operations for jobs.

        :param jobs:
            The signac job handles.
        :type job:
            :class:`~signac.contrib.job.Job`
        :param ignore_conditions:
            Specify if pre and/or post conditions check is to be ignored for eligibility check.
            The default is :py:class:`IgnoreConditions.NONE`.
        :type ignore_conditions:
            :py:class:`~.IgnoreConditions`
        :yield:
            All instances of :class:`~.JobOperation` jobs are eligible for.
        """
        for job in jobs:
            for op in self._job_operations(job, ignore_conditions):
                yield op

    @deprecated(
        deprecated_in="0.8", removed_in="0.10",
        current_version=__version__,
        details="Use next_operations() instead.")
    @deprecated(deprecated_in="0.8", removed_in="1.0", details="Use next_operations() instead.")
    def next_operation(self, job):
        """Determine the next operation for this job.

        :param job:
            The signac job handle.
        :type job:
            :class:`~signac.contrib.job.Job`
        :return:
            An instance of JobOperation to execute next or `None`, if no operation is eligible.
        :rtype:
            `:py:class:`~.JobOperation` or `NoneType`
        """
        for op in self.next_operations(job):
            return op

    @classmethod
    def operation(cls, func, name=None):
        """Add the function `func` as operation function to the class workflow definition.

        This function is designed to be used as a decorator function, for example:

        .. code-block:: python

            @FlowProject.operation
            def hello(job):
                print('Hello', job)

        See also: :meth:`~.flow.FlowProject.add_operation`.
        """
        if isinstance(func, str):
            return lambda op: cls.operation(op, name=func)

        if name is None:
            name = func.__name__

        if (name, func) in cls._OPERATION_FUNCTIONS:
            raise ValueError(
                "An operation with name '{}' is already registered.".format(name))

        signature = inspect.signature(func)
        for i, (k, v) in enumerate(signature.parameters.items()):
            if i and v.default is inspect.Parameter.empty:
                raise ValueError(
                    "Only the first argument in an operation argument may not have "
                    "a default value! ({})".format(name))

        # Append the name and function to the class registry
        cls._OPERATION_FUNCTIONS.append((name, func))
        cls._GROUPS.append({'name': name, 'run_cmd': None,
                            'exec_cmd': None, 'directives': None,
                            'options': None})
        if hasattr(func, '_flow_group'):
            func._flow_group.append(name)
        else:
            func._flow_group = [name]
        return func

    @classmethod
    def _collect_operations(cls):
        "Collect all operations that were add via decorator."
        operations = []
        for parent_class in cls.__mro__:
            operations.extend(getattr(parent_class, '_OPERATION_FUNCTIONS', []))
        return operations

    @classmethod
    def _collect_conditions(cls, attr):
        "Collect conditions from attr using the mro hierarchy."
        ret = defaultdict(list)
        for parent_class in cls.__mro__:
            for func, conds in getattr(parent_class, attr, dict()).items():
                ret[func].extend(conds)
        return ret

    @classmethod
    def _collect_pre_conditions(cls):
        "Collect all pre-conditions that were added via decorator."
        return cls._collect_conditions('_OPERATION_PRE_CONDITIONS')

    @classmethod
    def _collect_post_conditions(cls):
        "Collect all post-conditions that were added via decorator."
        return cls._collect_conditions('_OPERATION_POST_CONDITIONS')

    def _register_operations(self):
        "Register all operation functions registered with this class and its parent classes."
        operations = self._collect_operations()
        pre_conditions = self._collect_pre_conditions()
        post_conditions = self._collect_post_conditions()

        for name, func in operations:
            if name in self._operations:
                raise ValueError(
                    "Repeat definition of operation with name '{}'.".format(name))

            # Extract pre/post conditions and directives from function:
            params = {
                'pre': pre_conditions.get(func, None),
                'post': post_conditions.get(func, None)}

            # Construct FlowOperation:
            if getattr(func, '_flow_cmd', False):
                self._operations[name] = FlowCmdOperation(cmd=func, **params)
            else:
                self._operations[name] = FlowOperation(name=name, **params)
                self._operation_functions[name] = func

    @classmethod
    def make_group(cls, name, run_cmd=None, exec_cmd=None, directives=None, options=None):
        """Make a FlowGroup named ``name``. And return a decorator to make groups.

        .. code-block:: python
            example_group = FlowProject.make_group('example')

            @example_group
            @FlowProject.operation
            def foo(job):
                return "hello world"

        FlowGroups group operations together for running and submitting
        JobOperations.

        :param name:
            The name of the FlowGroup.
        :type name:
            str
        :param run_cmd:
            The command to run when run mode is chosen for submission. The
            function should be a function of a job and operations.
        :type run_cmd:
            function or formatted string
        :param exec_cmd:
            The command to run when exec mode is chosen for submission. The
            function should be a function of a job and operations.
        :type exec_cmd:
            function or formatted string
        :param directives:
            Execution options like MPI and resource requests like number of
            GPUs.
        :type directives:
            dict
        :param options:
            A strng to append to run mode commands.
        :type options:
            str
        """
        # Gets the relative filepath of the function caller
        cls._GROUPS.append({'name': name, 'run_cmd': run_cmd,
                            'exec_cmd': exec_cmd, 'directives': directives,
                            'options': options})

        # Create decorator that adds a _flow_group label to operations.
        def add_to_group(func):
            if hasattr(func, '_flow_group'):
                if add_to_group.group_name in func._flow_group:
                    raise ValueError("Attempt repeat registration of "
                                     "function {} into group {}".format(func.__name__,
                                                                        add_to_group.group_name))
                func._flow_group.append(add_to_group.group_name)
            else:
                func._flow_group = [add_to_group.group_name]
            return func

        add_to_group.group_name = name
        return add_to_group

    def _register_groups(self):
        "Register all groups and add the correct operations to each."
        groups = []
        # Gather all groups from class and parent classes.
        for cls in type(self).__mro__:
            groups.extend(getattr(cls, '_GROUPS', []))

        # Initialize all groups without operations
        for group in groups:
            # Raise error for duplicate groups
            if group['name'] in self._groups:
                raise ValueError(
                    "Repeat definition of group with name " +
                    "'{}'.".format(group['name']))

            self._groups[group['name']] = FlowGroup(**group)

        # Add operations to group
        # Currently recreating operation list. There may be a better way to do
        # this.
        operations = self._collect_operations()
        for (name, func) in operations:
            if hasattr(func, '_flow_group'):
                for group in func._flow_group:
                    self._groups[group].add_operation(name,
                                                      self._operations[name])

            # For singleton groups add directives
            try:
                self._groups[name].directives = func._flow_directives
            except (AttributeError):
                pass

    @property
    def operations(self):
        "The dictionary of operations that have been added to the workflow."
        return self._operations

    @property
    def groups(self):
        return self._groups

    def _eligible_for_submission(self, flow_group, job):
        """Determine if a flow_group is eligible for submission wrt a given job.

        By default, an operation is eligible for submission when it
        is not considered active, that means already queued or running.
        """
        if flow_group is None or job is None:
            return False
        if flow_group._get_status(job) >= JobStatus.submitted:
            return False
        group_ops = set(flow_group)
        for other_group in self._groups.values():
            if group_ops & set(other_group):
                if other_group._get_status(job) >= JobStatus.submitted:
                    return False
        return True

<<<<<<< HEAD
=======
    @deprecated(
        deprecated_in="0.8", removed_in="0.10",
        current_version=__version__)
    def eligible_for_submission(self, job_operation):
        return self._eligible_for_submission(self, job_operation)

>>>>>>> fde51b33
    def _main_status(self, args):
        "Print status overview."
        jobs = self._select_jobs_from_args(args)
        if args.compact and not args.unroll:
            logger.warn("The -1/--one-line argument is incompatible with "
                        "'--stack' and will be ignored.")
        show_traceback = args.debug or args.show_traceback
        args = {key: val for key, val in vars(args).items()
                if key not in ['func', 'verbose', 'debug', 'show_traceback',
                               'job_id', 'filter', 'doc_filter']}
        if args.pop('full'):
            args['detailed'] = args['all_ops'] = True

        start = time.time()
        try:
            self.print_status(jobs=jobs, **args)
        except NoSchedulerError:
            self.print_status(jobs=jobs, **args)
        except Exception as error:
            if show_traceback:
                logger.error(
                    "Error during status update: {}\nUse '--ignore-errors' to "
                    "complete the update anyways.".format(str(error)))
            else:
                logger.error(
                    "Error during status update: {}\nUse '--ignore-errors' to "
                    "complete the update anyways or '--show-traceback' to show "
                    "the full traceback.".format(str(error)))
                error = error.__cause__  # Always show the user traceback cause.
            traceback.print_exception(type(error), error, error.__traceback__)
        else:
            # Use small offset to account for overhead with few jobs
            delta_t = (time.time() - start - 0.5) / max(len(jobs), 1)
            config_key = 'status_performance_warn_threshold'
            warn_threshold = flow_config.get_config_value(config_key)
            if not args['profile'] and delta_t > warn_threshold >= 0:
                print(
                    "WARNING: "
                    "The status compilation took more than {}s per job. Consider "
                    "using `--profile` to determine bottlenecks within your project "
                    "workflow definition.\n"
                    "Execute `signac config set flow.{} VALUE` to specify the "
                    "warning threshold in seconds. Use -1 to completely suppress this "
                    "warning."
                    .format(warn_threshold, config_key), file=sys.stderr)

    def _main_next(self, args):
        "Determine the jobs that are eligible for a specific operation."
        for job in self:
            if args.name in {op.name for op in self.next_operations(job)}:
                print(job)

    def _main_run(self, args):
        "Run all (or select) job operations."
        # Select jobs:
        jobs = self._select_jobs_from_args(args)

        # Setup partial run function, because we need to call this either
        # inside some context managers or not based on whether we need
        # to switch to the project root directory or not.
        run = functools.partial(self.run,
                                jobs=jobs, names=args.operation_name, pretend=args.pretend,
                                np=args.parallel, timeout=args.timeout, num=args.num,
                                num_passes=args.num_passes, progress=args.progress,
                                order=args.order,
                                ignore_conditions=args.ignore_conditions)

        if args.switch_to_project_root:
            with add_cwd_to_environment_pythonpath():
                with switch_to_directory(self.root_directory()):
                    run()
        else:
            run()

    def _main_script(self, args):
        "Generate a script for the execution of operations."
        if args.requires and not args.cmd:
            raise ValueError(
                "The --requires option can only be used in combination with --cmd.")
        if args.cmd and args.operation_name:
            raise ValueError(
                "Cannot use the -o/--operation-name and the --cmd options in combination!")
        # Select jobs:
        jobs = self._select_jobs_from_args(args)

        # Gather all pending operations or generate them based on a direct command...
        with self._potentially_buffered():
            mode = 'exec' if args.exec_mode else 'run'
            if args.cmd:
                operations = self._generate_operations(args.cmd, jobs, args.requires)
            else:
<<<<<<< HEAD
                names = args.operation_name if args.operation_name else None
                try:
                    operations = self._get_submission_operations(jobs, names, mode)
                    operations = list(islice(operations, args.num))
                except FlowGroup.ExecCommandError:
                    raise ScriptError(
                        "A FlowGroup with more than one operation cannot be added "
                        "to a script in exec mode.")
=======
                operations = self._get_pending_operations(jobs, args.operation_name,
                                                          ignore_conditions=args.ignore_conditions)
            operations = list(islice(operations, args.num))

>>>>>>> fde51b33
        # Generate the script and print to screen.
        print(self.script(
            operations=operations, parallel=args.parallel,
            template=args.template, show_template_help=args.show_template_help))

    def _main_submit(self, args):
        if args.test:
            args.pretend = True
        kwargs = vars(args)

        # Select jobs:
        jobs = self._select_jobs_from_args(args)

        # Fetch the scheduler status.
        if not args.test:
            self._fetch_scheduler_status(jobs)

        mode = 'exec' if args.exec_mode else 'run'
        # Gather all pending operations ...
        with self._potentially_buffered():
<<<<<<< HEAD
            names = args.operation_name if args.operation_name else None
            try:
                operations = self._get_submission_operations(jobs, names, mode)
                operations = list(islice(operations, args.num))
            except FlowGroup.ExecCommandError:
                raise SubmitError(
                    "A FlowGroup with more than operation cannot be "
                    "submitted in exec mode.")
        # Bundle operations up, generate the script, and submit to scheduler.
        for bundle in make_bundles(operations, args.bundle_size):
=======
            ops = (op for op in self._get_pending_operations(jobs, args.operation_name,
                   ignore_conditions=args.ignore_conditions)
                   if self._eligible_for_submission(op))
            ops = list(islice(ops, args.num))

        # Bundle operations up, generate the script, and submit to scheduler.
        for bundle in _make_bundles(ops, args.bundle_size):
>>>>>>> fde51b33
            status = self.submit_operations(operations=bundle, **kwargs)
            if status is not None:
                for operations in bundle:
                    operations.set_status(status)

    def _main_exec(self, args):
        if len(args.jobid):
            jobs = [self.open_job(id=jid) for jid in args.jobid]
        else:
            jobs = self
        try:
            try:
                operation_function = self._operation_functions[args.operation]
            except KeyError:
                operation = self._operations[args.operation]

                def operation_function(job):
                    cmd = operation(job).format(job=job)
                    subprocess.run(cmd, shell=True, check=True)

        except KeyError:
            raise KeyError("Unknown operation '{}'.".format(args.operation))

        if getattr(operation_function, '_flow_aggregate', False):
            operation_function(jobs)
        else:
            for job in jobs:
                operation_function(job)

    def _select_jobs_from_args(self, args):
        "Select jobs with the given command line arguments ('-j/-f/--doc-filter')."
        if args.job_id and (args.filter or args.doc_filter):
            raise ValueError(
                "Cannot provide both -j/--job-id and -f/--filter or --doc-filter in combination.")

        if args.job_id:
            try:
                return [self.open_job(id=job_id) for job_id in args.job_id]
            except KeyError as error:
                raise LookupError("Did not find job with id {}.".format(error))
        else:
            filter_ = parse_filter_arg(args.filter)
            doc_filter = parse_filter_arg(args.doc_filter)
            return JobsCursor(self, filter_, doc_filter)

    def main(self, parser=None):
        """Call this function to use the main command line interface.

        In most cases one would want to call this function as part of the
        class definition, e.g.:

        .. code-block:: python

             my_project.py
            from flow import FlowProject

            class MyProject(FlowProject):
                pass

            if __name__ == '__main__':
                MyProject().main()

        You can then execute this script on the command line:

        .. code-block:: bash

            $ python my_project.py --help
        """
        # Find file that main is called in
        self._entrypoint.setdefault('path', os.path.realpath(inspect.stack()[-1].filename))

        if parser is None:
            parser = argparse.ArgumentParser()

        base_parser = argparse.ArgumentParser(add_help=False)

        # The argparse module does not automatically merge options shared between the main
        # parser and the subparsers. We therefore assign different destinations for each
        # option and then merge them manually below.
        for prefix, _parser in (('main_', parser), ('', base_parser)):
            _parser.add_argument(
                '-v', '--verbose',
                dest=prefix + 'verbose',
                action='count',
                default=0,
                help="Increase output verbosity.")
            _parser.add_argument(
                '--show-traceback',
                dest=prefix + 'show_traceback',
                action='store_true',
                help="Show the full traceback on error.")
            _parser.add_argument(
                '--debug',
                dest=prefix + 'debug',
                action='store_true',
                help="This option implies `-vv --show-traceback`.")

        subparsers = parser.add_subparsers()

        parser_status = subparsers.add_parser(
            'status',
            parents=[base_parser])
        self._add_print_status_args(parser_status)
        parser_status.add_argument(
            '--profile',
            const=inspect.getsourcefile(inspect.getmodule(self)),
            nargs='?',
            help="Collect statistics to determine code paths that are responsible "
                 "for the majority of runtime required for status determination. "
                 "Optionally provide a filename pattern to select for what files "
                 "to show result for. Defaults to the main module. "
                 "(requires pprofile)")
        parser_status.set_defaults(func=self._main_status)

        parser_next = subparsers.add_parser(
            'next',
            parents=[base_parser],
            description="Determine jobs that are eligible for a specific operation.")
        parser_next.add_argument(
            'name',
            type=str,
            help="The name of the operation.")
        parser_next.set_defaults(func=self._main_next)

        parser_run = subparsers.add_parser(
            'run',
            parents=[base_parser],
        )
        self._add_operation_selection_arg_group(parser_run, list(sorted(self._operations)))

        execution_group = parser_run.add_argument_group('execution')
        execution_group.add_argument(
            '--pretend',
            action='store_true',
            help="Do not actually execute commands, just show them.")
        execution_group.add_argument(
            '--progress',
            action='store_true',
            help="Display a progress bar during execution.")
        execution_group.add_argument(
            '--num-passes',
            type=int,
            default=1,
            help="Specify how many times a particular job-operation may be executed within one "
                 "session (default=1). This is to prevent accidental infinite loops, "
                 "where operations are executed indefinitely, because post conditions "
                 "were not properly set. Use -1 to allow for an infinite number of passes.")
        execution_group.add_argument(
            '-t', '--timeout',
            type=int,
            help="A timeout in seconds after which the execution of one operation is canceled.")
        execution_group.add_argument(
            '--switch-to-project-root',
            action='store_true',
            help="Temporarily add the current working directory to the python search path and "
                 "switch to the root directory prior to execution.")
        execution_group.add_argument(
            '-p', '--parallel',
            type=int,
            nargs='?',
            const='-1',
            help="Specify the number of cores to parallelize to. Defaults to all available "
                 "processing units if argument is omitted.")
        execution_group.add_argument(
            '--order',
            type=str,
            choices=['none', 'by-job', 'cyclic', 'random'],
            default=None,
            help="Specify the execution order of operations for each execution pass.")
        execution_group.add_argument(
            '--ignore-conditions',
            type=str,
            choices=['none', 'pre', 'post', 'all'],
            default=IgnoreConditions.NONE,
            action=_IgnoreConditionsConversion,
            help="Specify conditions to ignore for eligibility check.")
        parser_run.set_defaults(func=self._main_run)

        parser_script = subparsers.add_parser(
            'script',
            parents=[base_parser],
        )
        parser_script.add_argument(
            '--ignore-conditions',
            type=str,
            choices=['none', 'pre', 'post', 'all'],
            default=IgnoreConditions.NONE,
            action=_IgnoreConditionsConversion,
            help="Specify conditions to ignore for eligibility check.")
        self._add_script_args(parser_script)
        parser_script.set_defaults(func=self._main_script)

        parser_submit = subparsers.add_parser(
            'submit',
            parents=[base_parser],
        )
        self._add_submit_args(parser_submit)
        env_group = parser_submit.add_argument_group(
            '{} options'.format(self._environment.__name__))
        self._environment.add_args(env_group)
        parser_submit.set_defaults(func=self._main_submit)
        print('Using environment configuration:', self._environment.__name__, file=sys.stderr)

        parser_exec = subparsers.add_parser(
            'exec',
            parents=[base_parser],
        )
        parser_exec.add_argument(
            'operation',
            type=str,
            choices=list(sorted(self._operations)),
            help="The operation to execute.")
        parser_exec.add_argument(
            'jobid',
            type=str,
            nargs='*',
            help="The job ids, as registered in the signac project. "
                 "Omit to default to all statepoints.")
        parser_exec.set_defaults(func=self._main_exec)

        args = parser.parse_args()
        if not hasattr(args, 'func'):
            parser.print_usage()
            sys.exit(2)

        # Manually 'merge' the various global options defined for both the main parser
        # and the parent parser that are shared by all subparsers:
        for dest in ('verbose', 'show_traceback', 'debug'):
            setattr(args, dest, getattr(args, 'main_' + dest) or getattr(args, dest))
            delattr(args, 'main_' + dest)

        # Read the config file and set the internal flag.
        # Do not overwrite with False if not present in config file
        if flow_config.get_config_value('show_traceback'):
            args.show_traceback = True

        if args.debug:  # Implies '-vv' and '--show-traceback'
            args.verbose = max(2, args.verbose)
            args.show_traceback = True

        # Support print_status argument alias
        if args.func == self._main_status and args.full:
            args.detailed = args.all_ops = True

        # Empty parameters argument on the command line means: show all varying parameters.
        if hasattr(args, 'parameters'):
            if args.parameters is not None and len(args.parameters) == 0:
                args.parameters = self.PRINT_STATUS_ALL_VARYING_PARAMETERS

        # Set verbosity level according to the `-v` argument.
        logging.basicConfig(level=max(0, logging.WARNING - 10 * args.verbose))

        def _show_traceback_and_exit(error):
            if args.show_traceback:
                traceback.print_exception(type(error), error, error.__traceback__)
            elif isinstance(error, (UserOperationError, UserConditionError)):
                # Always show the user traceback cause.
                error = error.__cause__
                traceback.print_exception(type(error), error, error.__traceback__)
                print("Execute with '--show-traceback' or '--debug' to show the "
                      "full traceback.", file=sys.stderr)
            else:
                print("Execute with '--show-traceback' or '--debug' to get more "
                      "information.", file=sys.stderr)
            sys.exit(1)

        try:
            args.func(args)
        except NoSchedulerError as error:
            print("ERROR: {}".format(error),
                  "Consider to use the 'script' command to generate an execution script instead.",
                  file=sys.stderr)
            _show_traceback_and_exit(error)
        except SubmitError as error:
            print("Submission error:", error, file=sys.stderr)
            _show_traceback_and_exit(error)
        except (TimeoutError, subprocess.TimeoutExpired) as error:
            print("Error: Failed to complete execution due to "
                  "timeout ({}s).".format(args.timeout), file=sys.stderr)
            _show_traceback_and_exit(error)
        except Jinja2TemplateNotFound as error:
            print("Did not find template script '{}'.".format(error), file=sys.stderr)
            _show_traceback_and_exit(error)
        except AssertionError as error:
            if not args.show_traceback:
                print("ERROR: Encountered internal error during program execution.",
                      file=sys.stderr)
            _show_traceback_and_exit(error)
        except (UserOperationError, UserConditionError) as error:
            if str(error):
                print("ERROR: {}\n".format(error), file=sys.stderr)
            else:
                print("ERROR: Encountered error during program execution.\n",
                      file=sys.stderr)
            _show_traceback_and_exit(error)
        except Exception as error:
            if str(error):
                print("ERROR: Encountered error during program execution: "
                      "'{}'\n".format(error), file=sys.stderr)
            else:
                print("ERROR: Encountered error during program execution.\n",
                      file=sys.stderr)
            _show_traceback_and_exit(error)


def _execute_serialized_operation(loads, project, operation):
    """Invoke the _execute_operation() method on a serialized project instance."""
    project = loads(project)
    project._execute_operation(project._loads_op(operation))


# Status-related helper functions


_FMT_SCHEDULER_STATUS = {
    JobStatus.unknown: 'U',
    JobStatus.registered: 'R',
    JobStatus.inactive: 'I',
    JobStatus.submitted: 'S',
    JobStatus.held: 'H',
    JobStatus.queued: 'Q',
    JobStatus.active: 'A',
    JobStatus.error: 'E',
    JobStatus.dummy: ' ',
}


def _update_status(args):
    "Wrapper-function, that is probably obsolete."
    return update_status(* args)


def _update_job_status(job, scheduler_jobs):
    "Update the status entry for job."
    update_status(job, scheduler_jobs)


__all__ = [
    'FlowProject',
    'FlowOperation',
    'label', 'staticlabel', 'classlabel',
]<|MERGE_RESOLUTION|>--- conflicted
+++ resolved
@@ -180,7 +180,6 @@
                    'not_'.encode() + condition.__code__.co_code)
 
 
-<<<<<<< HEAD
 def _create_all_metacondition(condition_dict, *other_funcs):
     """Standard function for generating aggregate metaconditions that require
     *all* provided conditions to be met. The resulting metacondition is
@@ -194,10 +193,7 @@
     return _flow_metacondition
 
 
-def make_bundles(operations, size=None):
-=======
 def _make_bundles(operations, size=None):
->>>>>>> fde51b33
     """Utility function for the generation of bundles.
 
     This function splits an iterable of operations into equally
@@ -234,15 +230,10 @@
         This class is used by the :class:`~.FlowGroup` class for the execution and
         submission process and should not be instantiated by users themselves.
 
-<<<<<<< HEAD
-    .. versionchanged:: 0.6
-
     :param id:
         The id of this JobOperation instance. The id should be unique.
     :type id:
         str
-=======
->>>>>>> fde51b33
     :param name:
         The name of the JobOperation.
     :type name:
@@ -319,48 +310,12 @@
         return "{}({})".format(self.name, self.job)
 
     def __repr__(self):
-<<<<<<< HEAD
-        return "{type}(name='{name}', job='{job}', " \
-               "cmd={cmd}, directives={directives})".format(
+        return "{type}(name='{name}', job='{job}', cmd={cmd}, directives={directives})".format(
                    type=type(self).__name__,
                    name=self.name,
                    job=str(self.job),
                    cmd=repr(self._run_cmd),
                    directives=self.directives)
-=======
-        return "{type}(name='{name}', job='{job}', cmd={cmd}, directives={directives})".format(
-            type=type(self).__name__,
-            name=self.name,
-            job=str(self.job),
-            cmd=repr(self.cmd),
-            directives=self.directives)
-
-    def get_id(self, index=0):
-        "Return a name, which identifies this job-operation."
-        project = self.job._project
-
-        # The full name is designed to be truly unique for each job-operation.
-        full_name = '{}%{}%{}%{}'.format(
-            project.root_directory(), self.job.get_id(), self.name, index)
-
-        # The job_op_id is a hash computed from the unique full name.
-        job_op_id = calc_id(full_name)
-
-        # The actual job id is then constructed from a readable part and the job_op_id,
-        # ensuring that the job-op is still somewhat identifiable, but guaranteed to
-        # be unique. The readable name is based on the project id, job id, operation name,
-        # and the index number. All names and the id itself are restricted in length
-        # to guarantee that the id does not get too long.
-        max_len = self.MAX_LEN_ID - len(job_op_id)
-        if max_len < len(job_op_id):
-            raise ValueError("Value for MAX_LEN_ID is too small ({}).".format(self.MAX_LEN_ID))
-
-        readable_name = '{}/{}/{}/{:04d}/'.format(
-            str(project)[:12], str(self.job)[:8], self.name[:12], index)[:max_len]
-
-        # By appending the unique job_op_id, we ensure that each id is truly unique.
-        return readable_name + job_op_id
->>>>>>> fde51b33
 
     def __hash__(self):
         return int(sha1(self.id.encode('utf-8')).hexdigest(), 16)
@@ -483,11 +438,6 @@
         self._prereqs = [FlowCondition(cond) for cond in pre]
         self._postconds = [FlowCondition(cond) for cond in post]
 
-<<<<<<< HEAD
-    def eligible(self, job):
-        "Eligible, when all pre-conditions are true and at least one post-condition is false."
-        pre = all(cond(job) for cond in self._prereqs)
-=======
     def __str__(self):
         return "{type}(cmd='{cmd}')".format(type=type(self).__name__, cmd=self._cmd)
 
@@ -511,7 +461,6 @@
         # len(self._prereqs) check for speed optimization
         pre = (not len(self._prereqs)) or (ignore_conditions & IgnoreConditions.PRE) \
             or all(cond(job) for cond in self._prereqs)
->>>>>>> fde51b33
         if pre and len(self._postconds):
             post = (ignore_conditions & IgnoreConditions.POST) \
                 or any(not cond(job) for cond in self._postconds)
@@ -1339,7 +1288,6 @@
 
     def _get_operations_status(self, job, cached_status):
         "Return a dict with information about job-operations for this job."
-<<<<<<< HEAD
         starting_dict = functools.partial(dict, scheduler_status=JobStatus.unknown)
         status_dict = defaultdict(starting_dict)
         for group in self._groups.values():
@@ -1357,18 +1305,6 @@
 
         for key in sorted(status_dict.keys()):
             yield key, status_dict[key]
-=======
-        for job_op in self._job_operations(job, ignore_conditions=IgnoreConditions.ALL):
-            flow_op = self.operations[job_op.name]
-            completed = flow_op.complete(job)
-            eligible = False if completed else flow_op.eligible(job)
-            scheduler_status = cached_status.get(job_op.get_id(), JobStatus.unknown)
-            yield job_op.name, {
-                'scheduler_status': scheduler_status,
-                'eligible': eligible,
-                'completed': completed,
-            }
->>>>>>> fde51b33
 
     def get_job_status(self, job, ignore_errors=False, cached_status=None):
         "Return a dict with detailed information about the status of a job."
@@ -1418,14 +1354,9 @@
             for job in tqdm(jobs,
                             desc="Fetching operation status",
                             total=len(jobs), file=file):
-<<<<<<< HEAD
                 for group in self._groups.values():
                     _id = group._generate_id(job)
                     status[_id] = int(scheduler_info.get(_id, JobStatus.unknown))
-=======
-                for op in self._job_operations(job, ignore_conditions=IgnoreConditions.ALL):
-                    status[op.get_id()] = int(scheduler_info.get(op.get_id(), JobStatus.unknown))
->>>>>>> fde51b33
             self.document._status.update(status)
         except NoSchedulerError:
             logger.debug("No scheduler available.")
@@ -2305,7 +2236,6 @@
             cmd_ = cmd.format(job=job)
             yield JobOperation(name=cmd_.replace(' ', '-'), cmd=cmd_, job=job)
 
-<<<<<<< HEAD
     def _gather_flow_groups(self, names=None):
         """Grabs FlowGroups that match names"""
         operations = OrderedDict()
@@ -2340,11 +2270,8 @@
                     yield group.create_job_operation(entrypoint=self._entrypoint, job=job,
                                                      mode=mode, index=0)
 
-    def _get_pending_operations(self, jobs, operation_names=None):
-=======
     def _get_pending_operations(self, jobs, operation_names=None,
                                 ignore_conditions=IgnoreConditions.NONE):
->>>>>>> fde51b33
         "Get all pending operations for the given selection."
         assert not isinstance(operation_names, str)
         for op in self.next_operations(* jobs, ignore_conditions=ignore_conditions):
@@ -2515,17 +2442,10 @@
             else:
                 return env.submit(_id=_id, script=script, flags=flags, **kwargs)
 
-<<<<<<< HEAD
     def submit(self, bundle_size=1, jobs=None, names=None, num=None, parallel=False,
-               force=False, walltime=None, env=None, mode='run', **kwargs):
+               force=False, walltime=None, env=None, mode='run', ignore_conditions, **kwargs):
         """Submit function for the project's main submit interface.
-        .. versionchanged:: 0.6
-=======
-    def submit(self, bundle_size=1, jobs=None, names=None, num=None, parallel=False, force=False,
-               walltime=None, env=None, ignore_conditions=IgnoreConditions.NONE, **kwargs):
-        """Submit function for the project's main submit interface.
-
->>>>>>> fde51b33
+
         :param bundle_size:
             Specify the number of operations to be bundled into one submission, defaults to 1.
         :type bundle_size:
@@ -2551,22 +2471,18 @@
         :type force:
             bool
         :param walltime:
-<<<<<<< HEAD
-            Specify the walltime in hours or as instance of datetime.timedelta.
+            Specify the walltime in hours or as instance of :py:class:`datetime.timedelta`.
         :param mode:
             Defines the execution mode. 'run' will perform operations using the
             run command's logic on the compute nodes. 'exec' will perform all
             pre and post checks on the submit side. Default is 'run'.
         :type mode:
             str
-=======
-            Specify the walltime in hours or as instance of :py:class:`datetime.timedelta`.
         :param ignore_conditions:
             Specify if pre and/or post conditions check is to be ignored for eligibility check.
             The default is :py:class:`IgnoreConditions.NONE`.
         :type ignore_conditions:
             :py:class:`~.IgnoreConditions`
->>>>>>> fde51b33
         """
         # Regular argument checks and expansion
         if jobs is None:
@@ -2591,18 +2507,9 @@
 
         # Gather all pending operations.
         with self._potentially_buffered():
-<<<<<<< HEAD
-            operations = self._get_submission_operations(jobs, names, mode)
+            operations = self._get_submission_operations(jobs, names, mode, ignore_conditions)
         if num is not None:
             operations = list(islice(operations, num))
-=======
-            operations = (op for op in
-                          self._get_pending_operations(jobs, names,
-                                                       ignore_conditions=ignore_conditions)
-                          if self._eligible_for_submission(op))
-            if num is not None:
-                operations = list(islice(operations, num))
->>>>>>> fde51b33
 
         # Bundle them up and submit.
         for bundle in _make_bundles(operations, bundle_size):
@@ -3006,14 +2913,9 @@
 
     def _job_operations(self, job, ignore_conditions=IgnoreConditions.NONE):
         "Yield instances of JobOperation constructed for specific jobs."
-<<<<<<< HEAD
         for name in self.operations.keys():
             group = self._groups[name]
-            if only_eligible and not group.eligible(job):
-=======
-        for name, op in self.operations.items():
-            if not op.eligible(job, ignore_conditions):
->>>>>>> fde51b33
+            if not group.eligible(job, ignore_conditions):
                 continue
             yield group.create_job_operation(entrypoint=self._entrypoint, job=job,
                                              mode='exec', index=0)
@@ -3267,15 +3169,12 @@
                     return False
         return True
 
-<<<<<<< HEAD
-=======
     @deprecated(
         deprecated_in="0.8", removed_in="0.10",
         current_version=__version__)
     def eligible_for_submission(self, job_operation):
         return self._eligible_for_submission(self, job_operation)
 
->>>>>>> fde51b33
     def _main_status(self, args):
         "Print status overview."
         jobs = self._select_jobs_from_args(args)
@@ -3367,21 +3266,16 @@
             if args.cmd:
                 operations = self._generate_operations(args.cmd, jobs, args.requires)
             else:
-<<<<<<< HEAD
                 names = args.operation_name if args.operation_name else None
                 try:
-                    operations = self._get_submission_operations(jobs, names, mode)
-                    operations = list(islice(operations, args.num))
+                    operations = self._get_submission_operations(jobs, names, mode,
+                                                                 ignore_conditions)
                 except FlowGroup.ExecCommandError:
                     raise ScriptError(
                         "A FlowGroup with more than one operation cannot be added "
                         "to a script in exec mode.")
-=======
-                operations = self._get_pending_operations(jobs, args.operation_name,
-                                                          ignore_conditions=args.ignore_conditions)
             operations = list(islice(operations, args.num))
 
->>>>>>> fde51b33
         # Generate the script and print to screen.
         print(self.script(
             operations=operations, parallel=args.parallel,
@@ -3402,26 +3296,17 @@
         mode = 'exec' if args.exec_mode else 'run'
         # Gather all pending operations ...
         with self._potentially_buffered():
-<<<<<<< HEAD
             names = args.operation_name if args.operation_name else None
             try:
-                operations = self._get_submission_operations(jobs, names, mode)
-                operations = list(islice(operations, args.num))
+                operations = self._get_submission_operations(jobs, names, mode,
+                                                             ignore_conditions)
             except FlowGroup.ExecCommandError:
                 raise SubmitError(
                     "A FlowGroup with more than operation cannot be "
                     "submitted in exec mode.")
+        operations = list(islice(operations, args.num))
         # Bundle operations up, generate the script, and submit to scheduler.
         for bundle in make_bundles(operations, args.bundle_size):
-=======
-            ops = (op for op in self._get_pending_operations(jobs, args.operation_name,
-                   ignore_conditions=args.ignore_conditions)
-                   if self._eligible_for_submission(op))
-            ops = list(islice(ops, args.num))
-
-        # Bundle operations up, generate the script, and submit to scheduler.
-        for bundle in _make_bundles(ops, args.bundle_size):
->>>>>>> fde51b33
             status = self.submit_operations(operations=bundle, **kwargs)
             if status is not None:
                 for operations in bundle:
