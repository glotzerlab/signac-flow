{% extends "slurm.sh" %}
{% set partition = partition|default('standard', true) %}
{% set nranks = (operations|calc_tasks("nranks", parallel, force), 1) | max %}
{% block tasks %}
<<<<<<< HEAD
#SBATCH --nodes={{ resources.num_nodes }}
#SBATCH --ntasks={{ resources.ncpu_tasks }}
=======
    {% if resources.ngpu_tasks and 'gpu' not in partition and not force %}
        {% raise "Requesting GPUs requires a gpu partition!" %}
    {% endif %}
    {% if 'gpu' in partition and resources.ngpu_tasks == 0 and not force %}
        {% raise "Requesting gpu partition without GPUs!" %}
    {% endif %}
#SBATCH --nodes={{ resources.num_nodes }}-{{ resources.num_nodes }}
#SBATCH --ntasks={{ nranks }}
#SBATCH --cpus-per-task={{ resources.ncpu_tasks // nranks}}
>>>>>>> 84773378
    {% if partition == 'gpu' %}
#SBATCH --gpus-per-task={{ resources.ngpu_tasks // nranks }}
    {% endif %}
{% endblock tasks %}
{% block header %}
    {{- super () -}}
    {% set account = account|default(project|get_account_name, true) %}
    {% if account %}
#SBATCH --account={{ account }}
    {% endif %}
{% endblock header %}<|MERGE_RESOLUTION|>--- conflicted
+++ resolved
@@ -2,20 +2,9 @@
 {% set partition = partition|default('standard', true) %}
 {% set nranks = (operations|calc_tasks("nranks", parallel, force), 1) | max %}
 {% block tasks %}
-<<<<<<< HEAD
-#SBATCH --nodes={{ resources.num_nodes }}
-#SBATCH --ntasks={{ resources.ncpu_tasks }}
-=======
-    {% if resources.ngpu_tasks and 'gpu' not in partition and not force %}
-        {% raise "Requesting GPUs requires a gpu partition!" %}
-    {% endif %}
-    {% if 'gpu' in partition and resources.ngpu_tasks == 0 and not force %}
-        {% raise "Requesting gpu partition without GPUs!" %}
-    {% endif %}
 #SBATCH --nodes={{ resources.num_nodes }}-{{ resources.num_nodes }}
 #SBATCH --ntasks={{ nranks }}
 #SBATCH --cpus-per-task={{ resources.ncpu_tasks // nranks}}
->>>>>>> 84773378
     {% if partition == 'gpu' %}
 #SBATCH --gpus-per-task={{ resources.ngpu_tasks // nranks }}
     {% endif %}
