--- conflicted
+++ resolved
@@ -2,12 +2,6 @@
 # All rights reserved.
 # This software is licensed under the BSD 3-Clause License.
 "Defines the API for the util sub package."
-<<<<<<< HEAD
-from . import tqdm, misc, translate, template_filters, mistune
+from . import misc, translate, template_filters, mistune
 
-__all__ = ['tqdm', 'misc', 'translate', 'template_filters', 'mistune']
-=======
-from . import misc, translate, template_filters
-
-__all__ = ['misc', 'translate', 'template_filters']
->>>>>>> 826ed5cc
+__all__ = ['misc', 'translate', 'template_filters', 'mistune']