--- conflicted
+++ resolved
@@ -55,14 +55,8 @@
         "Programming Language :: Python :: 3.9",
     ],
     entry_points={
-<<<<<<< HEAD
-        'console_scripts': [
-            'flow = flow.__main__:main',
-            'flow-track-operations = flow.hooks.track_operations.__main__:main',
-=======
         "console_scripts": [
             "flow = flow.__main__:main",
->>>>>>> ba770c62
         ],
     },
     scripts=[
