--- conflicted
+++ resolved
@@ -355,14 +355,11 @@
                     project.run()
                 assert os.getcwd() == starting_dir
 
-<<<<<<< HEAD
     def test_cmd_operation_argument_as_command(self):
         class A(FlowProject):
             pass
 
-        @A.operation
-        @with_job
-        @cmd
+        @A.operation(with_job=True, cmd=True)
         def test_cmd(joba, jobb="test"):
             return "echo '{joba} {jobb}' > output.txt"
 
@@ -381,9 +378,7 @@
         class A(FlowProject):
             pass
 
-        @A.operation
-        @with_job
-        @cmd
+        @A.operation(with_job=True, cmd=True)
         def test_cmd(job):
             return "echo '{jobabc}' > output.txt"
 
@@ -400,8 +395,7 @@
         class A(FlowProject):
             pass
 
-        @A.operation
-        @cmd
+        @A.operation(cmd=True)
         def test_cmd(*jobs, invalid_arg=None):
             return "echo '{jobs}' > output.txt"
 
@@ -418,8 +412,7 @@
         class A(FlowProject):
             pass
 
-        @A.operation
-        @cmd
+        @A.operation(cmd=True)
         def test_cmd(job, **kwargs):
             return "echo '{job}' > output.txt"
 
@@ -436,9 +429,7 @@
         class A(FlowProject):
             pass
 
-        @A.operation
-        @with_job
-        @cmd
+        @A.operation(cmd=True, with_job=True)
         def test_cmd(job123):
             return "echo '{jobs}' > output.txt"
 
@@ -455,9 +446,7 @@
         class A(FlowProject):
             pass
 
-        @A.operation
-        @with_job
-        @cmd
+        @A.operation(with_job=True, cmd=True)
         def test_cmd(job123):
             return "echo '{job}' > output.txt"
 
@@ -470,8 +459,6 @@
                 for job in project:
                     assert os.path.isfile(job.fn("output.txt"))
 
-    def test_cmd_with_job_wrong_order(self):
-=======
     @pytest.mark.filterwarnings("ignore:@flow.cmd")
     def test_cmd_decorator_with_cmd_argument(self):
         class A(FlowProject):
@@ -513,7 +500,6 @@
     @pytest.mark.filterwarnings("ignore:@flow.with_job")
     @pytest.mark.filterwarnings("ignore:@flow.cmd")
     def test_cmd_with_job_invalid_ordering(self):
->>>>>>> 7c11e6e4
         class A(FlowProject):
             pass
 
