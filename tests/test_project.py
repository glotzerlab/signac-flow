--- conflicted
+++ resolved
@@ -1776,7 +1776,6 @@
         with pytest.raises(FlowProjectDefinitionError):
             B.make_group("bar")
 
-<<<<<<< HEAD
     def test_group_operation_without_operation_definition(self):
         class A(FlowProject):
             pass
@@ -1789,7 +1788,7 @@
 
         with pytest.raises(ValueError):
             self.mock_project(A)
-=======
+
     def test_repeat_group_definition(self):
         """Test that groups cannot be registered if a group with that name exists."""
 
@@ -1832,7 +1831,6 @@
             @A.operation
             def foo_operation(job):
                 pass
->>>>>>> 791e2de5
 
     def test_submission_combine_directives(self):
         class A(flow.FlowProject):
