--- conflicted
+++ resolved
@@ -1755,7 +1755,6 @@
     project_class = _DynamicTestProject
 
 
-<<<<<<< HEAD
 class TestAggregatesProjectBase(TestProjectBase):
     project_class = _TestAggregateProject
     entrypoint = dict(
@@ -1957,7 +1956,8 @@
         assert f"run -o group_agg -j {get_aggregate_id(project)}" in output_string
         assert f"exec agg_op2 {get_aggregate_id(project)}" in output_string
         assert f"exec agg_op3 {get_aggregate_id(project)}" in output_string
-=======
+
+
 class TestIgnoreConditions:
     def test_str(self):
         expected_results = {
@@ -1977,5 +1977,4 @@
             IgnoreConditions.NONE: IgnoreConditions.ALL,
         }
         for key, value in expected_results.items():
-            assert ~key == value
->>>>>>> e6845542
+            assert ~key == value